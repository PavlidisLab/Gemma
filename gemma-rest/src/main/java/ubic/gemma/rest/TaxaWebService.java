/*
 * The Gemma project
 *
 * Copyright (c) 2011 University of British Columbia
 *
 * Licensed under the Apache License, Version 2.0 (the "License"); you may not use this file except in compliance with
 * the License. You may obtain a copy of the License at
 *
 * http://www.apache.org/licenses/LICENSE-2.0
 *
 * Unless required by applicable law or agreed to in writing, software distributed under the License is distributed on
 * an "AS IS" BASIS, WITHOUT WARRANTIES OR CONDITIONS OF ANY KIND, either express or implied. See the License for the
 * specific language governing permissions and limitations under the License.
 */
package ubic.gemma.rest;

import io.swagger.v3.oas.annotations.Operation;
import io.swagger.v3.oas.annotations.Parameter;
import org.apache.commons.logging.Log;
import org.apache.commons.logging.LogFactory;
import org.springframework.beans.factory.annotation.Autowired;
import org.springframework.stereotype.Service;
<<<<<<< HEAD
=======
import ubic.gemma.core.association.phenotype.PhenotypeAssociationManagerService;
import ubic.gemma.core.search.ParseSearchException;
import ubic.gemma.core.search.SearchException;
import ubic.gemma.core.search.SearchTimeoutException;
import ubic.gemma.model.expression.designElement.CompositeSequenceValueObject;
>>>>>>> b088226b
import ubic.gemma.model.expression.experiment.ExpressionExperiment;
import ubic.gemma.model.expression.experiment.ExpressionExperimentValueObject;
import ubic.gemma.model.genome.GeneOntologyTermValueObject;
import ubic.gemma.model.genome.PhysicalLocationValueObject;
import ubic.gemma.model.genome.Taxon;
import ubic.gemma.model.genome.TaxonValueObject;
import ubic.gemma.model.genome.gene.GeneValueObject;
import ubic.gemma.persistence.service.expression.experiment.ExpressionExperimentService;
import ubic.gemma.persistence.service.genome.taxon.TaxonService;
import ubic.gemma.persistence.util.Filter;
import ubic.gemma.persistence.util.Filters;
import ubic.gemma.persistence.util.Sort;
import ubic.gemma.rest.util.FilteredAndPaginatedResponseDataObject;
import ubic.gemma.rest.util.PaginatedResponseDataObject;
import ubic.gemma.rest.util.ResponseDataObject;
import ubic.gemma.rest.util.args.*;

import javax.ws.rs.*;
import javax.ws.rs.core.MediaType;
import java.util.List;

import static ubic.gemma.rest.util.Responders.paginate;
import static ubic.gemma.rest.util.Responders.respond;

/**
 * RESTful interface for taxa.
 *
 * @author tesarst
 */
@Service
@Path("/taxa")
public class TaxaWebService {

    protected static final Log log = LogFactory.getLog( TaxaWebService.class.getName() );
<<<<<<< HEAD
    private TaxonService taxonService;
    private ExpressionExperimentService expressionExperimentService;
    private TaxonArgService taxonArgService;
    private DatasetArgService datasetArgService;
    private GeneArgService geneArgService;
=======
>>>>>>> b088226b

    private final TaxonService taxonService;
    private final ExpressionExperimentService expressionExperimentService;
    private final PhenotypeAssociationManagerService phenotypeAssociationManagerService;
    private final TaxonArgService taxonArgService;
    private final DatasetArgService datasetArgService;
    private final GeneArgService geneArgService;

    /**
     * Constructor for service autowiring
     */
    @Autowired
<<<<<<< HEAD
    public TaxaWebService( TaxonService taxonService, ExpressionExperimentService expressionExperimentService, TaxonArgService taxonArgService,
            DatasetArgService datasetArgService, GeneArgService geneArgService ) {
=======
    public TaxaWebService( TaxonService taxonService, ExpressionExperimentService expressionExperimentService, PhenotypeAssociationManagerService phenotypeAssociationManagerService, TaxonArgService taxonArgService, DatasetArgService datasetArgService, GeneArgService geneArgService ) {
>>>>>>> b088226b
        this.taxonService = taxonService;
        this.expressionExperimentService = expressionExperimentService;
        this.taxonArgService = taxonArgService;
        this.datasetArgService = datasetArgService;
        this.geneArgService = geneArgService;
    }

    /**
     * Lists all available taxa. Does not offer any advanced filtering or sorting functionality.
     * The reason for this is that Taxa are a relatively small set of objects that rarely change.
     */
    @GET
    @Produces(MediaType.APPLICATION_JSON)
    @Operation(summary = "Retrieve all available taxa")
    public ResponseDataObject<List<TaxonValueObject>> getTaxa() {
        return respond( taxonService.loadAllValueObjects() );
    }

    /**
     * Retrieves single taxon based on the given identifier.
     *
     * @param taxaArg a list of identifiers, separated by commas (','). Identifiers can be the any of
     *                taxon ID, scientific name, common name. It is recommended to use ID for efficiency.
     *                <p>
     *                Only datasets that user has access to will be available.
     *                </p>
     *                <p>
     *                Do not combine different identifiers in one query.
     *                </p>
     */
    @GET
    @Path("/{taxa}")
    @Produces(MediaType.APPLICATION_JSON)
    @Operation(summary = "Retrieve taxa by their identifiers")
    public ResponseDataObject<List<TaxonValueObject>> getTaxaByIds( @PathParam("taxa") TaxonArrayArg taxaArg ) {
        Filters filters = taxonArgService.getFilters( taxaArg );
        Sort sort = taxonService.getSort( "id", null );
        return respond( taxonService.loadValueObjects( filters, sort ) );
    }

    /**
     * Finds genes overlapping a given region.
     *
     * @param taxonArg       can either be Taxon ID or one of its string identifiers:
     *                       scientific name, common name. It is recommended to use the ID for efficiency.
     * @param chromosomeName - eg: 3, 21, X
     * @param strand         - '+' or '-'. Defaults to '+'. (WIP, currently does not do anything).
     * @param start          - start of the region (nucleotide position).
     * @param size           - size of the region (in nucleotides).
     * @return GeneValue objects of the genes in the region.
     */
    @GET
    @Path("/{taxon}/chromosomes/{chromosome}/genes")
    @Produces(MediaType.APPLICATION_JSON)
    @Operation(summary = "Retrieve genes overlapping a given region in a taxon")
    public ResponseDataObject<List<GeneValueObject>> getTaxonGenesOverlappingChromosome( // Params:
            @PathParam("taxon") TaxonArg<?> taxonArg, // Required
            @PathParam("chromosome") String chromosomeName, // Required
            @QueryParam("strand") String strand, //Optional, default +
            @Parameter(required = true) @QueryParam("start") Long start, // Required
            @Parameter(required = true) @QueryParam("size") Integer size // Required
    ) {
        if ( start == null ) {
            throw new BadRequestException( "The 'start' query parameter must be supplied." );
        }
        if ( size == null ) {
            throw new BadRequestException( "The 'size' query parameter must be supplied." );
        }
        if ( strand != null && !( strand.equals( "+" ) || strand.equals( "-" ) ) ) {
            throw new BadRequestException( "The 'strand' query parameter must be either '+', '-' or left unspecified." );
        }
        return respond( taxonArgService.getGenesOnChromosome( taxonArg, chromosomeName, strand, start, size ) );
    }

    @GET
    @Path("/{taxon}/genes")
    @Produces(MediaType.APPLICATION_JSON)
    @Operation(summary = "Retrieve all genes in a given taxon")
    public PaginatedResponseDataObject<GeneValueObject> getTaxonGenes(
            @PathParam("taxon") TaxonArg<?> taxonArg,
            @QueryParam("offset") @DefaultValue("0") OffsetArg offsetArg,
            @QueryParam("limit") @DefaultValue("20") LimitArg limitArg
    ) {
        return paginate( geneArgService.getGenesInTaxon( taxonArgService.getEntity( taxonArg ), offsetArg.getValue(), limitArg.getValue() ), new String[] { "id" } );
    }

    /**
     * Retrieves genes matching the identifier on the given taxon.
     *
     * @param taxonArg can either be Taxon ID or one of its string identifiers:
     *                 scientific name, common name. It is recommended to use the ID for efficiency.
     * @param geneArg  can either be the NCBI ID, Ensembl ID or official symbol. NCBI ID is most efficient (and
     *                 guaranteed to be unique). Official symbol returns a gene homologue on a random taxon.
     * @see GeneWebService#getGenes(GeneArrayArg)
     */
    @GET
    @Path("/{taxon}/genes/{gene}")
    @Produces(MediaType.APPLICATION_JSON)
    @Operation(summary = "Retrieve genes matching gene identifiers in a given taxon")
    public ResponseDataObject<List<GeneValueObject>> getTaxonGenesByIds( // Params:
            @PathParam("taxon") TaxonArg<?> taxonArg, // Required
            @PathParam("gene") GeneArrayArg geneArg // Required
    ) {
        return respond( geneArgService.getGenesInTaxon( geneArg, taxonArgService.getEntity( taxonArg ) ) );
    }

    /**
     * @see GeneWebService#getGeneProbes(GeneArg, OffsetArg, LimitArg)
     */
    @GET
    @Path("/{taxon}/genes/{gene}/probes")
    @Produces(MediaType.APPLICATION_JSON)
    @Operation(summary = "Retrieve the probes associated to a genes across all platforms in a given taxon")
    public PaginatedResponseDataObject<CompositeSequenceValueObject> getTaxonGeneProbes( @PathParam("taxon") TaxonArg<?> taxonArg, @PathParam("gene") GeneArg<?> geneArg, @QueryParam("offset") @DefaultValue("0") OffsetArg offsetArg, @QueryParam("limit") @DefaultValue("20") LimitArg limitArg ) {
        return paginate( geneArgService.getGeneProbesInTaxon( geneArg, taxonArgService.getEntity( taxonArg ), offsetArg.getValue(), limitArg.getValue() ), new String[] { "id" } );
    }

    /**
     * @see GeneWebService#getGeneGoTerms(GeneArg)
     */
    @GET
    @Path("/{taxon}/genes/{gene}/goTerms")
    @Produces(MediaType.APPLICATION_JSON)
    @Operation(summary = "Retrieve the GO terms associated to a gene in a given taxon")
    public ResponseDataObject<List<GeneOntologyTermValueObject>> getTaxonGeneGoTerms( @PathParam("taxon") TaxonArg<?> taxonArg, @PathParam("gene") GeneArg<?> geneArg ) {
        return respond( geneArgService.getGeneGoTermsInTaxon( geneArg, taxonArgService.getEntity( taxonArg ) ) );
    }

    /**
<<<<<<< HEAD
=======
     * Retrieves gene evidence for the gene on the given taxon.
     *
     * @param taxonArg can either be Taxon ID or one of its string identifiers:
     *                 scientific name, common name. It is recommended to use the ID for efficiency.
     * @param geneArg  can either be the NCBI ID, Ensembl ID or official symbol. NCBI ID is most efficient (and
     *                 guaranteed to be unique). Official symbol returns a gene homologue on a random taxon.
     */
    @GET
    @Path("/{taxon}/genes/{gene}/evidence")
    @Produces(MediaType.APPLICATION_JSON)
    @Operation(summary = "Retrieve evidences for a given gene and taxon", hidden = true)
    @Deprecated
    public ResponseDataObject<List<GeneEvidenceValueObject>> getGenesEvidenceInTaxon( // Params:
            @PathParam("taxon") TaxonArg<?> taxonArg, // Required
            @PathParam("gene") GeneArg<?> geneArg // Required
    ) {
        Taxon taxon = taxonArgService.getEntity( taxonArg );
        try {
            return respond( geneArgService.getGeneEvidence( geneArg, taxon ) );
        } catch ( ParseSearchException e ) {
            throw new BadRequestException( "Invalid search query: " + e.getQuery(), e );
        } catch ( SearchTimeoutException e ) {
            throw new ServiceUnavailableException( e.getMessage(), DateUtils.addSeconds( new Date(), 30 ), e.getCause() );
        } catch ( SearchException e ) {
            throw new InternalServerErrorException( e );
        }
    }

    /**
>>>>>>> b088226b
     * Retrieves gene location for the gene on the given taxon.
     *
     * @param taxonArg can either be Taxon ID or one of its string identifiers:
     *                 scientific name, common name. It is recommended to use the ID for efficiency.
     * @param geneArg  can either be the NCBI ID, Ensembl ID or official symbol. NCBI ID is most efficient (and
     *                 guaranteed to be unique). Official symbol returns a gene homologue on a random taxon.
     */
    @GET
    @Path("/{taxon}/genes/{gene}/locations")
    @Produces(MediaType.APPLICATION_JSON)
    @Operation(summary = "Retrieve physical locations for a given gene and taxon")
    public ResponseDataObject<List<PhysicalLocationValueObject>> getTaxonGeneLocations( // Params:
            @PathParam("taxon") TaxonArg<?> taxonArg, // Required
            @PathParam("gene") GeneArg<?> geneArg // Required
    ) {
        return respond( geneArgService.getGeneLocationInTaxon( geneArg, taxonArgService.getEntity( taxonArg ) ) );
    }

    /**
     * Retrieves datasets for the given taxon.
     * <p>
     * Filtering allowed exactly like in {@link DatasetsWebService#getDatasets(QueryArg, FilterArg, OffsetArg, LimitArg, SortArg)}.
     *
     * @param taxonArg can either be Taxon ID, Taxon NCBI ID, or one of its string identifiers:
     *                 scientific name, common name. It is recommended to use the ID for efficiency.
     */
    @GET
    @Path("/{taxon}/datasets")
    @Produces(MediaType.APPLICATION_JSON)
    @Operation(summary = "Retrieve the datasets for a given taxon")
    public FilteredAndPaginatedResponseDataObject<ExpressionExperimentValueObject> getTaxonDatasets( // Params:
            @PathParam("taxon") TaxonArg<?> taxonArg, // Required
            @QueryParam("filter") @DefaultValue("") FilterArg<ExpressionExperiment> filter, // Optional, default null
            @QueryParam("offset") @DefaultValue("0") OffsetArg offset, // Optional, default 0
            @QueryParam("limit") @DefaultValue("20") LimitArg limit, // Optional, default 20
            @QueryParam("sort") @DefaultValue("+id") SortArg<ExpressionExperiment> sort // Optional, default +id
    ) {
        // will raise a NotFoundException if the taxon is not found
        Taxon taxon = taxonArgService.getEntity( taxonArg );
        Filters filters = datasetArgService.getFilters( filter )
                .and( expressionExperimentService.getFilter( "taxon.id", Long.class, Filter.Operator.eq, taxon.getId() ) );
        return paginate( expressionExperimentService::loadValueObjects, filters, new String[] { "id" }, datasetArgService.getSort( sort ), offset.getValue(), limit.getValue() );
    }

<<<<<<< HEAD
=======
    /**
     * Loads all phenotypes for the given taxon. Unfortunately, pagination is not possible as the
     * phenotypes are loaded in a tree structure.
     * <p>
     * TODO: We need to split this in two methods because otherwise we cannot infer the type this endpoint is producing
     *       and provide a backward compatible switch.
     *
     * @param taxonArg     the taxon to list the phenotypes for.
     * @param editableOnly whether to only list editable phenotypes.
     * @param tree         whether the returned structure should be an actual tree (nested JSON objects). Default is
     *                     false - the tree is flattened and the edges of the tree are stored in
     *                     the values of the value object.
     * @return a list of Simple Tree value objects allowing a reconstruction of a tree, or an actual tree structure of
     * TreeCharacteristicValueObjects, if the
     */
    @GET
    @Path("/{taxon}/phenotypes")
    @Produces(MediaType.APPLICATION_JSON)
    @Operation(summary = "Retrieve the phenotypes for a given taxon", hidden = true)
    public ResponseDataObject<Collection<?>> getTaxonPhenotypes( // Params:
            @PathParam("taxon") TaxonArg<?> taxonArg, // Required
            @QueryParam("editableOnly") @DefaultValue("false") Boolean editableOnly, // Optional, default false
            @QueryParam("tree") @DefaultValue("false") Boolean tree // Optional, default false
    ) {
        Taxon taxon = taxonArgService.getEntity( taxonArg );
        if ( tree ) {
            return respond( phenotypeAssociationManagerService.loadAllPhenotypesAsTree( new EvidenceFilter( taxon.getId(), editableOnly ) ) );
        }
        return respond( phenotypeAssociationManagerService.loadAllPhenotypesByTree( new EvidenceFilter( taxon.getId(), editableOnly ) ) );
    }

    /**
     * Given a set of phenotypes, return all genes associated with them.
     *
     * @param taxonArg     the taxon to list the genes for.
     * @param editableOnly whether to only list editable genes.
     * @param phenotypes   phenotype value URIs separated by commas.
     * @return a list of genes associated with given phenotypes.
     */
    @GET
    @Path("/{taxon}/phenotypes/candidates")
    @Produces(MediaType.APPLICATION_JSON)
    @Operation(summary = "Retrieve the candidate gens for a given set of phenotypes and taxon", hidden = true)
    @Deprecated
    public ResponseDataObject<Set<GeneEvidenceValueObject>> findCandidateGenesInTaxon( // Params:
            @PathParam("taxon") TaxonArg<?> taxonArg, // Required
            @Parameter(schema = @Schema(implementation = StringArrayArg.class), explode = Explode.FALSE) @QueryParam("phenotypes") StringArrayArg phenotypes, // Required
            @QueryParam("editableOnly") @DefaultValue("false") Boolean editableOnly // Optional, default false
    ) {
        Set<GeneEvidenceValueObject> response;
        response = this.phenotypeAssociationManagerService.findCandidateGenes( new EvidenceFilter( taxonArgService.getEntity( taxonArg ).getId(), editableOnly ), new HashSet<>( phenotypes.getValue() ) );
        return respond( response );
    }
>>>>>>> b088226b

}<|MERGE_RESOLUTION|>--- conflicted
+++ resolved
@@ -20,14 +20,7 @@
 import org.apache.commons.logging.LogFactory;
 import org.springframework.beans.factory.annotation.Autowired;
 import org.springframework.stereotype.Service;
-<<<<<<< HEAD
-=======
-import ubic.gemma.core.association.phenotype.PhenotypeAssociationManagerService;
-import ubic.gemma.core.search.ParseSearchException;
-import ubic.gemma.core.search.SearchException;
-import ubic.gemma.core.search.SearchTimeoutException;
 import ubic.gemma.model.expression.designElement.CompositeSequenceValueObject;
->>>>>>> b088226b
 import ubic.gemma.model.expression.experiment.ExpressionExperiment;
 import ubic.gemma.model.expression.experiment.ExpressionExperimentValueObject;
 import ubic.gemma.model.genome.GeneOntologyTermValueObject;
@@ -62,18 +55,9 @@
 public class TaxaWebService {
 
     protected static final Log log = LogFactory.getLog( TaxaWebService.class.getName() );
-<<<<<<< HEAD
-    private TaxonService taxonService;
-    private ExpressionExperimentService expressionExperimentService;
-    private TaxonArgService taxonArgService;
-    private DatasetArgService datasetArgService;
-    private GeneArgService geneArgService;
-=======
->>>>>>> b088226b
 
     private final TaxonService taxonService;
     private final ExpressionExperimentService expressionExperimentService;
-    private final PhenotypeAssociationManagerService phenotypeAssociationManagerService;
     private final TaxonArgService taxonArgService;
     private final DatasetArgService datasetArgService;
     private final GeneArgService geneArgService;
@@ -82,12 +66,7 @@
      * Constructor for service autowiring
      */
     @Autowired
-<<<<<<< HEAD
-    public TaxaWebService( TaxonService taxonService, ExpressionExperimentService expressionExperimentService, TaxonArgService taxonArgService,
-            DatasetArgService datasetArgService, GeneArgService geneArgService ) {
-=======
-    public TaxaWebService( TaxonService taxonService, ExpressionExperimentService expressionExperimentService, PhenotypeAssociationManagerService phenotypeAssociationManagerService, TaxonArgService taxonArgService, DatasetArgService datasetArgService, GeneArgService geneArgService ) {
->>>>>>> b088226b
+    public TaxaWebService( TaxonService taxonService, ExpressionExperimentService expressionExperimentService, TaxonArgService taxonArgService, DatasetArgService datasetArgService, GeneArgService geneArgService ) {
         this.taxonService = taxonService;
         this.expressionExperimentService = expressionExperimentService;
         this.taxonArgService = taxonArgService;
@@ -217,38 +196,6 @@
     }
 
     /**
-<<<<<<< HEAD
-=======
-     * Retrieves gene evidence for the gene on the given taxon.
-     *
-     * @param taxonArg can either be Taxon ID or one of its string identifiers:
-     *                 scientific name, common name. It is recommended to use the ID for efficiency.
-     * @param geneArg  can either be the NCBI ID, Ensembl ID or official symbol. NCBI ID is most efficient (and
-     *                 guaranteed to be unique). Official symbol returns a gene homologue on a random taxon.
-     */
-    @GET
-    @Path("/{taxon}/genes/{gene}/evidence")
-    @Produces(MediaType.APPLICATION_JSON)
-    @Operation(summary = "Retrieve evidences for a given gene and taxon", hidden = true)
-    @Deprecated
-    public ResponseDataObject<List<GeneEvidenceValueObject>> getGenesEvidenceInTaxon( // Params:
-            @PathParam("taxon") TaxonArg<?> taxonArg, // Required
-            @PathParam("gene") GeneArg<?> geneArg // Required
-    ) {
-        Taxon taxon = taxonArgService.getEntity( taxonArg );
-        try {
-            return respond( geneArgService.getGeneEvidence( geneArg, taxon ) );
-        } catch ( ParseSearchException e ) {
-            throw new BadRequestException( "Invalid search query: " + e.getQuery(), e );
-        } catch ( SearchTimeoutException e ) {
-            throw new ServiceUnavailableException( e.getMessage(), DateUtils.addSeconds( new Date(), 30 ), e.getCause() );
-        } catch ( SearchException e ) {
-            throw new InternalServerErrorException( e );
-        }
-    }
-
-    /**
->>>>>>> b088226b
      * Retrieves gene location for the gene on the given taxon.
      *
      * @param taxonArg can either be Taxon ID or one of its string identifiers:
@@ -292,62 +239,4 @@
                 .and( expressionExperimentService.getFilter( "taxon.id", Long.class, Filter.Operator.eq, taxon.getId() ) );
         return paginate( expressionExperimentService::loadValueObjects, filters, new String[] { "id" }, datasetArgService.getSort( sort ), offset.getValue(), limit.getValue() );
     }
-
-<<<<<<< HEAD
-=======
-    /**
-     * Loads all phenotypes for the given taxon. Unfortunately, pagination is not possible as the
-     * phenotypes are loaded in a tree structure.
-     * <p>
-     * TODO: We need to split this in two methods because otherwise we cannot infer the type this endpoint is producing
-     *       and provide a backward compatible switch.
-     *
-     * @param taxonArg     the taxon to list the phenotypes for.
-     * @param editableOnly whether to only list editable phenotypes.
-     * @param tree         whether the returned structure should be an actual tree (nested JSON objects). Default is
-     *                     false - the tree is flattened and the edges of the tree are stored in
-     *                     the values of the value object.
-     * @return a list of Simple Tree value objects allowing a reconstruction of a tree, or an actual tree structure of
-     * TreeCharacteristicValueObjects, if the
-     */
-    @GET
-    @Path("/{taxon}/phenotypes")
-    @Produces(MediaType.APPLICATION_JSON)
-    @Operation(summary = "Retrieve the phenotypes for a given taxon", hidden = true)
-    public ResponseDataObject<Collection<?>> getTaxonPhenotypes( // Params:
-            @PathParam("taxon") TaxonArg<?> taxonArg, // Required
-            @QueryParam("editableOnly") @DefaultValue("false") Boolean editableOnly, // Optional, default false
-            @QueryParam("tree") @DefaultValue("false") Boolean tree // Optional, default false
-    ) {
-        Taxon taxon = taxonArgService.getEntity( taxonArg );
-        if ( tree ) {
-            return respond( phenotypeAssociationManagerService.loadAllPhenotypesAsTree( new EvidenceFilter( taxon.getId(), editableOnly ) ) );
-        }
-        return respond( phenotypeAssociationManagerService.loadAllPhenotypesByTree( new EvidenceFilter( taxon.getId(), editableOnly ) ) );
-    }
-
-    /**
-     * Given a set of phenotypes, return all genes associated with them.
-     *
-     * @param taxonArg     the taxon to list the genes for.
-     * @param editableOnly whether to only list editable genes.
-     * @param phenotypes   phenotype value URIs separated by commas.
-     * @return a list of genes associated with given phenotypes.
-     */
-    @GET
-    @Path("/{taxon}/phenotypes/candidates")
-    @Produces(MediaType.APPLICATION_JSON)
-    @Operation(summary = "Retrieve the candidate gens for a given set of phenotypes and taxon", hidden = true)
-    @Deprecated
-    public ResponseDataObject<Set<GeneEvidenceValueObject>> findCandidateGenesInTaxon( // Params:
-            @PathParam("taxon") TaxonArg<?> taxonArg, // Required
-            @Parameter(schema = @Schema(implementation = StringArrayArg.class), explode = Explode.FALSE) @QueryParam("phenotypes") StringArrayArg phenotypes, // Required
-            @QueryParam("editableOnly") @DefaultValue("false") Boolean editableOnly // Optional, default false
-    ) {
-        Set<GeneEvidenceValueObject> response;
-        response = this.phenotypeAssociationManagerService.findCandidateGenes( new EvidenceFilter( taxonArgService.getEntity( taxonArg ).getId(), editableOnly ), new HashSet<>( phenotypes.getValue() ) );
-        return respond( response );
-    }
->>>>>>> b088226b
-
 }