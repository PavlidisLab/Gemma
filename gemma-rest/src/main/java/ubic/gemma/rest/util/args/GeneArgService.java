package ubic.gemma.rest.util.args;

import org.springframework.beans.factory.annotation.Autowired;
import org.springframework.stereotype.Service;
import ubic.gemma.core.genome.gene.service.GeneService;
import ubic.gemma.core.ontology.providers.GeneOntologyService;
import ubic.gemma.core.search.SearchException;
import ubic.gemma.model.expression.designElement.CompositeSequenceValueObject;
import ubic.gemma.model.genome.Gene;
import ubic.gemma.model.genome.GeneOntologyTermValueObject;
import ubic.gemma.model.genome.PhysicalLocationValueObject;
import ubic.gemma.model.genome.Taxon;
import ubic.gemma.model.genome.gene.GeneValueObject;
<<<<<<< HEAD
=======
import ubic.gemma.model.genome.gene.phenotype.valueObject.GeneEvidenceValueObject;
import ubic.gemma.persistence.service.expression.designElement.CompositeSequenceService;
import ubic.gemma.persistence.util.Filter;
import ubic.gemma.persistence.util.Filters;
import ubic.gemma.persistence.util.Slice;
import ubic.gemma.persistence.util.Sort;
>>>>>>> b088226b

import javax.annotation.Nonnull;
import javax.annotation.Nullable;
import javax.ws.rs.BadRequestException;
import javax.ws.rs.NotFoundException;
import java.util.ArrayList;
import java.util.List;

@Service
public class GeneArgService extends AbstractEntityArgService<Gene, GeneService> {

    private final GeneOntologyService geneOntologyService;
    private final CompositeSequenceService compositeSequenceService;

    @Autowired
<<<<<<< HEAD
    public GeneArgService( GeneService service, GeneOntologyService geneOntologyService ) {
=======
    public GeneArgService( GeneService service, PhenotypeAssociationManagerService phenotypeAssociationManagerService, GeneOntologyService geneOntologyService, CompositeSequenceService compositeSequenceService ) {
>>>>>>> b088226b
        super( service );
        this.geneOntologyService = geneOntologyService;
        this.compositeSequenceService = compositeSequenceService;
    }

    /**
     * {@inheritDoc}
     * @throws BadRequestException if more than one gene match the supplied gene argument
     */
    @Nonnull
    @Override
    public Gene getEntity( AbstractEntityArg<?, Gene, GeneService> entityArg ) throws NotFoundException, BadRequestException {
        List<Gene> matchedGenes = getEntities( entityArg );
        if ( matchedGenes.isEmpty() ) {
            return checkEntity( entityArg, null );
        } else if ( matchedGenes.size() > 1 ) {
            throw new BadRequestException( "Gene identifier " + entityArg + " matches more than one gene, supply a taxon to disambiguate or use a different type of identifier such as an NCBI or Ensembl ID." );
        } else {
            return matchedGenes.iterator().next();
        }
    }

    /**
     * Obtain a gene from a specific taxon.
     * @throws BadRequestException if more than one gene match the supplied gene argumen in the given taxon
     */
    @Nonnull
    public Gene getEntityWithTaxon( GeneArg<?> entityArg, Taxon taxon ) {
        List<Gene> matchedGenes = getEntitiesWithTaxon( entityArg, taxon );
        if ( matchedGenes.isEmpty() ) {
            return checkEntity( entityArg, null );
        } else if ( matchedGenes.size() > 1 ) {
            throw new BadRequestException( "Gene identifier " + entityArg + " matches more than one gene in " + taxon.getCommonName() + ", use a different type of identifier such as an NCBI or Ensembl ID." );
        } else {
            return matchedGenes.iterator().next();
        }
    }

    /**
     * Obtain genes from a specific taxon.
     */
    public List<Gene> getEntitiesWithTaxon( GeneArg<?> genes, Taxon taxon ) {
        return genes.getEntitiesWithTaxon( service, taxon );
    }

    /**
     * Obtain genes from a specific taxon.
     */
    public List<Gene> getEntitiesWithTaxon( GeneArrayArg genes, Taxon taxon ) {
        List<Gene> objects = new ArrayList<>( genes.getValue().size() );
        for ( String s : genes.getValue() ) {
            GeneArg<?> arg = ( GeneArg<?> ) entityArgValueOf( genes.getEntityArgClass(), s );
            objects.add( getEntityWithTaxon( arg, taxon ) );
        }
        return objects;
    }

    public Slice<GeneValueObject> getGenes( int offset, int limit ) {
        return service.loadValueObjects( null, service.getSort( "id", Sort.Direction.ASC ), offset, limit );
    }

    public Slice<GeneValueObject> getGenesInTaxon( Taxon taxon, int offset, int limit ) {
        return service.loadValueObjects( Filters.by( service.getFilter( "taxon.id", Long.class, Filter.Operator.eq, taxon.getId() ) ), service.getSort( "id", Sort.Direction.ASC ), offset, limit );
    }

    /**
     * @return a collection of Gene value objects..
     */
    public List<GeneValueObject> getGenesInTaxon( GeneArrayArg arg, Taxon taxon ) {
        return service.loadValueObjects( getEntitiesWithTaxon( arg, taxon ) );
    }

    /**
     * Returns all known locations of the gene(s) that this GeneArg represents.
     *
     * @return collection of physical location objects.
     */
    public List<PhysicalLocationValueObject> getGeneLocation( GeneArg<?> geneArg ) {
        List<Gene> genes = getEntities( geneArg );
        List<PhysicalLocationValueObject> gVos = new ArrayList<>( genes.size() );
        for ( Gene gene : genes ) {
            gVos.addAll( service.getPhysicalLocationsValueObjects( gene ) );
        }
        return gVos;
    }

    /**
     * Returns all known locations of the gene that this GeneArg represents.
     *
     * @param taxon       the taxon to limit the search to. Can be null.
     * @return collection of physical location objects.
     */
    public List<PhysicalLocationValueObject> getGeneLocationInTaxon( GeneArg<?> arg, Taxon taxon ) {
        return service.getPhysicalLocationsValueObjects( getEntityWithTaxon( arg, taxon ) );
    }

    /**
<<<<<<< HEAD
     * @return a collection of Gene value objects..
     */
    public List<GeneValueObject> getGenesOnTaxon( GeneArg<?> arg, Taxon taxon ) {
        return this.getValueObjects( arg ).stream()
                .filter( vo -> Objects.equals( vo.getTaxonId(), taxon.getId() ) )
                .collect( Collectors.toList() );
=======
     * Searches for gene evidence of the gene that this GeneArg represents, on the given taxon.
     *
     * @param taxon                              the taxon to limit the search to. Can be null.
     * @return collection of gene evidence VOs matching the criteria, or an error response, if there is an error.
     */
    @Deprecated
    public List<GeneEvidenceValueObject> getGeneEvidence( GeneArg<?> arg, @Nullable Taxon taxon ) throws SearchException {
        Gene gene = this.getEntity( arg );
        return phenotypeAssociationManagerService
                .findGenesWithEvidence( gene.getOfficialSymbol(), taxon == null ? null : taxon.getId() );
>>>>>>> b088226b
    }

    /**
     * Returns GO terms for the gene that this GeneArg represents.
     */
    public List<GeneOntologyTermValueObject> getGeneGoTerms( GeneArg<?> arg ) {
        return geneOntologyService.getValueObjects( this.getEntity( arg ) );
    }

    /**
     * Obtain GO terms for the gene in the given taxon.
     */
    public List<GeneOntologyTermValueObject> getGeneGoTermsInTaxon( GeneArg<?> geneArg, Taxon taxon ) {
        return geneOntologyService.getValueObjects( this.getEntityWithTaxon( geneArg, taxon ) );
    }

    /**
     * Obtain probes for the gene across all platforms.
     */
    public Slice<CompositeSequenceValueObject> getGeneProbes( GeneArg<?> geneArg, int offset, int limit ) {
        return compositeSequenceService.loadValueObjectsForGene( getEntity( geneArg ), offset, limit );
    }

    /**
     * Obtain probes for the gene in the given taxon across all platforms.
     */
    public Slice<CompositeSequenceValueObject> getGeneProbesInTaxon( GeneArg<?> geneArg, Taxon taxon, int offset, int limit ) {
        return compositeSequenceService.loadValueObjectsForGene( getEntityWithTaxon( geneArg, taxon ), offset, limit );
    }
}<|MERGE_RESOLUTION|>--- conflicted
+++ resolved
@@ -4,25 +4,19 @@
 import org.springframework.stereotype.Service;
 import ubic.gemma.core.genome.gene.service.GeneService;
 import ubic.gemma.core.ontology.providers.GeneOntologyService;
-import ubic.gemma.core.search.SearchException;
 import ubic.gemma.model.expression.designElement.CompositeSequenceValueObject;
 import ubic.gemma.model.genome.Gene;
 import ubic.gemma.model.genome.GeneOntologyTermValueObject;
 import ubic.gemma.model.genome.PhysicalLocationValueObject;
 import ubic.gemma.model.genome.Taxon;
 import ubic.gemma.model.genome.gene.GeneValueObject;
-<<<<<<< HEAD
-=======
-import ubic.gemma.model.genome.gene.phenotype.valueObject.GeneEvidenceValueObject;
 import ubic.gemma.persistence.service.expression.designElement.CompositeSequenceService;
 import ubic.gemma.persistence.util.Filter;
 import ubic.gemma.persistence.util.Filters;
 import ubic.gemma.persistence.util.Slice;
 import ubic.gemma.persistence.util.Sort;
->>>>>>> b088226b
 
 import javax.annotation.Nonnull;
-import javax.annotation.Nullable;
 import javax.ws.rs.BadRequestException;
 import javax.ws.rs.NotFoundException;
 import java.util.ArrayList;
@@ -35,11 +29,7 @@
     private final CompositeSequenceService compositeSequenceService;
 
     @Autowired
-<<<<<<< HEAD
-    public GeneArgService( GeneService service, GeneOntologyService geneOntologyService ) {
-=======
-    public GeneArgService( GeneService service, PhenotypeAssociationManagerService phenotypeAssociationManagerService, GeneOntologyService geneOntologyService, CompositeSequenceService compositeSequenceService ) {
->>>>>>> b088226b
+    public GeneArgService( GeneService service, GeneOntologyService geneOntologyService, CompositeSequenceService compositeSequenceService ) {
         super( service );
         this.geneOntologyService = geneOntologyService;
         this.compositeSequenceService = compositeSequenceService;
@@ -137,28 +127,6 @@
     }
 
     /**
-<<<<<<< HEAD
-     * @return a collection of Gene value objects..
-     */
-    public List<GeneValueObject> getGenesOnTaxon( GeneArg<?> arg, Taxon taxon ) {
-        return this.getValueObjects( arg ).stream()
-                .filter( vo -> Objects.equals( vo.getTaxonId(), taxon.getId() ) )
-                .collect( Collectors.toList() );
-=======
-     * Searches for gene evidence of the gene that this GeneArg represents, on the given taxon.
-     *
-     * @param taxon                              the taxon to limit the search to. Can be null.
-     * @return collection of gene evidence VOs matching the criteria, or an error response, if there is an error.
-     */
-    @Deprecated
-    public List<GeneEvidenceValueObject> getGeneEvidence( GeneArg<?> arg, @Nullable Taxon taxon ) throws SearchException {
-        Gene gene = this.getEntity( arg );
-        return phenotypeAssociationManagerService
-                .findGenesWithEvidence( gene.getOfficialSymbol(), taxon == null ? null : taxon.getId() );
->>>>>>> b088226b
-    }
-
-    /**
      * Returns GO terms for the gene that this GeneArg represents.
      */
     public List<GeneOntologyTermValueObject> getGeneGoTerms( GeneArg<?> arg ) {
