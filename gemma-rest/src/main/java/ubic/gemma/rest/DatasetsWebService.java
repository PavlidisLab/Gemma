/*
 * The Gemma project
 *
 * Copyright (c) 2011 University of British Columbia
 *
 * Licensed under the Apache License, Version 2.0 (the "License"); you may not use this file except in compliance with
 * the License. You may obtain a copy of the License at
 *
 * http://www.apache.org/licenses/LICENSE-2.0
 *
 * Unless required by applicable law or agreed to in writing, software distributed under the License is distributed on
 * an "AS IS" BASIS, WITHOUT WARRANTIES OR CONDITIONS OF ANY KIND, either express or implied. See the License for the
 * specific language governing permissions and limitations under the License.
 */
package ubic.gemma.rest;

import com.fasterxml.jackson.annotation.JsonIgnoreProperties;
import com.fasterxml.jackson.annotation.JsonInclude;
import io.swagger.v3.oas.annotations.ExternalDocumentation;
import io.swagger.v3.oas.annotations.Operation;
import io.swagger.v3.oas.annotations.Parameter;
import io.swagger.v3.oas.annotations.media.Content;
import io.swagger.v3.oas.annotations.media.ExampleObject;
import io.swagger.v3.oas.annotations.media.Schema;
import io.swagger.v3.oas.annotations.responses.ApiResponse;
import io.swagger.v3.oas.annotations.security.SecurityRequirement;
import lombok.Data;
import lombok.EqualsAndHashCode;
import lombok.Getter;
import lombok.Value;
import lombok.extern.apachecommons.CommonsLog;
import org.apache.commons.io.FilenameUtils;
import org.apache.commons.lang3.StringUtils;
import org.apache.commons.lang3.time.DateUtils;
import org.apache.commons.lang3.time.StopWatch;
import org.apache.lucene.analysis.Analyzer;
import org.apache.lucene.document.Document;
import org.springframework.beans.factory.annotation.Autowired;
import org.springframework.security.access.AccessDecisionManager;
import org.springframework.security.access.SecurityConfig;
import org.springframework.security.access.annotation.Secured;
import org.springframework.security.core.context.SecurityContextHolder;
import org.springframework.stereotype.Service;
import ubic.basecode.ontology.model.OntologyTerm;
import ubic.gemma.core.analysis.preprocess.batcheffects.BatchConfound;
import ubic.gemma.core.analysis.preprocess.batcheffects.BatchEffectDetails;
import ubic.gemma.core.analysis.preprocess.batcheffects.ExpressionExperimentBatchInformationService;
import ubic.gemma.core.analysis.preprocess.filter.FilteringException;
import ubic.gemma.core.analysis.preprocess.filter.NoRowsLeftAfterFilteringException;
import ubic.gemma.core.analysis.preprocess.svd.SVDResult;
import ubic.gemma.core.analysis.preprocess.svd.SVDService;
import ubic.gemma.core.analysis.report.ExpressionExperimentReportService;
import ubic.gemma.core.analysis.service.DifferentialExpressionAnalysisResultListFileService;
import ubic.gemma.core.analysis.service.ExpressionDataFileService;
import ubic.gemma.core.analysis.service.ExpressionExperimentDataFileType;
import ubic.gemma.core.loader.expression.singleCell.metadata.CellLevelCharacteristicsWriter;
import ubic.gemma.core.ontology.OntologyService;
import ubic.gemma.core.search.DefaultHighlighter;
import ubic.gemma.core.search.SearchResult;
import ubic.gemma.core.search.lucene.SimpleMarkdownFormatter;
import ubic.gemma.core.util.locking.LockedPath;
import ubic.gemma.model.analysis.CellTypeAssignmentValueObject;
import ubic.gemma.model.analysis.expression.diff.*;
import ubic.gemma.model.common.description.AnnotationValueObject;
import ubic.gemma.model.common.description.Characteristic;
import ubic.gemma.model.common.description.CharacteristicValueObject;
import ubic.gemma.model.common.quantitationtype.QuantitationType;
import ubic.gemma.model.common.quantitationtype.QuantitationTypeValueObject;
import ubic.gemma.model.expression.arrayDesign.ArrayDesign;
import ubic.gemma.model.expression.arrayDesign.ArrayDesignValueObject;
import ubic.gemma.model.expression.arrayDesign.TechnologyType;
import ubic.gemma.model.expression.bioAssay.BioAssay;
import ubic.gemma.model.expression.bioAssay.BioAssayValueObject;
<<<<<<< HEAD
import ubic.gemma.model.expression.bioAssayData.*;
=======
import ubic.gemma.model.expression.bioAssayData.ExperimentExpressionLevelsValueObject;
import ubic.gemma.model.expression.bioAssayData.RawExpressionDataVector;
import ubic.gemma.model.expression.biomaterial.BioMaterial;
>>>>>>> e428e337
import ubic.gemma.model.expression.experiment.*;
import ubic.gemma.model.genome.Gene;
import ubic.gemma.model.genome.Taxon;
import ubic.gemma.model.genome.TaxonValueObject;
import ubic.gemma.persistence.service.analysis.expression.diff.DifferentialExpressionAnalysisService;
import ubic.gemma.persistence.service.analysis.expression.diff.DifferentialExpressionResultService;
import ubic.gemma.persistence.service.analysis.expression.diff.ExpressionAnalysisResultSetService;
import ubic.gemma.persistence.service.common.quantitationtype.QuantitationTypeService;
import ubic.gemma.persistence.service.expression.arrayDesign.ArrayDesignService;
import ubic.gemma.persistence.service.expression.bioAssayData.ProcessedExpressionDataVectorService;
import ubic.gemma.persistence.service.expression.experiment.ExpressionExperimentService;
import ubic.gemma.persistence.service.expression.experiment.SingleCellExpressionExperimentService;
import ubic.gemma.persistence.service.maintenance.TableMaintenanceUtil;
import ubic.gemma.persistence.util.Filters;
import ubic.gemma.persistence.util.Slice;
import ubic.gemma.persistence.util.Sort;
import ubic.gemma.rest.annotations.CacheControl;
import ubic.gemma.rest.annotations.GZIP;
import ubic.gemma.rest.util.*;
import ubic.gemma.rest.util.args.*;

import javax.annotation.Nullable;
import javax.annotation.ParametersAreNonnullByDefault;
import javax.ws.rs.*;
import javax.ws.rs.core.*;
import java.io.IOException;
import java.io.OutputStreamWriter;
import java.net.URI;
import java.nio.charset.StandardCharsets;
import java.nio.file.Files;
import java.util.*;
import java.util.concurrent.RejectedExecutionException;
import java.util.concurrent.TimeUnit;
import java.util.concurrent.TimeoutException;
import java.util.stream.Collectors;
import java.util.zip.GZIPOutputStream;

import static ubic.gemma.core.analysis.preprocess.batcheffects.BatchEffectUtils.getBatchEffectType;
import static ubic.gemma.core.analysis.service.ExpressionDataFileUtils.*;
import static ubic.gemma.persistence.util.IdentifiableUtils.toIdentifiableSet;
import static ubic.gemma.rest.util.MediaTypeUtils.negotiate;
import static ubic.gemma.rest.util.MediaTypeUtils.withQuality;
import static ubic.gemma.rest.util.Responders.respond;

/**
 * RESTful interface for datasets.
 *
 * @author tesarst
 */
@Service
@Path("/datasets")
@CommonsLog
public class DatasetsWebService {

    public static final String TEXT_TAB_SEPARATED_VALUES_UTF8 = "text/tab-separated-values; charset=UTF-8";
    public static final MediaType TEXT_TAB_SEPARATED_VALUES_UTF8_TYPE = new MediaType( "text", "tab-separated-values", "UTF-8" );

    /**
     * <a href="https://www.10xgenomics.com/support/software/cell-ranger/latest/analysis/outputs/cr-outputs-mex-matrices">Cell Ranger Feature Barcode Matrices (MEX Format)</a>
     */
    public static final String APPLICATION_10X_MEX = "application/vnd.10xgenomics.mex";
    public static final MediaType APPLICATION_10X_MEX_TYPE = new MediaType( "application", "vnd.10xgenomics.mex" );

    private static final String SEARCH_TIMEOUT_DESCRIPTION = "The search has timed out. This can only occur if the `search` parameter is provided. It can generally be resolved by reattempting the search 30 seconds later. Lookup the `Retry-After` header for the recommended delay.";

    private static final int MAX_DATASETS_CATEGORIES = 200;
    private static final int MAX_DATASETS_ANNOTATIONS = 5000;

    // fields allowed to be excluded
    private static final Set<String> SCD_ALLOWED_EXCLUDE_FIELDS = new HashSet<>( Arrays.asList( "cellIds", "bioAssayIds", "cellTypeAssignments.cellTypeIds", "cellLevelCharacteristics.characteristicIds" ) );
    private static final Set<String> ANNOTATION_ALLOWED_EXCLUDE_FIELDS = Collections.singleton( "parentTerms" );

    @Autowired
    private ExpressionExperimentService expressionExperimentService;
    @Autowired
    private ExpressionDataFileService expressionDataFileService;
    @Autowired
    private ArrayDesignService arrayDesignService;
    @Autowired
    private ProcessedExpressionDataVectorService processedExpressionDataVectorService;
    @Autowired
    private SVDService svdService;
    @Autowired
    private DifferentialExpressionAnalysisService differentialExpressionAnalysisService;
    @Autowired
    private QuantitationTypeArgService quantitationTypeArgService;
    @Autowired
    private OntologyService ontologyService;
    @Autowired
    private ExpressionExperimentReportService expressionExperimentReportService;
    @Autowired
    private DatasetArgService datasetArgService;
    @Autowired
    private TaxonArgService taxonArgService;
    @Autowired
    private GeneArgService geneArgService;
    @Autowired
    private DifferentialExpressionResultService differentialExpressionResultService;
    @Autowired
    private TableMaintenanceUtil tableMaintenanceUtil;
    @Autowired
    private ExpressionExperimentBatchInformationService expressionExperimentBatchInformationService;
    @Autowired
    private DifferentialExpressionAnalysisResultListFileService differentialExpressionAnalysisResultListFileService;
    @Autowired
    private ExpressionAnalysisResultSetService expressionAnalysisResultSetService;
    @Autowired
    private SingleCellExpressionExperimentService singleCellExpressionExperimentService;
    @Autowired
    private AccessDecisionManager accessDecisionManager;
    @Autowired
    private QuantitationTypeService quantitationTypeService;

    @Context
    private UriInfo uriInfo;

    @ParametersAreNonnullByDefault
    private class Highlighter extends DefaultHighlighter {

        private final Set<Long> documentIdsToHighlight;

        private Highlighter( Set<Long> documentIdsToHighlight ) {
            super( new SimpleMarkdownFormatter() );
            this.documentIdsToHighlight = documentIdsToHighlight;
        }

        @Override
        public Map<String, String> highlightTerm( @Nullable String termUri, String termLabel, String field ) {
            URI reconstructedUri = uriInfo.getBaseUriBuilder()
                    .scheme( null ).host( null ).port( -1 )
                    // replace the query with the term URI and only retain the filter
                    .replaceQueryParam( "query", termUri != null ? termUri : termLabel )
                    .replaceQueryParam( "offset" )
                    .replaceQueryParam( "limit" )
                    .replaceQueryParam( "sort" )
                    .build();
            return Collections.singletonMap( field, String.format( "**[%s](%s)**", termLabel, reconstructedUri ) );
        }

        @Override
        public Map<String, String> highlightDocument( Document document, org.apache.lucene.search.highlight.Highlighter highlighter, Analyzer analyzer ) {
            long id = Long.parseLong( document.get( "id" ) );
            // TODO: maybe use a filter in the Lucene query?
            if ( !documentIdsToHighlight.contains( id ) ) {
                return Collections.emptyMap();
            }
            return super.highlightDocument( document, highlighter, analyzer );
        }
    }

    @GZIP
    @GET
    @CacheControl(maxAge = 1200)
    @CacheControl(isPrivate = true, authorities = { "GROUP_USER" })
    @Produces(MediaType.APPLICATION_JSON)
    @Operation(summary = "Retrieve all datasets", responses = {
            @ApiResponse(responseCode = "200", useReturnTypeSchema = true, content = @Content()),
            @ApiResponse(responseCode = "503", description = SEARCH_TIMEOUT_DESCRIPTION, content = @Content(schema = @Schema(implementation = ResponseErrorObject.class)))
    })
    public QueriedAndFilteredAndInferredAndPaginatedResponseDataObject<ExpressionExperimentWithSearchResultValueObject> getDatasets( // Params:
            @Parameter(description = "If specified, `sort` will default to `-searchResult.score` instead of `+id`. Note that sorting by `searchResult.score` is only valid if a query is specified.") @QueryParam("query") QueryArg query,
            @QueryParam("filter") @DefaultValue("") FilterArg<ExpressionExperiment> filterArg, // Optional, default null
            @QueryParam("offset") @DefaultValue("0") OffsetArg offsetArg, // Optional, default 0
            @QueryParam("limit") @DefaultValue("20") LimitArg limitArg, // Optional, default 20
            @Parameter(schema = @Schema(defaultValue = "+id")) @QueryParam("sort") SortArg<ExpressionExperiment> sortArg // Optional, default +id
    ) {
        Collection<OntologyTerm> inferredTerms = new HashSet<>();
        Filters filters = datasetArgService.getFilters( filterArg, null, inferredTerms );
        int offset = offsetArg.getValue();
        int limit = limitArg.getValue();
        Slice<ExpressionExperimentWithSearchResultValueObject> payload;
        LinkedHashSet<Throwable> warnings = new LinkedHashSet<>();
        if ( query != null ) {
            List<Long> ids;
            Sort sort;
            if ( sortArg == null || sortArg.getValue().getOrderBy().equals( "searchResult.score" ) ) {
                Sort.Direction direction;
                if ( sortArg != null ) {
                    direction = sortArg.getValue().getDirection() == SortArg.Sort.Direction.ASC ? Sort.Direction.ASC : Sort.Direction.DESC;
                } else {
                    direction = Sort.Direction.DESC;
                }
                sort = Sort.by( null, "searchResult.score", direction, Sort.NullMode.LAST );
                ids = new ArrayList<>( expressionExperimentService.loadIdsWithCache( filters, null ) );
                Map<Long, Double> scoreById = new HashMap<>();
                ids.retainAll( datasetArgService.getIdsForSearchQuery( query, scoreById, warnings ) );
                // sort is stable, so the order of IDs with the same score is preserved
                ids.sort( Comparator.comparing( scoreById::get, direction == Sort.Direction.ASC ? Comparator.naturalOrder() : Comparator.reverseOrder() ) );
            } else {
                sort = datasetArgService.getSort( sortArg );
                ids = new ArrayList<>( expressionExperimentService.loadIdsWithCache( filters, sort ) );
                ids.retainAll( datasetArgService.getIdsForSearchQuery( query, warnings ) );
            }

            // slice the ranked IDs
            List<Long> idsSlice = sliceIds( ids, offset, limit );

            // now highlight the results in the slice
            List<SearchResult<ExpressionExperiment>> results = datasetArgService.getResultsForSearchQuery( query, new Highlighter( new HashSet<>( idsSlice ) ), warnings );
            Map<Long, SearchResult<ExpressionExperiment>> resultById = results.stream().collect( Collectors.toMap( SearchResult::getResultId, e -> e ) );

            List<ExpressionExperimentValueObject> vos = expressionExperimentService.loadValueObjectsByIdsWithRelationsAndCache( idsSlice );
            payload = new Slice<>( vos, sort, offset, limit, ( long ) ids.size() )
                    .map( vo -> new ExpressionExperimentWithSearchResultValueObject( vo, resultById.get( vo.getId() ) ) );
        } else {
            Sort sort = sortArg != null ? datasetArgService.getSort( sortArg ) : datasetArgService.getSort( SortArg.valueOf( "+id" ) );
            payload = expressionExperimentService.loadValueObjectsWithCache( filters, sort, offset, limit )
                    .map( vo -> new ExpressionExperimentWithSearchResultValueObject( vo, null ) );
        }
        return paginate( payload, query != null ? query.getValue() : null, filters, new String[] { "id" }, inferredTerms )
                .addWarnings( warnings, "query", LocationType.QUERY );
    }

    @Value
    @EqualsAndHashCode(callSuper = true)
    public static class ExpressionExperimentWithSearchResultValueObject extends ExpressionExperimentValueObject {

        @Nullable
        @JsonInclude(JsonInclude.Include.NON_NULL)
        SearchWebService.SearchResultValueObject<ExpressionExperimentValueObject> searchResult;

        public ExpressionExperimentWithSearchResultValueObject( ExpressionExperimentValueObject vo, @Nullable SearchResult<ExpressionExperiment> result ) {
            super( vo );
            if ( result != null ) {
                this.searchResult = new SearchWebService.SearchResultValueObject<>( result.withResultObject( null ) );
            } else {
                this.searchResult = null;
            }
        }
    }

    @GET
    @Path("/count")
    @Produces(MediaType.APPLICATION_JSON)
    @Operation(summary = "Count datasets matching the provided query and filter", responses = {
            @ApiResponse(responseCode = "200", useReturnTypeSchema = true, content = @Content()),
            @ApiResponse(responseCode = "503", description = SEARCH_TIMEOUT_DESCRIPTION, content = @Content(schema = @Schema(implementation = ResponseErrorObject.class)))
    })
    public ResponseDataObject<Long> getNumberOfDatasets(
            @QueryParam("query") QueryArg query,
            @QueryParam("filter") @DefaultValue("") FilterArg<ExpressionExperiment> filter
    ) {
        Filters filters = datasetArgService.getFilters( filter );
        Set<Long> extraIds;
        LinkedHashSet<Throwable> warnings = new LinkedHashSet<>();
        if ( query != null ) {
            extraIds = datasetArgService.getIdsForSearchQuery( query, warnings );
        } else {
            extraIds = null;
        }
        return respond( expressionExperimentService.countWithCache( filters, extraIds ) )
                .addWarnings( warnings, "query", LocationType.QUERY );
    }

    public interface UsageStatistics {
        Long getNumberOfExpressionExperiments();
    }

    @GZIP
    @GET
    @Path("/platforms")
    @CacheControl(maxAge = 1200)
    @CacheControl(isPrivate = true, authorities = { "GROUP_USER" })
    @Produces(MediaType.APPLICATION_JSON)
    @Operation(summary = "Retrieve usage statistics of platforms among datasets matching the provided query and filter",
            description = "Usage statistics are aggregated across experiment tags, samples and factor values mentioned in the experimental design.", responses = {
            @ApiResponse(responseCode = "200", useReturnTypeSchema = true, content = @Content()),
            @ApiResponse(responseCode = "503", description = SEARCH_TIMEOUT_DESCRIPTION, content = @Content(schema = @Schema(implementation = ResponseErrorObject.class)))
    })
    public QueriedAndFilteredAndInferredAndLimitedResponseDataObject<ArrayDesignWithUsageStatisticsValueObject> getDatasetsPlatformsUsageStatistics(
            @QueryParam("query") QueryArg query,
            @QueryParam("filter") @DefaultValue("") FilterArg<ExpressionExperiment> filter,
            @QueryParam("limit") @DefaultValue("50") LimitArg limit
    ) {
        Collection<OntologyTerm> inferredTerms = new HashSet<>();
        Filters filters = datasetArgService.getFilters( filter, null, inferredTerms );
        LinkedHashSet<Throwable> warnings = new LinkedHashSet<>();
        Set<Long> extraIds;
        if ( query != null ) {
            extraIds = datasetArgService.getIdsForSearchQuery( query, warnings );
        } else {
            extraIds = null;
        }
        Integer l = limit.getValueNoMaximum();
        Map<TechnologyType, Long> tts = expressionExperimentService.getTechnologyTypeUsageFrequency( filters, extraIds );
        Map<ArrayDesign, Long> ads = expressionExperimentService.getArrayDesignUsedOrOriginalPlatformUsageFrequency( filters, extraIds, l );
        List<ArrayDesignValueObject> adsVos = arrayDesignService.loadValueObjects( ads.keySet() );
        Map<Long, Long> countsById = ads.entrySet().stream().collect( Collectors.toMap( e -> e.getKey().getId(), Map.Entry::getValue ) );
        List<ArrayDesignWithUsageStatisticsValueObject> results =
                adsVos.stream()
                        .map( e -> new ArrayDesignWithUsageStatisticsValueObject( e, countsById.get( e.getId() ), tts.getOrDefault( TechnologyType.valueOf( e.getTechnologyType() ), 0L ) ) )
                        .sorted( Comparator.comparing( UsageStatistics::getNumberOfExpressionExperiments, Comparator.reverseOrder() ) )
                        .collect( Collectors.toList() );
        return top( results, query != null ? query.getValue() : null, filters, new String[] { "id" }, Sort.by( null, "numberOfExpressionExperiments", Sort.Direction.DESC, Sort.NullMode.LAST, "numberOfExpressionExperiments" ), l, inferredTerms )
                .addWarnings( warnings, "query", LocationType.QUERY );
    }

    @GET
    @Path("/platforms/refresh")
    @Secured("GROUP_ADMIN")
    @Produces(MediaType.APPLICATION_JSON)
    @Operation(
            summary = "Retrieve refreshed experiment-to-platform associations.",
            security = {
                    @SecurityRequirement(name = "basicAuth", scopes = { "GROUP_ADMIN" }),
                    @SecurityRequirement(name = "cookieAuth", scopes = { "GROUP_ADMIN" })
            },
            responses = { @ApiResponse(responseCode = "201", content = @Content(schema = @Schema(ref = "QueriedAndFilteredAndInferredAndLimitedResponseDataObjectArrayDesignWithUsageStatisticsValueObject"))) })
    public Response refreshDatasetsPlatforms(
            @QueryParam("query") QueryArg query,
            @QueryParam("filter") @DefaultValue("") FilterArg<ExpressionExperiment> filter,
            @QueryParam("limit") @DefaultValue("50") LimitArg limit
    ) {
        tableMaintenanceUtil.evictEe2AdQueryCache();
        return Response.created( URI.create( "/datasets/platforms" ) )
                .entity( getDatasetsPlatformsUsageStatistics( query, filter, limit ) )
                .build();
    }

    @Value
    public static class CategoryWithUsageStatisticsValueObject implements UsageStatistics {
        String classUri;
        String className;
        Long numberOfExpressionExperiments;
    }

    @GET
    @Path("/categories")
    @CacheControl(maxAge = 1200)
    @CacheControl(isPrivate = true, authorities = { "GROUP_USER" })
    @Produces(MediaType.APPLICATION_JSON)
    @Operation(summary = "Retrieve usage statistics of categories among datasets matching the provided query and filter",
            description = "Usage statistics are aggregated across experiment tags, samples and factor values mentioned in the experimental design.",
            responses = {
                    @ApiResponse(responseCode = "200", useReturnTypeSchema = true, content = @Content()),
                    @ApiResponse(responseCode = "503", description = SEARCH_TIMEOUT_DESCRIPTION, content = @Content(schema = @Schema(implementation = ResponseErrorObject.class)))
            })
    public QueriedAndFilteredAndInferredAndLimitedResponseDataObject<CategoryWithUsageStatisticsValueObject> getDatasetsCategoriesUsageStatistics(
            @QueryParam("query") QueryArg query,
            @QueryParam("filter") @DefaultValue("") FilterArg<ExpressionExperiment> filter,
            @QueryParam("limit") @DefaultValue("20") LimitArg limit,
            @Parameter(description = "Excluded category URIs.", hidden = true) @QueryParam("excludedCategories") StringArrayArg excludedCategoryUris,
            @Parameter(description = "Exclude free-text categories (i.e. those with null URIs).", hidden = true) @QueryParam("excludeFreeTextCategories") @DefaultValue("false") Boolean excludeFreeTextCategories,
            @Parameter(description = "Excluded term URIs; this list is expanded with subClassOf inference.", hidden = true) @QueryParam("excludedTerms") StringArrayArg excludedTermUris,
            @Parameter(description = "Exclude free-text terms (i.e. those with null URIs).", hidden = true) @QueryParam("excludeFreeTextTerms") @DefaultValue("false") Boolean excludeFreeTextTerms,
            @Parameter(description = "Exclude uncategorized terms.", hidden = true) @QueryParam("excludeUncategorizedTerms") @DefaultValue("false") Boolean excludeUncategorizedTerms,
            @Parameter(description = "Retain the categories applicable to terms mentioned in the `filter` parameter even if they are excluded by `excludedCategories` or `excludedTerms`.", hidden = true) @QueryParam("retainMentionedTerms") @DefaultValue("false") Boolean retainMentionedTerms
    ) {
        // ensure that implied terms are retained in the usage frequency
        Collection<OntologyTerm> mentionedTerms = retainMentionedTerms ? new HashSet<>() : null;
        Collection<OntologyTerm> inferredTerms = new HashSet<>();
        Filters filters = datasetArgService.getFilters( filter, mentionedTerms, inferredTerms );
        LinkedHashSet<Throwable> warnings = new LinkedHashSet<>();
        Set<Long> extraIds;
        if ( query != null ) {
            extraIds = datasetArgService.getIdsForSearchQuery( query, warnings );
        } else {
            extraIds = null;
        }
        int maxResults = limit.getValue( MAX_DATASETS_CATEGORIES );
        List<CategoryWithUsageStatisticsValueObject> results = expressionExperimentService.getCategoriesUsageFrequency(
                        filters,
                        extraIds,
                        datasetArgService.getExcludedUris( excludedCategoryUris, excludeFreeTextCategories, excludeUncategorizedTerms ),
                        datasetArgService.getExcludedUris( excludedTermUris, excludeFreeTextTerms, excludeUncategorizedTerms ),
                        mentionedTerms != null ? mentionedTerms.stream().map( OntologyTerm::getUri ).collect( Collectors.toSet() ) : null,
                        maxResults )
                .entrySet()
                .stream()
                .map( e -> new CategoryWithUsageStatisticsValueObject( e.getKey().getCategoryUri(), e.getKey().getCategory(), e.getValue() ) )
                .sorted( Comparator.comparing( UsageStatistics::getNumberOfExpressionExperiments, Comparator.reverseOrder() ) )
                .collect( Collectors.toList() );
        return top( results, query != null ? query.getValue() : null, filters, new String[] { "classUri", "className" }, Sort.by( null, "numberOfExpressionExperiments", Sort.Direction.DESC, Sort.NullMode.LAST, "numberOfExpressionExperiments" ), maxResults, inferredTerms )
                .addWarnings( warnings, "query", LocationType.QUERY );
    }

    @Value
    @EqualsAndHashCode(callSuper = true)
    @JsonIgnoreProperties({ "expressionExperimentCount", "numberOfSwitchedExpressionExperiments" })
    public static class ArrayDesignWithUsageStatisticsValueObject extends ArrayDesignValueObject implements UsageStatistics {

        Long numberOfExpressionExperimentsForTechnologyType;

        public ArrayDesignWithUsageStatisticsValueObject( ArrayDesignValueObject arrayDesign, Long numberOfExpressionExperiments, Long numberOfExpressionExperimentsForTechnologyType ) {
            super( arrayDesign );
            setExpressionExperimentCount( numberOfExpressionExperiments );
            this.numberOfExpressionExperimentsForTechnologyType = numberOfExpressionExperimentsForTechnologyType;
        }
    }

    @GET
    @GZIP
    @CacheControl(maxAge = 1200)
    @CacheControl(isPrivate = true, authorities = { "GROUP_USER" })
    @Path("/annotations")
    @Produces(MediaType.APPLICATION_JSON)
    @Operation(summary = "Retrieve usage statistics of annotations among datasets matching the provided query and filter",
            description = "Usage statistics are aggregated across experiment tags, samples and factor values mentioned in the experimental design.",
            responses = {
                    @ApiResponse(responseCode = "200", useReturnTypeSchema = true, content = @Content()),
                    @ApiResponse(responseCode = "503", description = SEARCH_TIMEOUT_DESCRIPTION, content = @Content(schema = @Schema(implementation = ResponseErrorObject.class)))
            })
    public QueriedAndFilteredAndInferredAndLimitedResponseDataObject<AnnotationWithUsageStatisticsValueObject> getDatasetsAnnotationsUsageStatistics(
            @QueryParam("query") QueryArg query,
            @QueryParam("filter") @DefaultValue("") FilterArg<ExpressionExperiment> filter,
            @Parameter(description = "List of fields to exclude from the payload. Only `parentTerms` can be excluded.") @QueryParam("exclude") ExcludeArg<AnnotationWithUsageStatisticsValueObject> exclude,
            @Parameter(description = "Maximum number of annotations to returned; capped at " + MAX_DATASETS_ANNOTATIONS + ".", schema = @Schema(type = "integer", minimum = "1", maximum = "" + MAX_DATASETS_ANNOTATIONS)) @QueryParam("limit") LimitArg limitArg,
            @Parameter(description = "Minimum number of associated datasets to report an annotation. If used, the limit will default to " + MAX_DATASETS_ANNOTATIONS + ".") @QueryParam("minFrequency") Integer minFrequency,
            @Parameter(description = "A category URI to restrict reported annotations. If unspecified, annotations from all categories are reported. If empty, uncategorized terms are reported.") @QueryParam("category") String category,
            @Parameter(description = "Excluded category URIs.", hidden = true) @QueryParam("excludedCategories") StringArrayArg excludedCategoryUris,
            @Parameter(description = "Exclude free-text categories (i.e. those with null URIs).", hidden = true) @QueryParam("excludeFreeTextCategories") @DefaultValue("false") Boolean excludeFreeTextCategories,
            @Parameter(description = "Excluded term URIs; this list is expanded with subClassOf inference.", hidden = true) @QueryParam("excludedTerms") StringArrayArg excludedTermUris,
            @Parameter(description = "Exclude free-text terms (i.e. those with null URIs).", hidden = true) @QueryParam("excludeFreeTextTerms") @DefaultValue("false") Boolean excludeFreeTextTerms,
            @Parameter(description = "Exclude uncategorized terms.", hidden = true) @QueryParam("excludeUncategorizedTerms") @DefaultValue("false") Boolean excludeUncategorizedTerms,
            @Parameter(description = "Retain terms mentioned in the `filter` parameter even if they don't meet the `minFrequency` threshold or are excluded via `excludedCategories` or `excludedTerms`.", hidden = true) @QueryParam("retainMentionedTerms") @DefaultValue("false") Boolean retainMentionedTerms
    ) {
        boolean excludeParentTerms = exclude != null && exclude.getValue( ANNOTATION_ALLOWED_EXCLUDE_FIELDS ).contains( "parentTerms" );
        // if a minFrequency is requested, use the hard cap, otherwise use 100 as a reasonable default
        int limit = limitArg != null ? limitArg.getValue( MAX_DATASETS_ANNOTATIONS ) : minFrequency != null ? MAX_DATASETS_ANNOTATIONS : 100;
        if ( minFrequency != null && minFrequency < 0 ) {
            throw new BadRequestException( "Minimum frequency must be positive." );
        }
        // ensure that implied terms are retained in the usage frequency
        Collection<OntologyTerm> mentionedTerms = retainMentionedTerms ? new HashSet<>() : null;
        Collection<OntologyTerm> inferredTerms = new HashSet<>();
        List<Throwable> queryWarnings = new ArrayList<>();
        Set<Long> extraIds;
        if ( query != null ) {
            extraIds = datasetArgService.getIdsForSearchQuery( query, queryWarnings );
        } else {
            extraIds = null;
        }
        if ( category != null && category.isEmpty() ) {
            category = ExpressionExperimentService.UNCATEGORIZED;
        }
        int timeoutMs = 30000;
        StopWatch timer = StopWatch.createStarted();
        Filters filters;
        List<ExpressionExperimentService.CharacteristicWithUsageStatisticsAndOntologyTerm> initialResults;
        try {
            filters = datasetArgService.getFilters( filter, mentionedTerms, inferredTerms, Math.max( timeoutMs - timer.getTime(), 0 ), TimeUnit.MILLISECONDS );
            initialResults = expressionExperimentService.getAnnotationsUsageFrequency(
                    filters,
                    extraIds,
                    category,
                    datasetArgService.getExcludedUris( excludedCategoryUris, excludeFreeTextCategories, excludeUncategorizedTerms ),
                    datasetArgService.getExcludedUris( excludedTermUris, excludeFreeTextTerms, excludeUncategorizedTerms ),
                    minFrequency != null ? minFrequency : 0,
                    mentionedTerms != null ? mentionedTerms.stream().map( OntologyTerm::getUri ).collect( Collectors.toSet() ) : null,
                    limit,
                    Math.max( timeoutMs - timer.getTime(), 0 ),
                    TimeUnit.MILLISECONDS );
        } catch ( TimeoutException e ) {
            throw new ServiceUnavailableException( DateUtils.addSeconds( new Date(), 30 ), e );
        }
        List<AnnotationWithUsageStatisticsValueObject> results = new ArrayList<>();
        if ( !excludeParentTerms ) {
            // cache for visited parents (if two term share the same parent, we can save significant time generating the ancestors)
            Map<OntologyTerm, Set<OntologyTermValueObject>> visited = new HashMap<>();
            for ( ExpressionExperimentService.CharacteristicWithUsageStatisticsAndOntologyTerm e : initialResults ) {
                Set<OntologyTermValueObject> parentTerms;
                if ( e.getTerm() != null && timer.getTime() < timeoutMs ) {
                    try {
                        parentTerms = getParentTerms( e.getTerm(), visited, Math.max( timeoutMs - timer.getTime(), 0 ) );
                    } catch ( TimeoutException ex ) {
                        log.warn( "Populating parent terms timed out, will stop populating those for the remaining results.", ex );
                        parentTerms = null;
                    }
                } else {
                    parentTerms = null;
                }
                results.add( new AnnotationWithUsageStatisticsValueObject( e.getCharacteristic(), e.getNumberOfExpressionExperiments(), parentTerms ) );
            }
        } else {
            for ( ExpressionExperimentService.CharacteristicWithUsageStatisticsAndOntologyTerm e : initialResults ) {
                results.add( new AnnotationWithUsageStatisticsValueObject( e.getCharacteristic(), e.getNumberOfExpressionExperiments(), null ) );
            }
        }
        return top( results, query != null ? query.getValue() : null, filters, new String[] { "classUri", "className", "termUri", "termName" },
                Sort.by( null, "numberOfExpressionExperiments", Sort.Direction.DESC, Sort.NullMode.LAST, "numberOfExpressionExperiments" ),
                limit, inferredTerms )
                .addWarnings( queryWarnings, "query", LocationType.QUERY );
    }

    private Set<OntologyTermValueObject> getParentTerms( OntologyTerm c, Map<OntologyTerm, Set<OntologyTermValueObject>> visited, long timeoutMs ) throws TimeoutException {
        return getParentTerms( c, new LinkedHashSet<>(), visited, timeoutMs, StopWatch.createStarted() );
    }

    private Set<OntologyTermValueObject> getParentTerms( OntologyTerm c, LinkedHashSet<OntologyTerm> stack, Map<OntologyTerm, Set<OntologyTermValueObject>> visited, long timeoutMs, StopWatch timer ) throws TimeoutException {
        Set<OntologyTermValueObject> results = new HashSet<>();
        for ( OntologyTerm t : ontologyService.getParents( Collections.singleton( c ), true, true, Math.max( timeoutMs - timer.getTime(), 0 ), TimeUnit.MILLISECONDS ) ) {
            Set<OntologyTermValueObject> parentVos;
            if ( stack.contains( t ) ) {
                log.debug( "Detected a cycle when visiting " + t + ": " + stack.stream()
                        .map( ot -> ot.equals( t ) ? ot + "*" : ot.toString() )
                        .collect( Collectors.joining( " -> " ) ) + " -> " + t + "*" );
                continue;
            } else if ( visited.containsKey( t ) ) {
                parentVos = visited.get( t );
            } else {
                stack.add( t );
                parentVos = getParentTerms( t, stack, visited, timeoutMs, timer );
                stack.remove( t );
                visited.put( t, parentVos );
            }
            results.add( new OntologyTermValueObject( t, parentVos ) );
        }
        return results;
    }

    @Value
    @EqualsAndHashCode(of = { "uri" })
    public static class OntologyTermValueObject {

        String uri;
        String name;
        Set<OntologyTermValueObject> parentTerms;

        public OntologyTermValueObject( OntologyTerm ontologyTerm, Set<OntologyTermValueObject> parentTerms ) {
            this.uri = ontologyTerm.getUri();
            this.name = ontologyTerm.getLabel();
            this.parentTerms = parentTerms;
        }
    }

    /**
     * This is an aggregated entity across value URI and value, thus the {@code id} and {@code objectClass} are omitted.
     */
    @Value
    @EqualsAndHashCode(callSuper = true)
    @JsonIgnoreProperties(value = { "id", "objectClass" })
    public static class AnnotationWithUsageStatisticsValueObject extends AnnotationValueObject implements UsageStatistics {

        /**
         * Number of times the characteristic is mentioned among matching datasets.
         */
        Long numberOfExpressionExperiments;

        /**
         * URIs of parent terms, or null if excluded.
         */
        @Nullable
        @JsonInclude(JsonInclude.Include.NON_NULL)
        Set<OntologyTermValueObject> parentTerms;

        public AnnotationWithUsageStatisticsValueObject( Characteristic c, Long numberOfExpressionExperiments, @Nullable Set<OntologyTermValueObject> parentTerms ) {
            super( c );
            this.numberOfExpressionExperiments = numberOfExpressionExperiments;
            this.parentTerms = parentTerms;
        }
    }

    @GET
    @Path("/annotations/refresh")
    @Secured("GROUP_ADMIN")
    @Produces(MediaType.APPLICATION_JSON)
    @Operation(summary = "Retrieve refreshed dataset annotations.",
            responses = {
                    @ApiResponse(responseCode = "201", content = @Content(schema = @Schema(ref = "QueriedAndFilteredAndInferredAndLimitedResponseDataObjectAnnotationWithUsageStatisticsValueObject")))
            })
    public Response refreshDatasetsAnnotations(
            @QueryParam("query") QueryArg query,
            @QueryParam("filter") @DefaultValue("") FilterArg<ExpressionExperiment> filter,
            @Parameter(description = "List of fields to exclude from the payload. Only `parentTerms` can be excluded.") @QueryParam("exclude") ExcludeArg<AnnotationWithUsageStatisticsValueObject> exclude,
            @Parameter(description = "Maximum number of annotations to returned; capped at " + MAX_DATASETS_ANNOTATIONS + ".", schema = @Schema(type = "integer", minimum = "1", maximum = "" + MAX_DATASETS_ANNOTATIONS)) @QueryParam("limit") LimitArg limitArg,
            @Parameter(description = "Minimum number of associated datasets to report an annotation. If used, the limit will default to " + MAX_DATASETS_ANNOTATIONS + ".") @QueryParam("minFrequency") Integer minFrequency,
            @Parameter(description = "A category URI to restrict reported annotations. If unspecified, annotations from all categories are reported. If empty, uncategorized terms are reported.") @QueryParam("category") String category,
            @Parameter(description = "Excluded category URIs.", hidden = true) @QueryParam("excludedCategories") StringArrayArg excludedCategoryUris,
            @Parameter(description = "Exclude free-text categories (i.e. those with null URIs).", hidden = true) @QueryParam("excludeFreeTextCategories") @DefaultValue("false") Boolean excludeFreeTextCategories,
            @Parameter(description = "Excluded term URIs; this list is expanded with subClassOf inference.", hidden = true) @QueryParam("excludedTerms") StringArrayArg excludedTermUris,
            @Parameter(description = "Exclude free-text terms (i.e. those with null URIs).", hidden = true) @QueryParam("excludeFreeTextTerms") @DefaultValue("false") Boolean excludeFreeTextTerms,
            @Parameter(description = "Exclude uncategorized terms.", hidden = true) @QueryParam("excludeUncategorizedTerms") @DefaultValue("false") Boolean excludeUncategorizedTerms,
            @Parameter(description = "Retain terms mentioned in the `filter` parameter even if they don't meet the `minFrequency` threshold or are excluded via `excludedCategories` or `excludedTerms`.", hidden = true) @QueryParam("retainMentionedTerms") @DefaultValue("false") Boolean retainMentionedTerms
    ) {
        tableMaintenanceUtil.evictEe2CQueryCache();
        return Response.created( URI.create( "/datasets/annotations" ) )
                .entity( getDatasetsAnnotationsUsageStatistics( query, filter, exclude, limitArg, minFrequency, category, excludedCategoryUris, excludeFreeTextCategories, excludedTermUris, excludeFreeTextTerms, excludeUncategorizedTerms, retainMentionedTerms ) )
                .build();
    }

    @GET
    @Path("/taxa")
    @CacheControl(maxAge = 1200)
    @CacheControl(isPrivate = true, authorities = { "GROUP_USER" })
    @Produces(MediaType.APPLICATION_JSON)
    @Operation(summary = "Retrieve taxa usage statistics for datasets matching the provided query and filter", responses = {
            @ApiResponse(responseCode = "200", useReturnTypeSchema = true, content = @Content()),
            @ApiResponse(responseCode = "503", description = SEARCH_TIMEOUT_DESCRIPTION, content = @Content(schema = @Schema(implementation = ResponseErrorObject.class)))
    })
    public QueriedAndFilteredAndInferredResponseDataObject<TaxonWithUsageStatisticsValueObject> getDatasetsTaxaUsageStatistics(
            @QueryParam("query") QueryArg query,
            @QueryParam("filter") @DefaultValue("") FilterArg<ExpressionExperiment> filterArg
    ) {
        Collection<OntologyTerm> inferredTerms = new HashSet<>();
        Filters filters = datasetArgService.getFilters( filterArg, null, inferredTerms );
        LinkedHashSet<Throwable> warnings = new LinkedHashSet<>();
        Set<Long> extraIds;
        if ( query != null ) {
            extraIds = datasetArgService.getIdsForSearchQuery( query, warnings );
        } else {
            extraIds = null;
        }
        List<TaxonWithUsageStatisticsValueObject> payload = expressionExperimentService.getTaxaUsageFrequency( filters, extraIds )
                .entrySet().stream()
                .sorted( Map.Entry.comparingByValue( Comparator.reverseOrder() ) )
                .map( e -> new TaxonWithUsageStatisticsValueObject( e.getKey(), e.getValue() ) )
                .collect( Collectors.toList() );
        return all( payload, query != null ? query.getValue() : null, filters, new String[] { "id" },
                Sort.by( null, "numberOfExpressionExperiments", Sort.Direction.DESC, Sort.NullMode.LAST, "numberOfExpressionExperiments" ),
                inferredTerms )
                .addWarnings( warnings, "query", LocationType.QUERY );
    }

    @Value
    @EqualsAndHashCode(callSuper = true)
    public static class TaxonWithUsageStatisticsValueObject extends TaxonValueObject implements UsageStatistics {

        Long numberOfExpressionExperiments;

        public TaxonWithUsageStatisticsValueObject( Taxon taxon, Long numberOfExpressionExperiments ) {
            super( taxon );
            this.numberOfExpressionExperiments = numberOfExpressionExperiments;
        }
    }

    /**
     * Retrieves all datasets matching the given identifiers.
     *
     * @param datasetsArg a list of identifiers, separated by commas (','). Identifiers can either be the
     *                    ExpressionExperiment ID or its short name (e.g. GSE1234). Retrieval by ID
     *                    is more efficient.
     *                    <p>
     *                    Only datasets that user has access to will be available.
     *                    </p>
     *                    <p>
     *                    Do not combine different identifiers in one query.
     *                    </p>
     */
    @GET
    @Path("/{dataset}")
    @Produces(MediaType.APPLICATION_JSON)
    @Operation(summary = "Retrieve datasets by their identifiers")
    public FilteredAndInferredAndPaginatedResponseDataObject<ExpressionExperimentValueObject> getDatasetsByIds( // Params:
            @PathParam("dataset") DatasetArrayArg datasetsArg, // Optional
            @QueryParam("filter") @DefaultValue("") FilterArg<ExpressionExperiment> filter, // Optional, default null
            @QueryParam("offset") @DefaultValue("0") OffsetArg offset, // Optional, default 0
            @QueryParam("limit") @DefaultValue("20") LimitArg limit, // Optional, default 20
            @QueryParam("sort") @DefaultValue("+id") SortArg<ExpressionExperiment> sort // Optional, default +id
    ) {
        Collection<OntologyTerm> inferredTerms = new HashSet<>();
        Filters filters = datasetArgService.getFilters( filter, null, inferredTerms ).and( datasetArgService.getFilters( datasetsArg ) );
        return paginate( expressionExperimentService::loadValueObjectsWithCache, filters, new String[] { "id" },
                datasetArgService.getSort( sort ), offset.getValue(), limit.getValue(), inferredTerms );
    }

    /**
     * Browse blacklisted datasets.
     */
    @GET
    @Path("/blacklisted")
    @Produces(MediaType.APPLICATION_JSON)
    @Secured("GROUP_ADMIN")
    @Operation(summary = "Retrieve all blacklisted datasets", hidden = true)
    public FilteredAndInferredAndPaginatedResponseDataObject<ExpressionExperimentValueObject> getBlacklistedDatasets(
            @QueryParam("filter") @DefaultValue("") FilterArg<ExpressionExperiment> filterArg,
            @QueryParam("sort") @DefaultValue("+id") SortArg<ExpressionExperiment> sortArg,
            @QueryParam("offset") @DefaultValue("0") OffsetArg offset,
            @QueryParam("limit") @DefaultValue("20") LimitArg limit ) {
        Collection<OntologyTerm> inferredTerms = new HashSet<>();
        return paginate( expressionExperimentService::loadBlacklistedValueObjects,
                datasetArgService.getFilters( filterArg, null, inferredTerms ), new String[] { "id" }, datasetArgService.getSort( sortArg ),
                offset.getValue(), limit.getValue(), inferredTerms );
    }

    /**
     * Retrieves platforms for the given dataset.
     *
     * @param datasetArg can either be the ExpressionExperiment ID or its short name (e.g. GSE1234). Retrieval by ID
     *                   is more efficient. Only datasets that user has access to will be available.
     */
    @GET
    @Path("/{dataset}/platforms")
    @Produces(MediaType.APPLICATION_JSON)
    @Operation(summary = "Retrieve the platforms of a dataset", responses = {
            @ApiResponse(responseCode = "200", useReturnTypeSchema = true, content = @Content()),
            @ApiResponse(responseCode = "404", description = "The dataset does not exist.",
                    content = @Content(schema = @Schema(implementation = ResponseErrorObject.class))) })
    public ResponseDataObject<List<ArrayDesignValueObject>> getDatasetPlatforms( // Params:
            @PathParam("dataset") DatasetArg<?> datasetArg // Required
    ) {
        return respond( datasetArgService.getPlatforms( datasetArg ) );
    }

    /**
     * Retrieves the samples for the given dataset.
     *
     * @param datasetArg can either be the ExpressionExperiment ID or its short name (e.g. GSE1234). Retrieval by ID
     *                   is more efficient. Only datasets that user has access to will be available.
     */
    @GET
    @Path("/{dataset}/samples")
    @Produces(MediaType.APPLICATION_JSON)
    @Operation(summary = "Retrieve the samples of a dataset", responses = {
            @ApiResponse(responseCode = "200", useReturnTypeSchema = true, content = @Content()),
            @ApiResponse(responseCode = "404", description = "The dataset does not exist.",
                    content = @Content(schema = @Schema(implementation = ResponseErrorObject.class))) })
    public ResponseDataObject<List<BioAssayValueObject>> getDatasetSamples( // Params:
            @PathParam("dataset") DatasetArg<?> datasetArg // Required
    ) {
        return respond( datasetArgService.getSamples( datasetArg ) );
    }

    /**
     * Retrieves the differential analysis results for the given dataset.
     *
     * @param datasetArg can either be the ExpressionExperiment ID or its short name (e.g. GSE1234). Retrieval by ID
     *                   is more efficient. Only datasets that user has access to will be available.
     */
    @GET
    @Path("/{dataset}/analyses/differential")
    @Produces(MediaType.APPLICATION_JSON)
    @Operation(summary = "Retrieve annotations and surface level stats for a dataset's differential analyses", responses = {
            @ApiResponse(responseCode = "200", useReturnTypeSchema = true, content = @Content()),
            @ApiResponse(responseCode = "404", description = "The dataset does not exist.",
                    content = @Content(schema = @Schema(implementation = ResponseErrorObject.class))) })
    public ResponseDataObject<List<DifferentialExpressionAnalysisValueObject>> getDatasetDifferentialExpressionAnalyses( // Params:
            @PathParam("dataset") DatasetArg<?> datasetArg, // Required
            @QueryParam("offset") @DefaultValue("0") OffsetArg offsetArg, // Optional, default 0
            @QueryParam("limit") @DefaultValue("20") LimitArg limitArg // Optional, default 20
    ) {
        List<DifferentialExpressionAnalysisValueObject> result;
        Long eeId = datasetArgService.getEntity( datasetArg ).getId();
        int offset = offsetArg.getValue();
        int limit = limitArg.getValue();
        Map<ExpressionExperimentDetailsValueObject, List<DifferentialExpressionAnalysisValueObject>> map = differentialExpressionAnalysisService.getAnalysesByExperiment( Collections.singleton( eeId ), offset, limit );
        if ( map == null || map.isEmpty() ) {
            result = Collections.emptyList();
        } else {
            result = map.get( map.keySet().iterator().next() );
        }
        return respond( result );
    }

    /**
     * Retrieves the result sets of all the differential expression analyses of a dataset.
     * <p>
     * This is actually performing a 302 Found redirection to point the HTTP client to the corresponding result sets
     * endpoint.
     *
     * @see AnalysisResultSetsWebService#getResultSets(DatasetArrayArg, DatabaseEntryArrayArg, FilterArg, OffsetArg, LimitArg, SortArg)
     */
    @GET
    @Path("/{dataset}/analyses/differential/resultSets")
    @Operation(summary = "Retrieve the result sets of all differential analyses of a dataset", responses = {
            @ApiResponse(responseCode = "302", description = "If the dataset is found, a redirection to the corresponding getResultSets operation."),
            @ApiResponse(responseCode = "404", description = "The dataset does not exist.", content = @Content(mediaType = MediaType.APPLICATION_JSON, schema = @Schema(implementation = ResponseErrorObject.class))) })
    public Response getDatasetDifferentialExpressionAnalysisResultSets(
            @PathParam("dataset") DatasetArg<?> datasetArg,
            @Context UriInfo uriInfo ) {
        ExpressionExperiment ee = datasetArgService.getEntity( datasetArg );
        URI resultSetUri = uriInfo.getBaseUriBuilder()
                .scheme( null ).host( null ).port( -1 )
                .path( "/resultSets" )
                .queryParam( "datasets", "{datasetId}" )
                .build( ee.getId() );
        return Response.status( Response.Status.FOUND )
                .location( resultSetUri )
                .build();
    }

    private static final String GET_DATASETS_DIFFERENTIAL_ANALYSIS_EXPRESSION_RESULTS_DESCRIPTION = "Pagination with `offset` and `limit` is done on the datasets, thus `data` will hold a variable number of results.\n\nIf a result set has more than one probe for a given gene, the result corresponding to the lowest corrected P-value is retained. This statistic reflects the goodness of the fit of the linear model for the probe, and not the significance of the contrasts.\n\nResults for non-specific probes (i.e. probes that map to more than one genes) are excluded.";
    private static final String PVALUE_THRESHOLD_DESCRIPTION = "Maximum threshold on the corrected P-value to retain a result. The threshold is inclusive (i.e. 0.05 will match results with corrected P-values lower or equal to 0.05).";
    private static final int GET_DATASETS_DIFFERENTIAL_ANALYSIS_EXPRESSION_RESULTS_DEFAULT_LIMIT = 20;

    /**
     * Obtain differential expression analysis results for a given gene.
     */
    @GET
    @GZIP
    @Path("/analyses/differential/results/genes/{gene}")
    @Produces({ MediaType.APPLICATION_JSON, TEXT_TAB_SEPARATED_VALUES_UTF8 + "; q=0.9" })
    @Operation(
            summary = "Retrieve the differential expression results for a given gene among datasets matching the provided query and filter",
            description = GET_DATASETS_DIFFERENTIAL_ANALYSIS_EXPRESSION_RESULTS_DESCRIPTION,
            responses = {
                    @ApiResponse(responseCode = "200", content = {
                            @Content(mediaType = MediaType.APPLICATION_JSON, schema = @Schema(implementation = QueriedAndFilteredAndInferredAndPaginatedResponseDataObjectDifferentialExpressionAnalysisResultByGeneValueObject.class)),
                            @Content(mediaType = TEXT_TAB_SEPARATED_VALUES_UTF8 + "; q=0.9", schema = @Schema(type = "string", format = "binary"))
                    })
            })
    public Object getDatasetsDifferentialExpressionAnalysisResultsForGene(
            @PathParam("gene") GeneArg<?> geneArg,
            @QueryParam("query") QueryArg query,
            @QueryParam("filter") @DefaultValue("") FilterArg<ExpressionExperiment> filter,
            @QueryParam("offset") OffsetArg offsetArg,
            @QueryParam("limit") LimitArg limitArg,
            @Parameter(description = PVALUE_THRESHOLD_DESCRIPTION, schema = @Schema(minimum = "0.0", maximum = "1.0")) @QueryParam("threshold") @DefaultValue("1.0") Double threshold,
            @Context HttpHeaders headers
    ) {
        Gene gene = geneArgService.getEntity( geneArg );
        MediaType accepted = negotiate( headers, MediaType.APPLICATION_JSON_TYPE, withQuality( TEXT_TAB_SEPARATED_VALUES_UTF8_TYPE, 0.9 ) );
        if ( accepted.equals( MediaType.APPLICATION_JSON_TYPE ) ) {
            return getDatasetsDifferentialExpressionAnalysisResultsForGeneInternal( gene, query, filter, offsetArg, limitArg, threshold );
        } else {
            if ( offsetArg != null || limitArg != null ) {
                throw new BadRequestException( "The offset/limit parameters cannot be used with the TSV representation." );
            }
            return getDatasetsDifferentialExpressionAnalysisResultsForGeneInternalAsTsv( gene, query, filter, threshold );
        }
    }

    /**
     * Obtain differential expression analysis results for a given gene in a given taxon.
     */
    @GET
    @GZIP
    @Path("/analyses/differential/results/taxa/{taxon}/genes/{gene}")
    @Produces({ MediaType.APPLICATION_JSON, TEXT_TAB_SEPARATED_VALUES_UTF8 })
    @Operation(
            summary = "Retrieve the differential expression results for a given gene and taxa among datasets matching the provided query and filter",
            description = GET_DATASETS_DIFFERENTIAL_ANALYSIS_EXPRESSION_RESULTS_DESCRIPTION,
            responses = {
                    @ApiResponse(responseCode = "200", content = {
                            @Content(mediaType = MediaType.APPLICATION_JSON, schema = @Schema(implementation = QueriedAndFilteredAndInferredAndPaginatedResponseDataObjectDifferentialExpressionAnalysisResultByGeneValueObject.class)),
                            @Content(mediaType = TEXT_TAB_SEPARATED_VALUES_UTF8, schema = @Schema(type = "string", format = "binary"))
                    })
            })
    public Object getDatasetsDifferentialExpressionAnalysisResultsForGeneInTaxon(
            @PathParam("taxon") TaxonArg<?> taxonArg,
            @PathParam("gene") GeneArg<?> geneArg,
            @QueryParam("query") QueryArg query,
            @QueryParam("filter") @DefaultValue("") FilterArg<ExpressionExperiment> filter,
            @QueryParam("offset") OffsetArg offsetArg,
            @QueryParam("limit") LimitArg limitArg,
            @Parameter(description = PVALUE_THRESHOLD_DESCRIPTION, schema = @Schema(minimum = "0.0", maximum = "1.0")) @QueryParam("threshold") @DefaultValue("1.0") Double threshold,
            @Context HttpHeaders headers
    ) {
        Taxon taxon = taxonArgService.getEntity( taxonArg );
        Gene gene = geneArgService.getEntityWithTaxon( geneArg, taxon );
        MediaType accepted = negotiate( headers, MediaType.APPLICATION_JSON_TYPE, TEXT_TAB_SEPARATED_VALUES_UTF8_TYPE );
        if ( accepted.equals( MediaType.APPLICATION_JSON_TYPE ) ) {
            return getDatasetsDifferentialExpressionAnalysisResultsForGeneInternal( gene, query, filter, offsetArg, limitArg, threshold );
        } else {
            if ( offsetArg != null || limitArg != null ) {
                throw new BadRequestException( "The offset/limit parameters cannot be used with the TSV representation." );
            }
            return getDatasetsDifferentialExpressionAnalysisResultsForGeneInternalAsTsv( gene, query, filter, threshold );
        }
    }

    private QueriedAndFilteredAndInferredAndPaginatedResponseDataObject<DifferentialExpressionAnalysisResultByGeneValueObject> getDatasetsDifferentialExpressionAnalysisResultsForGeneInternal( Gene gene, QueryArg query, FilterArg<ExpressionExperiment> filter, OffsetArg offsetArg, LimitArg limitArg, double threshold ) {
        int offset = offsetArg != null ? offsetArg.getValue() : 0;
        int limit = limitArg != null ? limitArg.getValue() : GET_DATASETS_DIFFERENTIAL_ANALYSIS_EXPRESSION_RESULTS_DEFAULT_LIMIT;
        Collection<OntologyTerm> inferredTerms = new HashSet<>();
        Filters filters = datasetArgService.getFilters( filter, null, inferredTerms );
        LinkedHashSet<Throwable> warnings = new LinkedHashSet<>();
        if ( threshold < 0 || threshold > 1 ) {
            throw new BadRequestException( "The threshold must be in the [0, 1] interval." );
        }
        List<Long> ids = new ArrayList<>( expressionExperimentService.loadIdsWithCache( filters, expressionExperimentService.getSort( "id", Sort.Direction.ASC, Sort.NullMode.LAST ) ) );
        if ( query != null ) {
            ids.retainAll( datasetArgService.getIdsForSearchQuery( query, warnings ) );
        }
        // slice IDs
        Map<DifferentialExpressionAnalysisResult, Long> sourceExperimentIdMap = new HashMap<>();
        Map<DifferentialExpressionAnalysisResult, Long> experimentAnalyzedIdMap = new HashMap<>();
        Map<DifferentialExpressionAnalysisResult, Baseline> baselineMap = new HashMap<>();
        List<DifferentialExpressionAnalysisResultByGeneValueObject> payload = differentialExpressionResultService
                .findByGeneAndExperimentAnalyzed( gene, sliceIds( ids, offset, limit ), sourceExperimentIdMap, experimentAnalyzedIdMap, baselineMap, threshold, false, true ).stream()
                .map( r -> new DifferentialExpressionAnalysisResultByGeneValueObject( r, sourceExperimentIdMap.get( r ), experimentAnalyzedIdMap.get( r ), baselineMap.get( r ) ) )
                .sorted( Comparator.comparing( DifferentialExpressionAnalysisResultByGeneValueObject::getSourceExperimentId )
                        .thenComparing( DifferentialExpressionAnalysisResultByGeneValueObject::getExperimentAnalyzedId )
                        .thenComparing( DifferentialExpressionAnalysisResultByGeneValueObject::getResultSetId ) )
                .collect( Collectors.toList() );

        // obtain result set IDs of results that lack baselines (i.e. for interactions)
        Set<Long> missingBaselines = payload.stream()
                .filter( vo -> vo.getBaseline() == null )
                .map( DifferentialExpressionAnalysisResultByGeneValueObject::getResultSetId ).collect( Collectors.toSet() );
        Map<Long, Baseline> b = expressionAnalysisResultSetService.getBaselinesForInteractionsByIds( missingBaselines, true );
        for ( DifferentialExpressionAnalysisResultByGeneValueObject r : payload ) {
            Baseline b2 = b.get( r.getResultSetId() );
            if ( b2 == null ) {
                continue;
            }
            r.setBaseline( new FactorValueBasicValueObject( b2.getFactorValue() ) );
            if ( b2.getSecondFactorValue() != null ) {
                r.setSecondBaseline( new FactorValueBasicValueObject( b2.getSecondFactorValue() ) );
            }
        }

        return paginate( new Slice<>( payload, Sort.by( null, "sourceExperimentId", Sort.Direction.ASC, Sort.NullMode.LAST, "sourceExperimentId" ), offset, limit, ( long ) ids.size() ),
                query != null ? query.getValue() : null, filters, new String[] { "sourceExperimentId", "experimentAnalyzedId", "resultSetId" }, inferredTerms )
                .addWarnings( warnings, "query", LocationType.QUERY );
    }

    public static class QueriedAndFilteredAndInferredAndPaginatedResponseDataObjectDifferentialExpressionAnalysisResultByGeneValueObject extends QueriedAndFilteredAndInferredAndPaginatedResponseDataObject<DifferentialExpressionAnalysisResultByGeneValueObject> {

        public QueriedAndFilteredAndInferredAndPaginatedResponseDataObjectDifferentialExpressionAnalysisResultByGeneValueObject( Slice<DifferentialExpressionAnalysisResultByGeneValueObject> payload, @Nullable String query, @Nullable Filters filters, String[] groupBy, Collection<OntologyTerm> inferredTerms ) {
            super( payload, query, filters, groupBy, inferredTerms );
        }
    }

    @Data
    @EqualsAndHashCode(callSuper = true)
    public static class DifferentialExpressionAnalysisResultByGeneValueObject extends DifferentialExpressionAnalysisResultValueObject {

        /**
         * The ID of the source experiment, which differs only if this result is from a subset. This is always referring
         * to an {@link ExpressionExperiment}.
         */
        private Long sourceExperimentId;
        /**
         * The ID of the experiment analyzed which is either an {@link ExpressionExperiment} or an {@link ExpressionExperimentSubSet}.
         */
        private Long experimentAnalyzedId;
        /**
         * The result set ID to which this result belong.
         */
        private Long resultSetId;

        @Nullable
        @JsonInclude(JsonInclude.Include.NON_NULL)
        private FactorValueBasicValueObject baseline;
        @Nullable
        @JsonInclude(JsonInclude.Include.NON_NULL)
        private FactorValueBasicValueObject secondBaseline;

        public DifferentialExpressionAnalysisResultByGeneValueObject( DifferentialExpressionAnalysisResult result, Long sourceExperimentId, Long experimentAnalyzedId, @Nullable Baseline baseline ) {
            super( result, true );
            this.sourceExperimentId = sourceExperimentId;
            this.experimentAnalyzedId = experimentAnalyzedId;
            this.resultSetId = result.getResultSet().getId();
            if ( baseline != null ) {
                this.baseline = new FactorValueBasicValueObject( baseline.getFactorValue() );
                if ( baseline.getSecondFactorValue() != null ) {
                    this.secondBaseline = new FactorValueBasicValueObject( baseline.getSecondFactorValue() );
                }
            }
        }
    }

    private StreamingOutput getDatasetsDifferentialExpressionAnalysisResultsForGeneInternalAsTsv( Gene gene, QueryArg query, FilterArg<ExpressionExperiment> filter, double threshold ) {
        Collection<OntologyTerm> inferredTerms = new HashSet<>();
        Filters filters = datasetArgService.getFilters( filter, null, inferredTerms );
        if ( threshold < 0 || threshold > 1 ) {
            throw new BadRequestException( "The threshold must be in the [0, 1] interval." );
        }
        Set<Long> ids = new HashSet<>( expressionExperimentService.loadIdsWithCache( filters, expressionExperimentService.getSort( "id", Sort.Direction.ASC, Sort.NullMode.LAST ) ) );
        if ( query != null ) {
            ids.retainAll( datasetArgService.getIdsForSearchQuery( query, null ) );
        }
        Map<DifferentialExpressionAnalysisResult, Long> sourceExperimentIdMap = new HashMap<>();
        Map<DifferentialExpressionAnalysisResult, Long> experimentAnalyzedIdMap = new HashMap<>();
        Map<DifferentialExpressionAnalysisResult, Baseline> baselineMap = new HashMap<>();
        //noinspection Convert2MethodRef
        List<DifferentialExpressionAnalysisResult> payload = differentialExpressionResultService.findByGeneAndExperimentAnalyzed( gene, ids, sourceExperimentIdMap, experimentAnalyzedIdMap, baselineMap, threshold, false, false ).stream()
                .sorted( Comparator.comparing( ( DifferentialExpressionAnalysisResult r ) -> sourceExperimentIdMap.get( r ) )
                        .thenComparing( ( DifferentialExpressionAnalysisResult r ) -> experimentAnalyzedIdMap.get( r ) )
                        .thenComparing( ( DifferentialExpressionAnalysisResult r ) -> r.getResultSet().getId() ) )
                .collect( Collectors.toList() );
        // obtain result set IDs of results that lack baselines (i.e. for interactions)
        Set<ExpressionAnalysisResultSet> missingBaselines = payload.stream()
                .filter( vo -> baselineMap.get( vo ) == null )
                .map( DifferentialExpressionAnalysisResult::getResultSet )
                .collect( toIdentifiableSet() );
        Map<ExpressionAnalysisResultSet, Baseline> b = expressionAnalysisResultSetService.getBaselinesForInteractions( missingBaselines, false );
        for ( DifferentialExpressionAnalysisResult r : payload ) {
            Baseline b2 = b.get( r.getResultSet() );
            if ( b2 == null ) {
                continue;
            }
            baselineMap.put( r, b2 );
        }
        return output -> differentialExpressionAnalysisResultListFileService.writeTsv( payload, gene, sourceExperimentIdMap, experimentAnalyzedIdMap, baselineMap, new OutputStreamWriter( output ) );
    }

    /**
     * Retrieves the annotations for the given dataset.
     *
     * @param datasetArg can either be the ExpressionExperiment ID or its short name (e.g. GSE1234). Retrieval by ID
     *                   is more efficient. Only datasets that user has access to will be available.
     */
    @GET
    @CacheControl(maxAge = 1200)
    @Path("/{dataset}/annotations")
    @Produces(MediaType.APPLICATION_JSON)
    @Operation(summary = "Retrieve the annotations of a dataset", responses = {
            @ApiResponse(responseCode = "200", useReturnTypeSchema = true, content = @Content()),
            @ApiResponse(responseCode = "404", description = "The dataset does not exist.",
                    content = @Content(schema = @Schema(implementation = ResponseErrorObject.class))) })
    public ResponseDataObject<Set<AnnotationValueObject>> getDatasetAnnotations( // Params:
            @PathParam("dataset") DatasetArg<?> datasetArg // Required
    ) {
        return respond( datasetArgService.getAnnotations( datasetArg ) );
    }

    /**
     * Retrieve all available quantitation types for a dataset.
     */
    @GET
    @Path("/{dataset}/quantitationTypes")
    @Produces(MediaType.APPLICATION_JSON)
    @Operation(summary = "Retrieve quantitation types of a dataset")
    public ResponseDataObject<Set<QuantitationTypeValueObject>> getDatasetQuantitationTypes( @PathParam("dataset") DatasetArg<?> datasetArg ) {
        return respond( datasetArgService.getQuantitationTypes( datasetArg ) );
    }

    /**
     * Retrieve the single-cell dimension for a given quantitation type.
     */
    @GET
    @Produces({ MediaType.APPLICATION_JSON, TEXT_TAB_SEPARATED_VALUES_UTF8 })
    @Path("/{dataset}/singleCellDimension")
    @Operation(summary = "Retrieve a single-cell dimension of a single-cell dataset", responses = {
            @ApiResponse(content = {
                    @Content(mediaType = MediaType.APPLICATION_JSON, schema = @Schema(implementation = ResponseDataObjectSingleCellDimensionValueObject.class)),
                    @Content(mediaType = TEXT_TAB_SEPARATED_VALUES_UTF8, examples = { @ExampleObject("classpath:/restapidocs/examples/dataset-single-cell-dimension.tsv") })
            })
    })
    public Object getDatasetSingleCellDimension(
            @PathParam("dataset") DatasetArg<?> datasetArg,
            @QueryParam("quantitationType") QuantitationTypeArg<?> qtArg,
            @Parameter(description = "Exclude cell IDs from the output") @QueryParam("exclude") ExcludeArg<SingleCellDimensionValueObject> excludeArg,
            @Parameter(description = "Use numerical BioAssay identifier", hidden = true) @QueryParam("useBioAssayId") @DefaultValue("false") Boolean useBioAssayId,
            @Context HttpHeaders headers
    ) {
        ExpressionExperiment ee = datasetArgService.getEntity( datasetArg );
        QuantitationType qt;
        if ( qtArg == null ) {
            qt = singleCellExpressionExperimentService.getPreferredSingleCellQuantitationType( ee )
                    .orElseThrow( () -> new NotFoundException( ee.getShortName() + " does not have a preferred single-cell quantitation type." ) );
        } else {
            qt = quantitationTypeArgService.getEntity( qtArg, ee, SingleCellExpressionDataVector.class );
        }
        MediaType negotiate = negotiate( headers, MediaType.APPLICATION_JSON_TYPE, TEXT_TAB_SEPARATED_VALUES_UTF8_TYPE );
        if ( negotiate.equals( TEXT_TAB_SEPARATED_VALUES_UTF8_TYPE ) ) {
            if ( excludeArg != null ) {
                throw new BadRequestException( "The 'exclude' query parameter cannot be used with the TSV output." );
            }
            SingleCellDimension dimension = singleCellExpressionExperimentService.getSingleCellDimensionWithCellLevelCharacteristics( ee, qt );
            if ( dimension == null ) {
                throw new NotFoundException( "No single-cell dimension found for " + ee.getShortName() + " and " + qt.getName() + "." );
            }
            return ( StreamingOutput ) output -> {
                CellLevelCharacteristicsWriter writer = new CellLevelCharacteristicsWriter();
                writer.setUseBioAssayId( useBioAssayId );
                writer.write( dimension, new OutputStreamWriter( output, StandardCharsets.UTF_8 ) );
            };
        } else {
            SingleCellDimension dimension;
            Set<String> excludedFields;
            if ( excludeArg == null ) {
                excludedFields = Collections.emptySet();
            } else {
                excludedFields = excludeArg.getValue( SCD_ALLOWED_EXCLUDE_FIELDS );
            }
            if ( excludedFields.contains( "cellIds" ) ) {
                dimension = singleCellExpressionExperimentService.getSingleCellDimensionWithCellLevelCharacteristicsWithoutCellIds( ee, qt );
            } else {
                dimension = singleCellExpressionExperimentService.getSingleCellDimensionWithCellLevelCharacteristics( ee, qt );
            }
            if ( dimension == null ) {
                throw new NotFoundException( "No single-cell dimension found for " + ee.getShortName() + " and " + qt.getName() + "." );
            }
            return respond( new SingleCellDimensionValueObject( dimension, excludedFields.contains( "bioAssayIds" ), excludedFields.contains( "cellTypeAssignments.cellTypeIds" ), excludedFields.contains( "cellLevelCharacteristics.characteristicIds" ) ) );
        }
    }

    @GET
    @Produces({ MediaType.APPLICATION_JSON, TEXT_TAB_SEPARATED_VALUES_UTF8 })
    @Path("/{dataset}/cellTypeAssignment")
    @Operation(summary = "Retrieve a cell-type assignment of a single-cell dataset", responses = {
            @ApiResponse(content = {
                    @Content(mediaType = MediaType.APPLICATION_JSON, schema = @Schema(implementation = ResponseDataObjectCellTypeAssignmentValueObject.class)),
                    @Content(mediaType = TEXT_TAB_SEPARATED_VALUES_UTF8, examples = { @ExampleObject("classpath:/restapidocs/examples/dataset-cell-type-assignment.tsv") })
            })
    })
    public Object getDatasetCellTypeAssignment(
            @PathParam("dataset") DatasetArg<?> datasetArg,
            @QueryParam("quantitationType") QuantitationTypeArg<?> qtArg,
            // TODO: implement CellTypeAssignmentArg
            @QueryParam("cellTypeAssignment") String ctaName,
            @Parameter(description = "Use numerical BioAssay identifier", hidden = true) @QueryParam("useBioAssayId") @DefaultValue("false") Boolean useBioAssayId,
            @Context HttpHeaders headers
    ) {
        ExpressionExperiment ee = datasetArgService.getEntity( datasetArg );
        QuantitationType qt;
        if ( qtArg == null ) {
            qt = singleCellExpressionExperimentService.getPreferredSingleCellQuantitationType( ee )
                    .orElseThrow( () -> new NotFoundException( ee.getShortName() + " does not have a preferred single-cell quantitation type." ) );
        } else {
            qt = quantitationTypeArgService.getEntity( qtArg, ee, SingleCellExpressionDataVector.class );
        }
        SingleCellDimension dimension = singleCellExpressionExperimentService.getSingleCellDimension( ee, qt );
        if ( dimension == null ) {
            throw new NotFoundException( "No single-cell dimension found for " + ee.getShortName() + " and " + qt.getName() + "." );
        }
        CellTypeAssignment cta;
        if ( ctaName != null ) {
            cta = singleCellExpressionExperimentService.getCellTypeAssignment( ee, qt, ctaName );
            if ( cta == null ) {
                throw new NotFoundException( "No cell type assignment with name " + ctaName + " found for " + ee.getShortName() + " and " + qt.getName() + "." );
            }
        } else {
            cta = singleCellExpressionExperimentService.getPreferredCellTypeAssignment( ee, qt )
                    .orElseThrow( () -> new NotFoundException( "No preferred cell type assignment found for " + ee.getShortName() + " and " + qt.getName() + "." ) );
        }
        MediaType negotiate = negotiate( headers, MediaType.APPLICATION_JSON_TYPE, TEXT_TAB_SEPARATED_VALUES_UTF8_TYPE );
        if ( negotiate.equals( TEXT_TAB_SEPARATED_VALUES_UTF8_TYPE ) ) {
            return ( StreamingOutput ) output -> {
                CellLevelCharacteristicsWriter writer = new CellLevelCharacteristicsWriter();
                writer.setUseBioAssayId( useBioAssayId );
                writer.write( cta, dimension, new OutputStreamWriter( output, StandardCharsets.UTF_8 ) );
            };
        } else {
            return respond( new CellTypeAssignmentValueObject( cta, false ) );
        }
    }

    @GET
    @Produces({ MediaType.APPLICATION_JSON, TEXT_TAB_SEPARATED_VALUES_UTF8 })
    @Path("/{dataset}/cellLevelCharacteristics")
    @Operation(summary = "Retrieve all other cell-level characteristics of a single-cell dataset", responses = {
            @ApiResponse(content = {
                    @Content(mediaType = MediaType.APPLICATION_JSON, schema = @Schema(implementation = ResponseDataObjectListCellLevelCharacteristicsValueObject.class)),
                    @Content(mediaType = TEXT_TAB_SEPARATED_VALUES_UTF8, examples = { @ExampleObject("classpath:/restapidocs/examples/dataset-cell-level-characteristics.tsv") })
            })
    })
    public Object getDatasetCellLevelCharacteristics(
            @PathParam("dataset") DatasetArg<?> datasetArg,
            @QueryParam("quantitationType") QuantitationTypeArg<?> qtArg,
            @Context HttpHeaders headers
    ) {
        ExpressionExperiment ee = datasetArgService.getEntity( datasetArg );
        QuantitationType qt;
        if ( qtArg == null ) {
            qt = singleCellExpressionExperimentService.getPreferredSingleCellQuantitationType( ee )
                    .orElseThrow( () -> new NotFoundException( ee.getShortName() + " does not have a preferred single-cell quantitation type." ) );
        } else {
            qt = quantitationTypeArgService.getEntity( qtArg, ee, SingleCellExpressionDataVector.class );
        }
        SingleCellDimension dimension = singleCellExpressionExperimentService.getSingleCellDimensionWithCellLevelCharacteristics( ee, qt );
        if ( dimension == null ) {
            throw new NotFoundException( "No single-cell dimension found for " + ee.getShortName() + " and " + qt.getName() + "." );
        }
        MediaType negotiate = negotiate( headers, MediaType.APPLICATION_JSON_TYPE, TEXT_TAB_SEPARATED_VALUES_UTF8_TYPE );
        if ( negotiate.equals( TEXT_TAB_SEPARATED_VALUES_UTF8_TYPE ) ) {
            return ( StreamingOutput ) output -> {
                CellLevelCharacteristicsWriter writer = new CellLevelCharacteristicsWriter();
                writer.write( dimension.getCellLevelCharacteristics(), dimension, new OutputStreamWriter( output, StandardCharsets.UTF_8 ) );
            };
        } else {
            return respond( dimension.getCellLevelCharacteristics().stream()
                    .map( clc -> new CellLevelCharacteristicsValueObject( clc, false ) )
                    .collect( Collectors.toList() ) );
        }
    }

    private static final String DATA_TSV_OUTPUT_DESCRIPTION = "The following columns are available: Probe, Sequence, GeneSymbol, GeneName, GemmaId, NCBIid followed by one column per sample. GeneSymbol, GeneName, GemmaId and NCBIid are optional.";

    /**
     * Retrieves the data for the given dataset.
     * <p>
     * The returned TSV format contains the following columns:
     *
     * <ul>
     *     <li>Probe</li>
     *     <li>Sequence</li>
     *     <li>GeneSymbol (optional)</li>
     *     <li>GeneName (optional)</li>
     *     <li>GemmaId (optional)</li>
     *     <li>NCBIid (optional)</li>
     * </ul>
     *
     * followed by one column per sample.
     * <p>
     * <b>Note:</b> Additional gene information is only available if the corresponding platform's annotations has been dumped
     * on-disk.
     *
     * @param datasetArg can either be the ExpressionExperiment ID or its short name (e.g. GSE1234). Retrieval by ID
     *                   is more efficient. Only datasets that user has access to will be available.
     * @param filterData return filtered the expression data.
     */
    @GZIP(mediaTypes = TEXT_TAB_SEPARATED_VALUES_UTF8, alreadyCompressed = true)
    @GET
    @Path("/{dataset}/data")
    @Produces(TEXT_TAB_SEPARATED_VALUES_UTF8)
    @Operation(summary = "Retrieve processed expression data of a dataset",
            description = "This endpoint is deprecated and getDatasetProcessedExpression() should be used instead. " + DATA_TSV_OUTPUT_DESCRIPTION,
            responses = {
<<<<<<< HEAD
                    @ApiResponse(content = @Content(mediaType = TEXT_TAB_SEPARATED_VALUES_UTF8,
=======
                    @ApiResponse(responseCode = "200", content = @Content(mediaType = MediaTypeUtils.TEXT_TAB_SEPARATED_VALUES_UTF8,
>>>>>>> e428e337
                            schema = @Schema(type = "string", format = "binary"),
                            examples = { @ExampleObject("classpath:/restapidocs/examples/dataset-data.tsv") })),
                    @ApiResponse(responseCode = "204", description = "The dataset expression matrix is empty."),
                    @ApiResponse(responseCode = "404", description = "The dataset does not exist.",
                            content = @Content(mediaType = MediaType.APPLICATION_JSON, schema = @Schema(implementation = ResponseErrorObject.class))) },
            deprecated = true)
    public Response getDatasetExpression( // Params:
            @PathParam("dataset") DatasetArg<?> datasetArg, // Required
            @QueryParam("filter") @DefaultValue("false") Boolean filterData, // Optional, default false
            @Parameter(hidden = true) @QueryParam("download") @DefaultValue("false") Boolean download,
            @Parameter(hidden = true) @QueryParam("force") @DefaultValue("false") Boolean force
    ) {
        return getDatasetProcessedExpression( datasetArg, filterData, download, force );
    }

    /**
     * Retrieve processed expression data.
     * <p>
     * The payload is transparently compressed via a <code>Content-Encoding</code> header and streamed to avoid dumping
     * the whole payload in memory.
     */
    @GZIP(mediaTypes = TEXT_TAB_SEPARATED_VALUES_UTF8, alreadyCompressed = true)
    @GET
    @Path("/{dataset}/data/processed")
    @Produces(TEXT_TAB_SEPARATED_VALUES_UTF8)
    @Operation(summary = "Retrieve processed expression data of a dataset",
            description = DATA_TSV_OUTPUT_DESCRIPTION,
            responses = {
<<<<<<< HEAD
                    @ApiResponse(content = @Content(mediaType = TEXT_TAB_SEPARATED_VALUES_UTF8,
=======
                    @ApiResponse(responseCode = "200", content = @Content(mediaType = MediaTypeUtils.TEXT_TAB_SEPARATED_VALUES_UTF8,
>>>>>>> e428e337
                            schema = @Schema(type = "string", format = "binary"),
                            examples = { @ExampleObject("classpath:/restapidocs/examples/dataset-processed-data.tsv") })),
                    @ApiResponse(responseCode = "204", description = "The dataset expression matrix is empty. Only applicable if filter is set to true."),
                    @ApiResponse(responseCode = "404", description = "The dataset does not exist.",
                            content = @Content(mediaType = MediaType.APPLICATION_JSON, schema = @Schema(implementation = ResponseErrorObject.class))) })
    public Response getDatasetProcessedExpression(
            @PathParam("dataset") DatasetArg<?> datasetArg,
            @QueryParam("filter") @DefaultValue("false") Boolean filtered,
            @Parameter(hidden = true) @QueryParam("download") @DefaultValue("false") Boolean download,
            @Parameter(hidden = true) @QueryParam("force") @DefaultValue("false") Boolean force
    ) {
        if ( force ) {
            checkIsAdmin();
        }
        ExpressionExperiment ee = datasetArgService.getEntity( datasetArg );
        if ( !expressionExperimentService.hasProcessedExpressionData( ee ) ) {
            throw new NotFoundException( ee.getShortName() + " does not have any processed vectors." );
        }
        try ( LockedPath p = expressionDataFileService.writeOrLocateProcessedDataFile( ee, filtered, force, 5, TimeUnit.SECONDS )
                .orElseThrow( () -> new NotFoundException( ee.getShortName() + " does not have any processed vectors." ) ) ) {
            String filename = download ? p.getPath().getFileName().toString() : FilenameUtils.removeExtension( p.getPath().getFileName().toString() );
            return Response.ok( p.steal() )
                    .type( download ? MediaType.APPLICATION_OCTET_STREAM_TYPE : TEXT_TAB_SEPARATED_VALUES_UTF8_TYPE )
                    .header( "Content-Disposition", "attachment; filename=\"" + filename + "\"" )
                    .build();
        } catch ( TimeoutException e ) {
            throw new ServiceUnavailableException( "Processed data for " + ee.getShortName() + " is still being generated.", 30L, e );
        } catch ( IOException e ) {
            log.error( "Failed to create processed expression data for " + ee + ", will have to stream it as a fallback.", e );
            String filename = download ? getDataOutputFilename( ee, filtered, TABULAR_BULK_DATA_FILE_SUFFIX ) : FilenameUtils.removeExtension( getDataOutputFilename( ee, filtered, TABULAR_BULK_DATA_FILE_SUFFIX ) );
            return Response.ok( ( StreamingOutput ) output -> {
                        try {
                            expressionDataFileService.writeProcessedExpressionData( ee, filtered, null, new OutputStreamWriter( new GZIPOutputStream( output ), StandardCharsets.UTF_8 ) );
                        } catch ( FilteringException ex ) {
                            // this is a bit unfortunate, because it's too late for producing a 204 error
                            throw new RuntimeException( ex );
                        }
                    } )
                    .type( download ? MediaType.APPLICATION_OCTET_STREAM_TYPE : TEXT_TAB_SEPARATED_VALUES_UTF8_TYPE )
                    .header( "Content-Disposition", "attachment; filename=\"" + filename + "\"" )
                    .build();
        } catch ( InterruptedException e ) {
            throw new InternalServerErrorException( e );
        } catch ( NoRowsLeftAfterFilteringException e ) {
            return Response.noContent().build();
        } catch ( FilteringException e ) {
            throw new InternalServerErrorException( String.format( "Filtering of dataset %s failed.", ee.getShortName() ), e );
        }
    }

    /**
     * Retrieve raw expression data.
     * <p>
     * The payload is transparently compressed via a <code>Content-Encoding</code> header and streamed to avoid dumping
     * the whole payload in memory.
     */
    @GZIP(mediaTypes = TEXT_TAB_SEPARATED_VALUES_UTF8, alreadyCompressed = true)
    @GET
    @Path("/{dataset}/data/raw")
    @Produces(TEXT_TAB_SEPARATED_VALUES_UTF8)
    @Operation(summary = "Retrieve raw expression data of a dataset",
            description = DATA_TSV_OUTPUT_DESCRIPTION,
            responses = {
<<<<<<< HEAD
                    @ApiResponse(content = @Content(mediaType = TEXT_TAB_SEPARATED_VALUES_UTF8,
=======
                    @ApiResponse(responseCode = "200", content = @Content(mediaType = MediaTypeUtils.TEXT_TAB_SEPARATED_VALUES_UTF8,
>>>>>>> e428e337
                            schema = @Schema(type = "string", format = "binary"),
                            examples = { @ExampleObject("classpath:/restapidocs/examples/dataset-raw-data.tsv") })),
                    @ApiResponse(responseCode = "404", description = "Either the dataset or the quantitation type do not exist.",
                            content = @Content(mediaType = MediaType.APPLICATION_JSON, schema = @Schema(implementation = ResponseErrorObject.class))) })
    public Response getDatasetRawExpression(
            @PathParam("dataset") DatasetArg<?> datasetArg,
            @QueryParam("quantitationType") QuantitationTypeArg<?> quantitationTypeArg,
            @Parameter(hidden = true) @QueryParam("download") @DefaultValue("false") Boolean download,
            @Parameter(hidden = true) @QueryParam("force") @DefaultValue("false") Boolean force
    ) {
        if ( force ) {
            checkIsAdmin();
        }
        ExpressionExperiment ee = datasetArgService.getEntity( datasetArg );
        QuantitationType qt;
        if ( quantitationTypeArg != null ) {
            qt = quantitationTypeArgService.getEntity( quantitationTypeArg, ee, RawExpressionDataVector.class );
        } else {
            qt = expressionExperimentService.getPreferredQuantitationType( ee );
            if ( qt == null ) {
                throw new NotFoundException( String.format( "No preferred quantitation type could be found for raw expression data data of %s.", ee ) );
            }
        }
        try ( LockedPath p = expressionDataFileService.writeOrLocateRawExpressionDataFile( ee, qt, force, 5, TimeUnit.SECONDS ) ) {
            String filename = download ? p.getPath().getFileName().toString() : FilenameUtils.removeExtension( p.getPath().getFileName().toString() );
            return Response.ok( p.steal() )
                    .type( download ? MediaType.APPLICATION_OCTET_STREAM_TYPE : TEXT_TAB_SEPARATED_VALUES_UTF8_TYPE )
                    .header( "Content-Disposition", "attachment; filename=\"" + filename + "\"" )
                    .build();
        } catch ( TimeoutException e ) {
            // file is being written, recommend to the user to wait a lils.copy( is, entityStittle bit
            throw new ServiceUnavailableException( "Raw data for " + qt + " is still being generated.", 30L, e );
        } catch ( IOException e ) {
            log.error( "Failed to write raw expression data for " + qt + " to disk, will resort to stream it.", e );
            String filename = getDataOutputFilename( ee, qt, TABULAR_BULK_DATA_FILE_SUFFIX );
            return Response.ok( ( StreamingOutput ) output -> expressionDataFileService.writeRawExpressionData( ee, qt, null, new OutputStreamWriter( new GZIPOutputStream( output ), StandardCharsets.UTF_8 ) ) )
                    .type( download ? MediaType.APPLICATION_OCTET_STREAM_TYPE : TEXT_TAB_SEPARATED_VALUES_UTF8_TYPE )
                    .header( "Content-Disposition", "attachment; filename=\"" + ( download ? filename : FilenameUtils.removeExtension( filename ) ) + "\"" )
                    .build();
        } catch ( InterruptedException e ) {
            throw new InternalServerErrorException( e );
        }
    }

    @GZIP(mediaTypes = TEXT_TAB_SEPARATED_VALUES_UTF8, alreadyCompressed = true)
    @GET
    @Path("/{dataset}/data/singleCell")
    @Produces({ APPLICATION_10X_MEX, TEXT_TAB_SEPARATED_VALUES_UTF8 + ";q=0.9" })
    @Operation(summary = "Retrieve single-cell expression data of a dataset",
            responses = {
                    @ApiResponse(
                            content = {
                                    @Content(mediaType = APPLICATION_10X_MEX, schema = @Schema(description = "Sample files are bundled in a TAR archive according to the 10x MEX format.", type = "string", format = "binary", externalDocs = @ExternalDocumentation(url = "https://www.10xgenomics.com/support/software/cell-ranger/latest/analysis/outputs/cr-outputs-mex-matrices")),
                                            examples = { @ExampleObject("classpath:/restapidocs/examples/dataset-single-cell-data.mex") }),
                                    @Content(mediaType = TEXT_TAB_SEPARATED_VALUES_UTF8 + "; q=0.9", schema = @Schema(type = "string", format = "binary"),
                                            examples = { @ExampleObject("classpath:/restapidocs/examples/dataset-single-cell-data.tsv") })
                            }),
                    @ApiResponse(responseCode = "404", description = "Either the dataset or the quantitation type do not exist.",
                            content = @Content(mediaType = MediaType.APPLICATION_JSON, schema = @Schema(implementation = ResponseErrorObject.class))) })
    public Response getDatasetSingleCellExpression(
            @PathParam("dataset") DatasetArg<?> datasetArg,
            @QueryParam("quantitationType") QuantitationTypeArg<?> quantitationTypeArg,
            @Parameter(hidden = true) @QueryParam("download") @DefaultValue("false") Boolean download,
            @Parameter(hidden = true) @QueryParam("force") @DefaultValue("false") Boolean force,
            @Context HttpHeaders headers
    ) {
        if ( force ) {
            checkIsAdmin();
        }
        MediaType mediaType = negotiate( headers, APPLICATION_10X_MEX_TYPE, withQuality( TEXT_TAB_SEPARATED_VALUES_UTF8_TYPE, 0.9 ) );
        ExpressionExperiment ee = datasetArgService.getEntity( datasetArg );
        QuantitationType qt;
        if ( quantitationTypeArg != null ) {
            qt = quantitationTypeArgService.getEntity( quantitationTypeArg, ee, SingleCellExpressionDataVector.class );
        } else {
            qt = singleCellExpressionExperimentService.getPreferredSingleCellQuantitationType( ee )
                    .orElseThrow( () -> new NotFoundException( "No preferred single-cell quantitation type could be found for " + ee + "." ) );
        }
        if ( mediaType.equals( APPLICATION_10X_MEX_TYPE ) ) {
            try ( LockedPath p = expressionDataFileService.getDataFile( ee, qt, ExpressionExperimentDataFileType.MEX, false, 5, TimeUnit.SECONDS ) ) {
                if ( Files.exists( p.getPath() ) ) {
                    return Response.ok( p.steal() )
                            .type( APPLICATION_10X_MEX_TYPE )
                            .header( "Content-Disposition", "attachment; filename=\"" + p.getPath().getFileName() + ".tar\"" )
                            .build();
                } else {
                    expressionDataFileService.writeOrLocateMexSingleCellExpressionDataAsync( ee, qt, true, 30, false );
                    throw new ServiceUnavailableException( "MEX single-cell data for " + qt + " is still being generated.", 30L );
                }
            } catch ( TimeoutException e ) {
                throw new ServiceUnavailableException( "MEX single-cell data for " + qt + " is still being generated.", 30L, e );
            } catch ( RejectedExecutionException e ) {
                throw new ServiceUnavailableException( "Too many file generation tasks are being processed at this time.", 30L, e );
            } catch ( IOException | InterruptedException e ) {
                throw new InternalServerErrorException( e );
            }
        } else {
            try ( LockedPath p = expressionDataFileService.getDataFile( ee, qt, ExpressionExperimentDataFileType.TABULAR, false, 5, TimeUnit.SECONDS ) ) {
                if ( !force && Files.exists( p.getPath() ) ) {
                    return Response.ok( p.steal() )
                            .type( download ? MediaType.APPLICATION_OCTET_STREAM_TYPE : TEXT_TAB_SEPARATED_VALUES_UTF8_TYPE )
                            .header( "Content-Disposition", "attachment; filename=\"" + ( download ? p.getPath().getFileName().toString() : FilenameUtils.removeExtension( p.getPath().getFileName().toString() ) ) + "\"" )
                            .build();
                } else {
                    // generate the file in the background and stream it
                    // TODO: limit the number of threads writing SC data to disk to not overwhelm the short-lived task pool
                    log.info( "Single-cell data for " + qt + " is not available, will generate it in the background and stream it in the meantime." );
                    expressionDataFileService.writeOrLocateTabularSingleCellExpressionDataAsync( ee, qt, true, 30, force );
                    return streamTabularDatasetSingleCellExpression( ee, qt, download );
                }
            } catch ( TimeoutException e ) {
                // file is being written, recommend to the user to wait a little bit, stacktrace is superfluous
                log.warn( "Single-cell data for " + qt + " is still being generated, it will be streamed in the meantime." );
                return streamTabularDatasetSingleCellExpression( ee, qt, download );
            } catch ( RejectedExecutionException e ) {
                log.warn( "Too many file generation tasks are being executed, will stream the single-cell data instead.", e );
                return streamTabularDatasetSingleCellExpression( ee, qt, download );
            } catch ( IOException | InterruptedException e ) {
                throw new InternalServerErrorException( e );
            }
        }
    }

    private Response streamTabularDatasetSingleCellExpression( ExpressionExperiment ee, QuantitationType qt, Boolean download ) {
        String filename = getDataOutputFilename( ee, qt, TABULAR_SC_DATA_SUFFIX );
        return Response.ok( ( StreamingOutput ) stream -> expressionDataFileService.writeTabularSingleCellExpressionData( ee, qt, null, true, 30, new OutputStreamWriter( new GZIPOutputStream( stream ), StandardCharsets.UTF_8 ) ) )
                .type( download ? MediaType.APPLICATION_OCTET_STREAM_TYPE : TEXT_TAB_SEPARATED_VALUES_UTF8_TYPE )
                .header( "Content-Disposition", "attachment; filename=\"" + ( download ? filename : FilenameUtils.removeExtension( filename ) ) + "\"" )
                .build();
    }

    /**
     * Retrieves the design for the given dataset.
     *
     * @param datasetArg can either be the ExpressionExperiment ID or its short name (e.g. GSE1234). Retrieval by ID
     *                   is more efficient. Only datasets that user has access to will be available.
     */
    @GZIP(mediaTypes = TEXT_TAB_SEPARATED_VALUES_UTF8, alreadyCompressed = true)
    @GET
    @Path("/{dataset}/design")
    @Produces(TEXT_TAB_SEPARATED_VALUES_UTF8)
    @Operation(summary = "Retrieve the design of a dataset", responses = {
<<<<<<< HEAD
            @ApiResponse(content = @Content(mediaType = TEXT_TAB_SEPARATED_VALUES_UTF8, schema = @Schema(type = "string", format = "binary"),
                    examples = @ExampleObject("classpath:/restapidocs/examples/dataset-design.tsv"))),
=======
            @ApiResponse(responseCode = "200", content = @Content(mediaType = MediaTypeUtils.TEXT_TAB_SEPARATED_VALUES_UTF8,
                    schema = @Schema(type = "string", format = "binary"))),
>>>>>>> e428e337
            @ApiResponse(responseCode = "404", description = "The dataset does not exist.",
                    content = @Content(mediaType = MediaType.APPLICATION_JSON, schema = @Schema(implementation = ResponseErrorObject.class))) })
    public Response getDatasetDesign( // Params:
            @PathParam("dataset") DatasetArg<?> datasetArg, // Required
            @Parameter(hidden = true) @QueryParam("download") @DefaultValue("false") Boolean download,
            @Parameter(hidden = true) @QueryParam("force") @DefaultValue("false") Boolean force
    ) {
        if ( force ) {
            checkIsAdmin();
        }
        ExpressionExperiment ee = datasetArgService.getEntity( datasetArg );
        try ( LockedPath file = expressionDataFileService.writeOrLocateDesignFile( ee, force, 5, TimeUnit.SECONDS )
                .orElseThrow( () -> new NotFoundException( ee.getShortName() + " does not have an experimental design." ) ) ) {
            String filename = file.getPath().getFileName().toString();
            return Response.ok( file.steal() )
                    .type( download ? MediaType.APPLICATION_OCTET_STREAM_TYPE : TEXT_TAB_SEPARATED_VALUES_UTF8_TYPE )
                    .header( "Content-Disposition", "attachment; filename=\"" + ( download ? filename : FilenameUtils.removeExtension( filename ) ) + "\"" )
                    .build();
        } catch ( TimeoutException e ) {
            throw new ServiceUnavailableException( "Experimental design for " + ee.getShortName() + " is still being generated.", 30L, e );
        } catch ( IOException e ) {
            log.error( "Failed to write design for " + ee + " to disk, will resort to stream it.", e );
            String filename = getDesignFileName( ee );
            return Response.ok( ( StreamingOutput ) stream -> expressionDataFileService.writeDesignMatrix( ee, new OutputStreamWriter( new GZIPOutputStream( stream ), StandardCharsets.UTF_8 ) ) )
                    .type( download ? MediaType.APPLICATION_OCTET_STREAM_TYPE : TEXT_TAB_SEPARATED_VALUES_UTF8_TYPE )
                    .header( "Content-Disposition", "attachment; filename=\"" + ( download ? filename : FilenameUtils.removeExtension( filename ) ) + "\"" )
                    .build();
        } catch ( InterruptedException e ) {
            throw new InternalServerErrorException( e );
        }
    }

    /**
     * Indicate if the experiment has batch information.
     * <p>
     * This does not imply that the batch information is usable. This will be true even if there is only one batch. It
     * does not reflect the presence or absence of a batch effect.
     */
    @GET
    @Secured("GROUP_ADMIN")
    @Path("/{dataset}/hasbatch")
    @Produces(MediaType.APPLICATION_JSON)
    @Operation(summary = "Indicate of a dataset has batch information", hidden = true)
    public ResponseDataObject<Boolean> getDatasetHasBatchInformation( // Params:
            @PathParam("dataset") DatasetArg<?> datasetArg // Required
    ) {
        ExpressionExperiment ee = datasetArgService.getEntity( datasetArg );
        return respond( expressionExperimentBatchInformationService.checkHasBatchInfo( ee ) );
    }

    @GET
    @Secured("GROUP_ADMIN")
    @Produces(MediaType.APPLICATION_JSON)
    @Path("/{dataset}/batchInformation")
    @Operation(summary = "Retrieve the batch information of a dataset", hidden = true)
    public ResponseDataObject<BatchInformationValueObject> getDatasetBatchInformation(
            @PathParam("dataset") DatasetArg<?> datasetArg
    ) {
        ExpressionExperiment ee = datasetArgService.getEntity( datasetArg );
        BatchEffectDetails details = expressionExperimentBatchInformationService.getBatchEffectDetails( ee );
        BatchEffectType be = getBatchEffectType( details );
        List<BatchConfound> confounds;
        Map<ExpressionExperimentSubSet, List<BatchConfound>> subsetConfounds;
        if ( expressionExperimentBatchInformationService.checkHasUsableBatchInfo( ee ) ) {
            confounds = expressionExperimentBatchInformationService.getSignificantBatchConfounds( ee );
            subsetConfounds = expressionExperimentBatchInformationService.getSignificantBatchConfoundsForSubsets( ee );
        } else {
            confounds = null;
            subsetConfounds = null;
        }
        return respond( new BatchInformationValueObject( be, details, confounds, subsetConfounds ) );
    }

    @Value
    public static class BatchInformationValueObject {

        @Schema(implementation = BatchEffectType.class)
        String batchEffect;

        @Nullable
        BatchEffectStatisticsValueObject batchEffectStatistics;

        boolean hasBatchInformation;
        boolean hasProblematicBatchInformation;
        boolean hasUninformativeBatchInformation;
        boolean hasSingletonBatch;
        boolean isSingleBatch;
        boolean dataWasBatchCorrected;

        @Nullable
        List<BatchConfoundValueObject> batchConfounds;
        @Nullable
        Map<Long, List<BatchConfoundValueObject>> subsetBatchConfounds;

        public BatchInformationValueObject( BatchEffectType batchEffectType, BatchEffectDetails batchEffectDetails, List<BatchConfound> batchConfound, Map<ExpressionExperimentSubSet, List<BatchConfound>> subsetBatchConfounds ) {
            this.batchEffect = batchEffectType.name();
            this.batchEffectStatistics = batchEffectDetails.getBatchEffectStatistics() != null ? new BatchEffectStatisticsValueObject( batchEffectDetails.getBatchEffectStatistics() ) : null;
            this.hasBatchInformation = batchEffectDetails.hasBatchInformation();
            this.hasProblematicBatchInformation = batchEffectDetails.hasProblematicBatchInformation();
            this.hasUninformativeBatchInformation = batchEffectDetails.hasUninformativeBatchInformation();
            this.hasSingletonBatch = batchEffectDetails.hasSingletonBatches();
            this.isSingleBatch = batchEffectDetails.isSingleBatch();
            this.dataWasBatchCorrected = batchEffectDetails.dataWasBatchCorrected();
            this.batchConfounds = batchConfound != null ? batchConfound.stream()
                    .map( BatchConfoundValueObject::new )
                    .collect( Collectors.toList() ) : null;
            this.subsetBatchConfounds = subsetBatchConfounds != null ? subsetBatchConfounds.entrySet().stream()
                    .collect( Collectors.toMap(
                            e -> e.getKey().getId(),
                            e -> e.getValue().stream().map( BatchConfoundValueObject::new ).collect( Collectors.toList() ) ) ) : null;

        }
    }

    @Value
    public static class BatchEffectStatisticsValueObject {

        double pvalue;
        int component;
        double componentVarianceProportion;

        public BatchEffectStatisticsValueObject( BatchEffectDetails.BatchEffectStatistics stats ) {
            this.pvalue = stats.getPvalue();
            this.component = stats.getComponent();
            this.componentVarianceProportion = stats.getComponentVarianceProportion();
        }
    }

    @Value
    public static class BatchConfoundValueObject {
        ExperimentalFactorValueObject factor;
        double chiSquared;
        int df;
        double pvalue;
        int numberOfBatches;

        public BatchConfoundValueObject( BatchConfound batchConfound ) {
            this.factor = new ExperimentalFactorValueObject( batchConfound.getEf(), false );
            this.chiSquared = batchConfound.getChiSquare();
            this.df = batchConfound.getDf();
            this.pvalue = batchConfound.getP();
            this.numberOfBatches = batchConfound.getNumBatches();
        }
    }

    /**
     * Retrieves the design for the given dataset.
     *
     * @param datasetArg can either be the ExpressionExperiment ID or its short name (e.g. GSE1234). Retrieval by ID
     *                   is more efficient. Only datasets that user has access to will be available.
     */
    @GET
    @Path("/{dataset}/svd")
    @Produces(MediaType.APPLICATION_JSON)
    @Operation(summary = "Retrieve the singular value decomposition (SVD) of a dataset expression data", responses = {
<<<<<<< HEAD
            @ApiResponse(useReturnTypeSchema = true, content = @Content()),
            @ApiResponse(responseCode = "404", description = "The dataset does not exist or does not have an SVD.",
=======
            @ApiResponse(responseCode = "200", useReturnTypeSchema = true, content = @Content()),
            @ApiResponse(responseCode = "404", description = "The dataset does not exist.",
>>>>>>> e428e337
                    content = @Content(schema = @Schema(implementation = ResponseErrorObject.class))) })
    public ResponseDataObject<SimpleSVDValueObject> getDatasetSvd( // Params:
            @PathParam("dataset") DatasetArg<?> datasetArg // Required
    ) {
<<<<<<< HEAD
        ExpressionExperiment ee = datasetArgService.getEntity( datasetArg );
        SVDValueObject svd = svdService.retrieveSvd( ee );
        if ( svd == null ) {
            throw new NotFoundException( ee.getShortName() + " does not have an SVD." );
        }
        return respond( new SimpleSVDValueObject( Arrays.asList( svd.getBioMaterialIds() ), svd.getVariances(), svd.getvMatrix().getRawMatrix() ) );
=======
        SVDResult svd = svdService.getSvd( datasetArgService.getEntity( datasetArg ).getId() );
        List<Long> bmIds = svd.getBioMaterials().stream().map( BioMaterial::getId ).collect( Collectors.toList() );
        return respond( svd == null ? null : new SimpleSVDValueObject( bmIds, svd.getVariances(), svd.getVMatrix().getRawMatrix() ) );
>>>>>>> e428e337
    }

    /**
     * Retrieve the expression levels of a given gene across all datasets.
     */
    @GET
    @Path("/expressions/genes/{gene}")
    @Produces(MediaType.APPLICATION_JSON)
    @Operation(summary = "Retrieve the expression levels of a gene among datasets matching the provided query and filter")
    public PaginatedResponseDataObject<ExperimentExpressionLevelsValueObject> getDatasetsExpressionLevelsForGene(
            @PathParam("gene") GeneArg<?> geneArg,
            @QueryParam("query") QueryArg queryArg,
            @QueryParam("filter") @DefaultValue("") FilterArg<ExpressionExperiment> filterArg,
            @QueryParam("offset") @DefaultValue("0") OffsetArg offsetArg,
            @QueryParam("limit") @DefaultValue("20") LimitArg limitArg,
            @QueryParam("keepNonSpecific") @DefaultValue("false") Boolean keepNonSpecific, // Optional, default false
            @QueryParam("consolidate") ExpLevelConsolidationArg consolidate // Optional, default everything is returned

    ) {
        return getDatasetsExpressionLevelsForGeneInTaxonInternal( geneArgService.getEntity( geneArg ), queryArg, filterArg, offsetArg, limitArg, keepNonSpecific, consolidate );
    }

    /**
     * Retrieve the expression levels of a given gene and taxon across all datasets.
     */
    @GET
    @Path("/expressions/taxa/{taxon}/genes/{gene}")
    @Produces(MediaType.APPLICATION_JSON)
    @Operation(summary = "Retrieve the expression levels of a gene and taxa among datasets matching the provided query and filter")
    public PaginatedResponseDataObject<ExperimentExpressionLevelsValueObject> getDatasetsExpressionLevelsForGeneInTaxon(
            @PathParam("taxon") TaxonArg<?> taxonArg,
            @PathParam("gene") GeneArg<?> geneArg,
            @QueryParam("query") QueryArg queryArg,
            @QueryParam("filter") @DefaultValue("") FilterArg<ExpressionExperiment> filterArg,
            @QueryParam("offset") @DefaultValue("0") OffsetArg offsetArg,
            @QueryParam("limit") @DefaultValue("20") LimitArg limitArg,
            @QueryParam("keepNonSpecific") @DefaultValue("false") Boolean keepNonSpecific, // Optional, default false
            @QueryParam("consolidate") ExpLevelConsolidationArg consolidate // Optional, default everything is returned

    ) {
        return getDatasetsExpressionLevelsForGeneInTaxonInternal( geneArgService.getEntityWithTaxon( geneArg, taxonArgService.getEntity( taxonArg ) ), queryArg, filterArg, offsetArg, limitArg, keepNonSpecific, consolidate );
    }

    private QueriedAndFilteredAndInferredAndPaginatedResponseDataObject<ExperimentExpressionLevelsValueObject> getDatasetsExpressionLevelsForGeneInTaxonInternal( Gene gene, @Nullable QueryArg queryArg, FilterArg<ExpressionExperiment> filterArg, OffsetArg offsetArg, LimitArg limitArg, boolean keepNonSpecific, @Nullable ExpLevelConsolidationArg consolidate ) {
        Collection<OntologyTerm> inferredTerms = new HashSet<>();
        Filters filter = datasetArgService.getFilters( filterArg, null, inferredTerms );
        Sort sort = datasetArgService.getSort( SortArg.valueOf( "+id" ) );
        List<Long> datasetIds = expressionExperimentService.loadIdsWithCache( filter, sort );
        LinkedHashSet<Throwable> warnings = new LinkedHashSet<>();
        if ( queryArg != null ) {
            datasetIds.retainAll( datasetArgService.getIdsForSearchQuery( queryArg, warnings ) );
        }
        int offset = offsetArg.getValue();
        int limit = limitArg.getValue();
        Slice<ExperimentExpressionLevelsValueObject> slice = new Slice<>( processedExpressionDataVectorService
                .getExpressionLevelsByIds( sliceIds( datasetIds, offset, limit ),
                        Collections.singleton( gene ),
                        keepNonSpecific,
                        consolidate == null ? null : consolidate.getValue() ), sort, offset, limit, ( long ) datasetIds.size() );
        return paginate( slice, queryArg != null ? queryArg.getValue() : null, filter, new String[] { "datasetId" }, inferredTerms )
                .addWarnings( warnings, "query", LocationType.QUERY );
    }

    /**
     * Retrieves the expression levels of given genes on given datasets.
     *
     * @param datasets        a list of dataset identifiers separated by commas (','). The identifiers can either be the
     *                        ExpressionExperiment ID or its short name (e.g. GSE1234). Retrieval by ID
     *                        is more efficient. Only datasets that user has access to will be available.
     *                        <p>
     *                        You can combine various identifiers in one query, but an invalid identifier will cause the
     *                        call to yield an error.
     *                        </p>
     * @param taxonArg        a taxon to retrieve gene identifiers from
     * @param genes           a list of gene identifiers, separated by commas (','). Identifiers can be one of
     *                        NCBI ID, Ensembl ID or official symbol. NCBI ID is the most efficient (and
     *                        guaranteed to be unique) identifier. Official symbol will return a random homologue. Use
     *                        one
     *                        of the IDs to specify the correct taxon - if the gene taxon does not match the taxon of
     *                        the
     *                        given datasets, expression levels for that gene will be missing from the response.
     *                        <p>
     *                        You can combine various identifiers in one query, but an invalid identifier will cause the
     *                        call to yield an error.
     *                        </p>
     * @param keepNonSpecific whether to keep elements that are mapped to multiple genes.
     * @param consolidate     whether genes with multiple elements should consolidate the information. The options are:
     *                        <ul>
     *                        <li>pickmax: only return the vector that has the highest expression (mean over all its
     *                        bioAssays)</li>
     *                        <li>pickvar: only return the vector with highest variance of expression across its
     *                        bioAssays</li>
     *                        <li>average: create a new vector that will average the bioAssay values from all
     *                        vectors</li>
     *                        </ul>
     */
    @GET
    @Path("/{datasets}/expressions/taxa/{taxon}/genes/{genes}")
    @Produces(MediaType.APPLICATION_JSON)
    @Operation(summary = "Retrieve the expression data matrix of a set of datasets and genes")
    public ResponseDataObject<List<ExperimentExpressionLevelsValueObject>> getDatasetsExpressionLevelsForGenesInTaxon( // Params:
            @PathParam("datasets") DatasetArrayArg datasets, // Required
            @PathParam("taxon") TaxonArg<?> taxonArg, // Required
            @PathParam("genes") GeneArrayArg genes, // Required
            @QueryParam("keepNonSpecific") @DefaultValue("false") Boolean keepNonSpecific, // Optional, default false
            @QueryParam("consolidate") ExpLevelConsolidationArg consolidate // Optional, default everything is returned
    ) {
        return respond( processedExpressionDataVectorService
                .getExpressionLevels( datasetArgService.getEntities( datasets ),
                        geneArgService.getEntitiesWithTaxon( genes, taxonArgService.getEntity( taxonArg ) ),
                        keepNonSpecific,
                        consolidate == null ? null : consolidate.getValue() )
        );
    }

    @GET
    @Path("/{datasets}/expressions/genes/{genes}")
    @Produces(MediaType.APPLICATION_JSON)
    @Operation(summary = "Retrieve the expression data matrix of a set of datasets and genes")
    public ResponseDataObject<List<ExperimentExpressionLevelsValueObject>> getDatasetsExpressionLevelsForGenes( // Params:
            @PathParam("datasets") DatasetArrayArg datasets, // Required
            @PathParam("genes") GeneArrayArg genes, // Required
            @QueryParam("keepNonSpecific") @DefaultValue("false") Boolean
                    keepNonSpecific, // Optional, default false
            @QueryParam("consolidate") ExpLevelConsolidationArg
                    consolidate // Optional, default everything is returned
    ) {
        return respond( processedExpressionDataVectorService
                .getExpressionLevels( datasetArgService.getEntities( datasets ),
                        geneArgService.getEntities( genes ), keepNonSpecific,
                        consolidate == null ? null : consolidate.getValue() )
        );
    }

    /**
     * Retrieves the expression levels of genes highly expressed in the given component on given datasets.
     *
     * @param datasets        a list of dataset identifiers separated by commas (','). The identifiers can either be the
     *                        ExpressionExperiment ID or its short name (e.g. GSE1234). Retrieval by ID
     *                        is more efficient. Only datasets that user has access to will be available.
     *                        <p>
     *                        You can combine various identifiers in one query, but an invalid identifier will cause the
     *                        call to yield an error.
     *                        </p>
     * @param limit           maximum amount of returned gene-probe expression level pairs.
     * @param component       the pca component to limit the results to.
     * @param keepNonSpecific whether to keep elements that are mapped to multiple genes.
     * @param consolidate     whether genes with multiple elements should consolidate the information. The options are:
     *                        <ul>
     *                        <li>pickmax: only return the vector that has the highest expression (mean over all its
     *                        bioAssays)</li>
     *                        <li>pickvar: only return the vector with highest variance of expression across its
     *                        bioAssays</li>
     *                        <li>average: create a new vector that will average the bioAssay values from all
     *                        vectors</li>
     *                        </ul>
     */
    @GET
    @Path("/{datasets}/expressions/pca")
    @Produces(MediaType.APPLICATION_JSON)
    @Operation(summary = "Retrieve the principal components (PCA) of a set of datasets")
    public ResponseDataObject<List<ExperimentExpressionLevelsValueObject>> getDatasetsExpressionPca( // Params:
            @PathParam("datasets") DatasetArrayArg datasets, // Required
            @QueryParam("component") @DefaultValue("1") Integer component, // Required, default 1
            @QueryParam("limit") @DefaultValue("100") LimitArg limit, // Optional, default 100
            @QueryParam("keepNonSpecific") @DefaultValue("false") Boolean
                    keepNonSpecific, // Optional, default false
            @QueryParam("consolidate") ExpLevelConsolidationArg
                    consolidate // Optional, default everything is returned
    ) {
        return respond( processedExpressionDataVectorService
                .getExpressionLevelsPca( datasetArgService.getEntities( datasets ), limit.getValueNoMaximum(),
                        component, keepNonSpecific,
                        consolidate == null ? null : consolidate.getValue() )
        );
    }

    /**
     * Retrieves the expression levels of genes highly expressed in the given component on given datasets.
     *
     * @param datasets        a list of dataset identifiers separated by commas (','). The identifiers can either be the
     *                        ExpressionExperiment ID or its short name (e.g. GSE1234). Retrieval by ID
     *                        is more efficient. Only datasets that user has access to will be available.
     *                        <p>
     *                        You can combine various identifiers in one query, but an invalid identifier will cause the
     *                        call to yield an error.
     *                        </p>
     * @param diffExSet       the ID of the differential expression set to retrieve the data from.
     * @param threshold       the FDR threshold that the differential expression has to meet to be included in the response.
     * @param limit           maximum amount of returned gene-probe expression level pairs.
     * @param keepNonSpecific whether to keep elements that are mapped to multiple genes.
     * @param consolidate     whether genes with multiple elements should consolidate the information. The options are:
     *                        <ul>
     *                        <li>pickmax: only return the vector that has the highest expression (mean over all its
     *                        bioAssays)</li>
     *                        <li>pickvar: only return the vector with highest variance of expression across its
     *                        bioAssays</li>
     *                        <li>average: create a new vector that will average the bioAssay values from all
     *                        vectors</li>
     *                        </ul>
     */
    @GET
    @Path("/{datasets}/expressions/differential")
    @Produces(MediaType.APPLICATION_JSON)
    @Operation(summary = "Retrieve the expression levels of a set of datasets subject to a threshold on their differential expressions")
    public ResponseDataObject<List<ExperimentExpressionLevelsValueObject>> getDatasetsDifferentialExpression( // Params:
            @PathParam("datasets") DatasetArrayArg datasets, // Required
            @QueryParam("diffExSet") Long diffExSet, // Required
            @Parameter(description = PVALUE_THRESHOLD_DESCRIPTION) @QueryParam("threshold") @DefaultValue("1.0") Double threshold, // Optional, default 1.0
            @QueryParam("limit") @DefaultValue("100") LimitArg limit, // Optional, default 100
            @Parameter(description = "Keep results from non-specific probes.") @QueryParam("keepNonSpecific") @DefaultValue("false") Boolean keepNonSpecific, // Optional, default false
            @Parameter(description = "Strategy for consolidating expression of multiple probes for a given gene.") @QueryParam("consolidate") ExpLevelConsolidationArg consolidate // Optional, default everything is returned
    ) {
        if ( diffExSet == null ) {
            throw new BadRequestException( "The 'diffExSet' query parameter must be supplied." );
        }
        return respond( processedExpressionDataVectorService
                .getExpressionLevelsDiffEx( datasetArgService.getEntities( datasets ),
                        diffExSet, threshold, limit.getValueNoMaximum(), keepNonSpecific,
                        consolidate == null ? null : consolidate.getValue() )
        );
    }

    /**
     * Retrieve a "refreshed" dataset.
     * <p>
     * This has the main side effect of refreshing the second-level cache with the contents of the database.
     */
    @GET
    @Secured("GROUP_ADMIN")
    @Path("/{dataset}/refresh")
    @Produces(MediaType.APPLICATION_JSON)
    @Operation(summary = "Retrieve a refreshed dataset",
            security = {
                    @SecurityRequirement(name = "basicAuth", scopes = { "GROUP_ADMIN" }),
                    @SecurityRequirement(name = "cookieAuth", scopes = { "GROUP_ADMIN" })
            },
            responses = {
                    @ApiResponse(responseCode = "201", content = @Content(schema = @Schema(implementation = ResponseDataObjectExpressionExperimentValueObject.class)))
            })
    public Response refreshDataset(
            @PathParam("dataset") DatasetArg<?> datasetArg,
            @Parameter(description = "Refresh processed data vectors.") @QueryParam("refreshVectors") @DefaultValue("false") Boolean refreshVectors,
            @Parameter(description = "Refresh experiment reports which include differential expression analyses and batch effects.") @QueryParam("refreshReports") @DefaultValue("false") Boolean refreshReports
    ) {
        Long id = datasetArgService.getEntityId( datasetArg );
        if ( id == null ) {
            throw new NotFoundException( "No dataset matches " + datasetArg );
        }
        ExpressionExperiment ee = expressionExperimentService.loadAndThawLiteWithRefreshCacheMode( id );
        if ( ee == null ) {
            throw new NotFoundException( "No dataset with ID " + id );
        }
        if ( refreshVectors ) {
            processedExpressionDataVectorService.evictFromCache( ee );
        }
        if ( refreshReports ) {
            expressionExperimentReportService.evictFromCache( id );
        }
        return Response.created( URI.create( "/datasets/" + ee.getId() ) )
                .entity( new ResponseDataObjectExpressionExperimentValueObject( expressionExperimentService.loadValueObject( ee ) ) )
                .build();
    }

    /**
     * Retrieve all the "groups" of subsets of a dataset.
     * <p>
     * Each group of subsets is logically organized by a {@link BioAssayDimension} that holds its assays. We don't
     * expose that aspect however, and simply use the ID of the BAD as ID of the group.
     */
    @GET
    @Path("/{dataset}/subSetGroups")
    @Produces(MediaType.APPLICATION_JSON)
    @Operation(summary = "Obtain all the subset groups of a dataset")
    public ResponseDataObject<List<ExpressionExperimentSubSetGroupValueObject>> getDatasetSubSetGroups(
            @PathParam("dataset") DatasetArg<?> datasetArg
    ) {
        ExpressionExperiment ee = datasetArgService.getEntity( datasetArg );
        return respond( expressionExperimentService.getSubSetsByDimension( ee )
                .entrySet()
                .stream()
                .map( e -> {
                    Map<ExperimentalFactor, Map<FactorValue, ExpressionExperimentSubSet>> ssvs = expressionExperimentService.getSubSetsByFactorValue( ee, e.getKey() );
                    List<QuantitationTypeValueObject> qts = expressionExperimentService.getQuantitationTypes( ee, e.getKey() ).stream()
                            .sorted( Comparator.comparing( QuantitationType::getName ) )
                            .map( qt -> new QuantitationTypeValueObject( qt, ee, quantitationTypeService.getDataVectorType( qt ) ) )
                            .collect( Collectors.toList() );
                    return createSubSetGroup( e.getKey(), e.getValue(), ssvs, qts, false );
                } )
                .collect( Collectors.toList() ) );
    }

    @GET
    @Path("/{dataset}/subSetGroups/{subSetGroup}")
    @Produces(MediaType.APPLICATION_JSON)
    @Operation(summary = "Obtain a specific subset group of a dataset")
    public ResponseDataObject<ExpressionExperimentSubSetGroupValueObject> getDatasetSubSetGroup(
            @PathParam("dataset") DatasetArg<?> datasetArg,
            @PathParam("subSetGroup") Long bioAssayDimensionId
    ) {
        ExpressionExperiment ee = datasetArgService.getEntity( datasetArg );
        // this is preferred, because it does not require any data to be present
        BioAssayDimension bad = expressionExperimentService.getBioAssayDimensionById( ee, bioAssayDimensionId );
        if ( bad == null ) {
            throw new NotFoundException( "No subset group with ID " + bioAssayDimensionId );
        }
        Map<ExperimentalFactor, Map<FactorValue, ExpressionExperimentSubSet>> ssvs = expressionExperimentService.getSubSetsByFactorValue( ee, bad );
        List<QuantitationTypeValueObject> qts = expressionExperimentService.getQuantitationTypes( ee, bad ).stream()
                .sorted( Comparator.comparing( QuantitationType::getName ) )
                .map( qt -> new QuantitationTypeValueObject( qt, ee, quantitationTypeService.getDataVectorType( qt ) ) )
                .collect( Collectors.toList() );
        return respond( createSubSetGroup( bad, expressionExperimentService.getSubSetsWithBioAssays( ee, bad ), ssvs, qts, true ) );
    }

    private ExpressionExperimentSubSetGroupValueObject createSubSetGroup( BioAssayDimension bad,
            Collection<ExpressionExperimentSubSet> subsets,
            Map<ExperimentalFactor, Map<FactorValue, ExpressionExperimentSubSet>> ssvs,
            List<QuantitationTypeValueObject> qts,
            boolean includeAssays ) {
        Map<ExpressionExperimentSubSet, Set<FactorValue>> fvs = new HashMap<>();
        ssvs.forEach( ( ef, s2fv ) -> {
            s2fv.forEach( ( fv, s ) -> {
                fvs.computeIfAbsent( s, k -> new HashSet<>() ).add( fv );
            } );
        } );
        List<ExperimentalFactorValueObject> factors = ssvs.keySet().stream()
                .sorted( Comparator.comparing( ExperimentalFactor::getName ) )
                // don't include values, those are already included in the subsets
                .map( ef -> new ExperimentalFactorValueObject( ef, false ) )
                .collect( Collectors.toList() );
        List<ExpressionExperimentSubsetWithFactorValuesObject> ssvos = subsets.stream()
                // TODO order the subsets by how they appear in the BioAssayDimension
                .sorted( Comparator.comparing( ExpressionExperimentSubSet::getName ) )
                .map( subset -> {
                    Map<Long, ArrayDesignValueObject> id2advo;
                    Map<BioAssay, BioAssay> assay2sourceAssayMap;
                    if ( includeAssays ) {
                        id2advo = new HashMap<>();
                        assay2sourceAssayMap = new HashMap<>();
                        for ( BioAssay ba : subset.getBioAssays() ) {
                            if ( !id2advo.containsKey( ba.getArrayDesignUsed().getId() ) ) {
                                id2advo.put( ba.getArrayDesignUsed().getId(), new ArrayDesignValueObject( ba.getArrayDesignUsed() ) );
                            }
                            if ( ba.getSampleUsed().getSourceBioMaterial() == null ) {
                                log.warn( ba + " does not have a source assay in " + subset.getSourceExperiment() + "." );
                                continue;
                            }
                            Set<BioAssay> sourceAssays = ba.getSampleUsed().getSourceBioMaterial().getBioAssaysUsedIn().stream()
                                    .filter( subset.getSourceExperiment().getBioAssays()::contains )
                                    .collect( Collectors.toSet() );
                            if ( sourceAssays.size() == 1 ) {
                                assay2sourceAssayMap.put( ba, sourceAssays.iterator().next() );
                            } else if ( sourceAssays.isEmpty() ) {
                                log.warn( ba + " does not have a source assay in " + subset.getSourceExperiment() + "." );
                            } else {
                                log.warn( ba + " has more than one source assay in " + subset.getSourceExperiment() + "." );
                            }
                        }
                    } else {
                        id2advo = null;
                        assay2sourceAssayMap = null;
                    }
                    return new ExpressionExperimentSubsetWithFactorValuesObject( subset, fvs.get( subset ), id2advo, includeAssays, assay2sourceAssayMap );
                } )
                .collect( Collectors.toList() );
        return new ExpressionExperimentSubSetGroupValueObject( bad, ssvos, factors, qts );
    }

    @GET
    @Path("/{dataset}/subSets")
    @Produces(MediaType.APPLICATION_JSON)
    @Operation(summary = "Obtain all subsets of a dataset")
    public ResponseDataObject<List<ExpressionExperimentSubSetWithGroupsValueObject>> getDatasetSubSets(
            @PathParam("dataset") DatasetArg<?> datasetArg
    ) {
        Map<ExpressionExperimentSubSet, List<Long>> subSetGroups = datasetArgService.getSubSetsGroupIds( datasetArg );
        return respond( datasetArgService.getSubSets( datasetArg ).stream()
                .map( subset -> new ExpressionExperimentSubSetWithGroupsValueObject( subset, subSetGroups.getOrDefault( subset, Collections.emptyList() ) ) )
                .collect( Collectors.toList() ) );
    }

    @GET
    @Path("/{dataset}/subSets/{subSet}")
    @Produces(MediaType.APPLICATION_JSON)
    @Operation(summary = "Obtain a specific subset of a dataset")
    public ResponseDataObject<ExpressionExperimentSubSetWithGroupsValueObject> getDatasetSubSetById(
            @PathParam("dataset") DatasetArg<?> datasetArg,
            @PathParam("subSet") Long subSetId
    ) {
        ExpressionExperimentSubSet subset = datasetArgService.getSubSet( datasetArg, subSetId );
        List<Long> subSetGroups = datasetArgService.getSubSetGroupIds( datasetArg, subset );
        return respond( new ExpressionExperimentSubSetWithGroupsValueObject( subset, subSetGroups ) );
    }

    @GET
    @Path("/{dataset}/subSets/{subSet}/samples")
    @Produces(MediaType.APPLICATION_JSON)
    @Operation(summary = "Obtain the samples of a specific subset of a dataset")
    public ResponseDataObject<List<BioAssayValueObject>> getDatasetSubSetSamples(
            @PathParam("dataset") DatasetArg<?> datasetArg,
            @PathParam("subSet") Long subSetId
    ) {
        return respond( datasetArgService.getSubSetSamples( datasetArg, subSetId ) );
    }

    /**
     * A group of subsets, logically organized by a {@link BioAssayDimension}.
     * @author poirigui
     */
    @Getter
    public static class ExpressionExperimentSubSetGroupValueObject {

        private final Long id;

        private final String name;

        /**
         * List of factors that are associated with the subsets in this group.
         */
        private final List<ExperimentalFactorValueObject> factors;

        private final List<QuantitationTypeValueObject> quantitationTypes;

        private final List<ExpressionExperimentSubsetWithFactorValuesObject> subSets;

        public ExpressionExperimentSubSetGroupValueObject( BioAssayDimension bioAssayDimension, List<ExpressionExperimentSubsetWithFactorValuesObject> subSets, List<ExperimentalFactorValueObject> factors, List<QuantitationTypeValueObject> quantitationTypes ) {
            this.id = bioAssayDimension.getId();
            // FIXME: make the name generation more robust, it's only tailored to how we name single-cell subsets
            this.name = StringUtils.removeEnd( StringUtils.getCommonPrefix( subSets.stream().map( ExpressionExperimentSubsetValueObject::getName ).toArray( String[]::new ) ), " - " );
            this.subSets = subSets;
            this.factors = factors;
            this.quantitationTypes = quantitationTypes;
        }
    }

    @Getter
    public static class ExpressionExperimentSubsetWithFactorValuesObject extends ExpressionExperimentSubsetValueObject {

        private final List<FactorValueBasicValueObject> factorValues;

        public ExpressionExperimentSubsetWithFactorValuesObject( ExpressionExperimentSubSet subset,
                Set<FactorValue> factorValues,
                @Nullable Map<Long, ArrayDesignValueObject> id2advo,
                boolean includeAssays, @Nullable Map<BioAssay, BioAssay> assay2sourceAssayMap ) {
            super( subset, id2advo, assay2sourceAssayMap, includeAssays, true, true );
            this.factorValues = factorValues.stream()
                    .map( FactorValueBasicValueObject::new )
                    .collect( Collectors.toList() );
        }
    }

    @Getter
    public static class ExpressionExperimentSubSetWithGroupsValueObject extends ExpressionExperimentSubsetValueObject {

        private final List<Long> subSetGroupIds;

        public ExpressionExperimentSubSetWithGroupsValueObject( ExpressionExperimentSubSet subset, List<Long> subSetGroupIds ) {
            super( subset, null, null, false, true, false );
            this.subSetGroupIds = subSetGroupIds;
        }
    }

    public static class ResponseDataObjectExpressionExperimentValueObject extends ResponseDataObject<ExpressionExperimentValueObject> {

        public ResponseDataObjectExpressionExperimentValueObject( ExpressionExperimentValueObject payload ) {
            super( payload );
        }
    }

    @Value
    public static class SimpleSVDValueObject {
        /**
         * Order same as the rows of the v matrix.
         */
        List<Long> bioMaterialIds;

        /**
         * An array of values representing the fraction of the variance each component accounts for
         */
        double[] variances;
        double[][] vMatrix;
    }

    private <T> QueriedAndFilteredAndInferredResponseDataObject<T> all( List<T> results, String query, @Nullable Filters filters, String[] groupBy, @Nullable Sort by, Collection<OntologyTerm> inferredTerms ) {
        return new QueriedAndFilteredAndInferredResponseDataObject<>( results, query, filters, groupBy, by, inferredTerms );
    }

    private <T> QueriedAndFilteredAndInferredAndLimitedResponseDataObject<T> top( List<T> payload, @Nullable String query, @Nullable Filters filters, String[] groupBy, @Nullable Sort sort, @Nullable Integer limit, Collection<OntologyTerm> inferredTerms ) {
        return new QueriedAndFilteredAndInferredAndLimitedResponseDataObject<>( payload, query, filters, groupBy, sort, limit, inferredTerms );
    }

    private <T> FilteredAndInferredAndPaginatedResponseDataObject<T> paginate( Slice<T> payload, @Nullable Filters filters, String[] groupBy, Collection<OntologyTerm> inferredTerms ) throws NotFoundException {
        return new FilteredAndInferredAndPaginatedResponseDataObject<>( payload, filters, groupBy, inferredTerms );
    }

    private <T> QueriedAndFilteredAndInferredAndPaginatedResponseDataObject<T> paginate( Slice<T> payload, String query, Filters filters, String[] groupBy, Collection<OntologyTerm> inferredTerms ) {
        return new QueriedAndFilteredAndInferredAndPaginatedResponseDataObject<>( payload, query, filters, groupBy, inferredTerms );
    }

    private <T> FilteredAndInferredAndPaginatedResponseDataObject<T> paginate( Responders.FilterMethod<T> filterMethod, @Nullable Filters filters, String[] groupBy, @Nullable Sort sort, int offset, int limit, Collection<OntologyTerm> inferredTerms ) throws NotFoundException {
        return paginate( filterMethod.load( filters, sort, offset, limit ), filters, groupBy, inferredTerms );
    }

    @Getter
    public static class QueriedAndFilteredAndInferredResponseDataObject<T> extends QueriedAndFilteredResponseDataObject<T> {

        private final List<CharacteristicValueObject> inferredTerms;

        public QueriedAndFilteredAndInferredResponseDataObject( List<T> payload, @Nullable String query, @Nullable Filters filters, String[] groupBy, @Nullable Sort sort, Collection<OntologyTerm> inferredTerms ) {
            super( payload, query, filters, groupBy, sort );
            this.inferredTerms = inferredTerms.stream()
                    .map( t -> new CharacteristicValueObject( t.getLabel(), t.getUri() ) )
                    .collect( Collectors.toList() );
        }
    }

    @Getter
    public static class QueriedAndFilteredAndInferredAndLimitedResponseDataObject<T> extends QueriedAndFilteredAndLimitedResponseDataObject<T> {

        private final List<CharacteristicValueObject> inferredTerms;

        public QueriedAndFilteredAndInferredAndLimitedResponseDataObject( List<T> payload, @Nullable String query, @Nullable Filters filters, String[] groupBy, @Nullable Sort sort, @Nullable Integer limit, Collection<OntologyTerm> inferredTerms ) {
            super( payload, query, filters, groupBy, sort, limit );
            this.inferredTerms = inferredTerms.stream()
                    .map( t -> new CharacteristicValueObject( t.getLabel(), t.getUri() ) )
                    .collect( Collectors.toList() );
        }
    }

    @Getter
    public static class FilteredAndInferredAndPaginatedResponseDataObject<T> extends FilteredAndPaginatedResponseDataObject<T> {

        private final List<CharacteristicValueObject> inferredTerms;

        public FilteredAndInferredAndPaginatedResponseDataObject( Slice<T> payload, @Nullable Filters filters, @Nullable String[] groupBy, Collection<OntologyTerm> inferredTerms ) {
            super( payload, filters, groupBy );
            this.inferredTerms = inferredTerms.stream()
                    .map( t -> new CharacteristicValueObject( t.getLabel(), t.getUri() ) )
                    .collect( Collectors.toList() );
        }
    }

    @Getter
    public static class QueriedAndFilteredAndInferredAndPaginatedResponseDataObject<T> extends QueriedAndFilteredAndPaginatedResponseDataObject<T> {

        private final List<CharacteristicValueObject> inferredTerms;

        public QueriedAndFilteredAndInferredAndPaginatedResponseDataObject( Slice<T> payload, @Nullable String query, @Nullable Filters filters, String[] groupBy, Collection<OntologyTerm> inferredTerms ) {
            super( payload, query, filters, groupBy );
            this.inferredTerms = inferredTerms.stream()
                    .map( t -> new CharacteristicValueObject( t.getLabel(), t.getUri() ) )
                    .collect( Collectors.toList() );
        }
    }

    private void checkIsAdmin() {
        accessDecisionManager.decide( SecurityContextHolder.getContext().getAuthentication(), null, Collections.singletonList( new SecurityConfig( "GROUP_ADMIN" ) ) );
    }

    private List<Long> sliceIds( List<Long> ids, int offset, int limit ) {
        if ( offset < ids.size() ) {
            return ids.subList( offset, Math.min( offset + limit, ids.size() ) );
        } else {
            return Collections.emptyList();
        }
    }

    public static class ResponseDataObjectCellTypeAssignmentValueObject extends ResponseDataObject<CellTypeAssignmentValueObject> {

        public ResponseDataObjectCellTypeAssignmentValueObject( CellTypeAssignmentValueObject payload ) {
            super( payload );
        }
    }

    public static class ResponseDataObjectListCellLevelCharacteristicsValueObject extends ResponseDataObject<List<CellLevelCharacteristicsValueObject>> {

        public ResponseDataObjectListCellLevelCharacteristicsValueObject( List<CellLevelCharacteristicsValueObject> payload ) {
            super( payload );
        }
    }

    public static class ResponseDataObjectSingleCellDimensionValueObject extends ResponseDataObject<SingleCellDimensionValueObject> {

        public ResponseDataObjectSingleCellDimensionValueObject( SingleCellDimensionValueObject payload ) {
            super( payload );
        }
    }
}<|MERGE_RESOLUTION|>--- conflicted
+++ resolved
@@ -71,13 +71,8 @@
 import ubic.gemma.model.expression.arrayDesign.TechnologyType;
 import ubic.gemma.model.expression.bioAssay.BioAssay;
 import ubic.gemma.model.expression.bioAssay.BioAssayValueObject;
-<<<<<<< HEAD
 import ubic.gemma.model.expression.bioAssayData.*;
-=======
-import ubic.gemma.model.expression.bioAssayData.ExperimentExpressionLevelsValueObject;
-import ubic.gemma.model.expression.bioAssayData.RawExpressionDataVector;
 import ubic.gemma.model.expression.biomaterial.BioMaterial;
->>>>>>> e428e337
 import ubic.gemma.model.expression.experiment.*;
 import ubic.gemma.model.genome.Gene;
 import ubic.gemma.model.genome.Taxon;
@@ -1269,11 +1264,7 @@
     @Operation(summary = "Retrieve processed expression data of a dataset",
             description = "This endpoint is deprecated and getDatasetProcessedExpression() should be used instead. " + DATA_TSV_OUTPUT_DESCRIPTION,
             responses = {
-<<<<<<< HEAD
-                    @ApiResponse(content = @Content(mediaType = TEXT_TAB_SEPARATED_VALUES_UTF8,
-=======
-                    @ApiResponse(responseCode = "200", content = @Content(mediaType = MediaTypeUtils.TEXT_TAB_SEPARATED_VALUES_UTF8,
->>>>>>> e428e337
+                    @ApiResponse(responseCode = "200", content = @Content(mediaType = TEXT_TAB_SEPARATED_VALUES_UTF8,
                             schema = @Schema(type = "string", format = "binary"),
                             examples = { @ExampleObject("classpath:/restapidocs/examples/dataset-data.tsv") })),
                     @ApiResponse(responseCode = "204", description = "The dataset expression matrix is empty."),
@@ -1302,11 +1293,7 @@
     @Operation(summary = "Retrieve processed expression data of a dataset",
             description = DATA_TSV_OUTPUT_DESCRIPTION,
             responses = {
-<<<<<<< HEAD
-                    @ApiResponse(content = @Content(mediaType = TEXT_TAB_SEPARATED_VALUES_UTF8,
-=======
-                    @ApiResponse(responseCode = "200", content = @Content(mediaType = MediaTypeUtils.TEXT_TAB_SEPARATED_VALUES_UTF8,
->>>>>>> e428e337
+                    @ApiResponse(responseCode = "200", content = @Content(mediaType = TEXT_TAB_SEPARATED_VALUES_UTF8,
                             schema = @Schema(type = "string", format = "binary"),
                             examples = { @ExampleObject("classpath:/restapidocs/examples/dataset-processed-data.tsv") })),
                     @ApiResponse(responseCode = "204", description = "The dataset expression matrix is empty. Only applicable if filter is set to true."),
@@ -1370,11 +1357,7 @@
     @Operation(summary = "Retrieve raw expression data of a dataset",
             description = DATA_TSV_OUTPUT_DESCRIPTION,
             responses = {
-<<<<<<< HEAD
-                    @ApiResponse(content = @Content(mediaType = TEXT_TAB_SEPARATED_VALUES_UTF8,
-=======
-                    @ApiResponse(responseCode = "200", content = @Content(mediaType = MediaTypeUtils.TEXT_TAB_SEPARATED_VALUES_UTF8,
->>>>>>> e428e337
+                    @ApiResponse(responseCode = "200", content = @Content(mediaType = TEXT_TAB_SEPARATED_VALUES_UTF8,
                             schema = @Schema(type = "string", format = "binary"),
                             examples = { @ExampleObject("classpath:/restapidocs/examples/dataset-raw-data.tsv") })),
                     @ApiResponse(responseCode = "404", description = "Either the dataset or the quantitation type do not exist.",
@@ -1517,13 +1500,8 @@
     @Path("/{dataset}/design")
     @Produces(TEXT_TAB_SEPARATED_VALUES_UTF8)
     @Operation(summary = "Retrieve the design of a dataset", responses = {
-<<<<<<< HEAD
-            @ApiResponse(content = @Content(mediaType = TEXT_TAB_SEPARATED_VALUES_UTF8, schema = @Schema(type = "string", format = "binary"),
+            @ApiResponse(responseCode = "200", content = @Content(mediaType = TEXT_TAB_SEPARATED_VALUES_UTF8, schema = @Schema(type = "string", format = "binary"),
                     examples = @ExampleObject("classpath:/restapidocs/examples/dataset-design.tsv"))),
-=======
-            @ApiResponse(responseCode = "200", content = @Content(mediaType = MediaTypeUtils.TEXT_TAB_SEPARATED_VALUES_UTF8,
-                    schema = @Schema(type = "string", format = "binary"))),
->>>>>>> e428e337
             @ApiResponse(responseCode = "404", description = "The dataset does not exist.",
                     content = @Content(mediaType = MediaType.APPLICATION_JSON, schema = @Schema(implementation = ResponseErrorObject.class))) })
     public Response getDatasetDesign( // Params:
@@ -1679,29 +1657,18 @@
     @Path("/{dataset}/svd")
     @Produces(MediaType.APPLICATION_JSON)
     @Operation(summary = "Retrieve the singular value decomposition (SVD) of a dataset expression data", responses = {
-<<<<<<< HEAD
-            @ApiResponse(useReturnTypeSchema = true, content = @Content()),
-            @ApiResponse(responseCode = "404", description = "The dataset does not exist or does not have an SVD.",
-=======
             @ApiResponse(responseCode = "200", useReturnTypeSchema = true, content = @Content()),
             @ApiResponse(responseCode = "404", description = "The dataset does not exist.",
->>>>>>> e428e337
                     content = @Content(schema = @Schema(implementation = ResponseErrorObject.class))) })
     public ResponseDataObject<SimpleSVDValueObject> getDatasetSvd( // Params:
             @PathParam("dataset") DatasetArg<?> datasetArg // Required
     ) {
-<<<<<<< HEAD
         ExpressionExperiment ee = datasetArgService.getEntity( datasetArg );
-        SVDValueObject svd = svdService.retrieveSvd( ee );
+        SVDResult svd = svdService.getSvd( ee );
         if ( svd == null ) {
             throw new NotFoundException( ee.getShortName() + " does not have an SVD." );
         }
-        return respond( new SimpleSVDValueObject( Arrays.asList( svd.getBioMaterialIds() ), svd.getVariances(), svd.getvMatrix().getRawMatrix() ) );
-=======
-        SVDResult svd = svdService.getSvd( datasetArgService.getEntity( datasetArg ).getId() );
-        List<Long> bmIds = svd.getBioMaterials().stream().map( BioMaterial::getId ).collect( Collectors.toList() );
-        return respond( svd == null ? null : new SimpleSVDValueObject( bmIds, svd.getVariances(), svd.getVMatrix().getRawMatrix() ) );
->>>>>>> e428e337
+        return respond( new SimpleSVDValueObject( svd.getBioMaterials().stream().map( BioMaterial::getId ).collect( Collectors.toList() ), svd.getVariances(), svd.getVMatrix().getRawMatrix() ) );
     }
 
     /**
