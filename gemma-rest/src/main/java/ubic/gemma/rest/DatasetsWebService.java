--- conflicted
+++ resolved
@@ -52,12 +52,6 @@
 import ubic.gemma.model.analysis.expression.diff.DifferentialExpressionAnalysisResult;
 import ubic.gemma.model.analysis.expression.diff.DifferentialExpressionAnalysisResultValueObject;
 import ubic.gemma.model.analysis.expression.diff.DifferentialExpressionAnalysisValueObject;
-<<<<<<< HEAD
-import ubic.gemma.model.common.auditAndSecurity.AuditEvent;
-import ubic.gemma.model.common.auditAndSecurity.eventType.BatchInformationEvent;
-import ubic.gemma.model.common.auditAndSecurity.eventType.BatchInformationFetchingEvent;
-=======
->>>>>>> bf8f405c
 import ubic.gemma.model.common.description.AnnotationValueObject;
 import ubic.gemma.model.common.description.Characteristic;
 import ubic.gemma.model.common.description.CharacteristicValueObject;
@@ -1088,12 +1082,6 @@
             @PathParam("dataset") DatasetArg<?> datasetArg // Required
     ) {
         ExpressionExperiment ee = datasetArgService.getEntity( datasetArg );
-<<<<<<< HEAD
-        // BatchInformationEvent can either be BatchInformationFetchingEvent or BatchInformationMissingEvent, we
-        // consider the class of the latest one
-        AuditEvent event = this.auditEventService.getLastEvent( ee, BatchInformationEvent.class );
-        return respond( event != null && event.getEventType() instanceof BatchInformationFetchingEvent );
-=======
         return respond( expressionExperimentBatchInformationService.checkHasBatchInfo( ee ) );
     }
 
@@ -1190,7 +1178,6 @@
             this.pvalue = batchConfound.getP();
             this.numberOfBatches = batchConfound.getNumBatches();
         }
->>>>>>> bf8f405c
     }
 
     /**
