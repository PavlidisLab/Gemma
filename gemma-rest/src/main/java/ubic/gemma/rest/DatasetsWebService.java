--- conflicted
+++ resolved
@@ -22,11 +22,8 @@
 import io.swagger.v3.oas.annotations.media.Content;
 import io.swagger.v3.oas.annotations.media.Schema;
 import io.swagger.v3.oas.annotations.responses.ApiResponse;
-<<<<<<< HEAD
+import io.swagger.v3.oas.annotations.security.SecurityRequirement;
 import lombok.Data;
-=======
-import io.swagger.v3.oas.annotations.security.SecurityRequirement;
->>>>>>> ae924438
 import lombok.EqualsAndHashCode;
 import lombok.Getter;
 import lombok.Value;
@@ -1218,10 +1215,6 @@
         );
     }
 
-<<<<<<< HEAD
-    private Response outputDataFile( ExpressionExperiment ee, boolean filter ) throws
-            FilteringException, IOException {
-=======
     /**
      * Retrieve a "refreshed" dataset.
      * <p>
@@ -1263,7 +1256,6 @@
     }
 
     private Response outputDataFile( ExpressionExperiment ee, boolean filter ) throws FilteringException, IOException {
->>>>>>> ae924438
         ee = expressionExperimentService.thawLite( ee );
         File file = expressionDataFileService.writeOrLocateProcessedDataFile( ee, false, filter ).orElse( null );
         return this.outputFile( file, DatasetsWebService.ERROR_DATA_FILE_NOT_AVAILABLE, ee.getShortName() );
