/*
 * The Gemma project
 *
 * Copyright (c) 2011 University of British Columbia
 *
 * Licensed under the Apache License, Version 2.0 (the "License"); you may not use this file except in compliance with
 * the License. You may obtain a copy of the License at
 *
 * http://www.apache.org/licenses/LICENSE-2.0
 *
 * Unless required by applicable law or agreed to in writing, software distributed under the License is distributed on
 * an "AS IS" BASIS, WITHOUT WARRANTIES OR CONDITIONS OF ANY KIND, either express or implied. See the License for the
 * specific language governing permissions and limitations under the License.
 */
package ubic.gemma.rest;

import com.fasterxml.jackson.annotation.JsonIgnoreProperties;
import com.fasterxml.jackson.annotation.JsonInclude;
import io.swagger.v3.oas.annotations.Operation;
import io.swagger.v3.oas.annotations.Parameter;
import io.swagger.v3.oas.annotations.media.Content;
import io.swagger.v3.oas.annotations.media.Schema;
import io.swagger.v3.oas.annotations.responses.ApiResponse;
import lombok.EqualsAndHashCode;
import lombok.Value;
import lombok.extern.apachecommons.CommonsLog;
import org.apache.commons.io.FilenameUtils;
import org.apache.commons.lang3.time.StopWatch;
import org.apache.lucene.analysis.Analyzer;
import org.apache.lucene.document.Document;
import org.springframework.beans.factory.annotation.Autowired;
import org.springframework.security.access.annotation.Secured;
import org.springframework.stereotype.Service;
import org.springframework.web.servlet.support.ServletUriComponentsBuilder;
import org.springframework.web.util.UriComponentsBuilder;
import ubic.basecode.ontology.model.OntologyTerm;
import ubic.gemma.core.analysis.preprocess.filter.FilteringException;
import ubic.gemma.core.analysis.preprocess.filter.NoRowsLeftAfterFilteringException;
import ubic.gemma.core.analysis.preprocess.svd.SVDService;
import ubic.gemma.core.analysis.preprocess.svd.SVDValueObject;
import ubic.gemma.core.analysis.service.ExpressionDataFileService;
import ubic.gemma.core.ontology.OntologyService;
import ubic.gemma.core.search.DefaultHighlighter;
import ubic.gemma.core.search.SearchResult;
import ubic.gemma.core.search.lucene.SimpleMarkdownFormatter;
import ubic.gemma.model.analysis.expression.diff.DifferentialExpressionAnalysisValueObject;
import ubic.gemma.model.common.auditAndSecurity.eventType.BatchInformationFetchingEvent;
import ubic.gemma.model.common.description.AnnotationValueObject;
import ubic.gemma.model.common.description.Characteristic;
import ubic.gemma.model.common.quantitationtype.QuantitationType;
import ubic.gemma.model.common.quantitationtype.QuantitationTypeValueObject;
import ubic.gemma.model.expression.arrayDesign.ArrayDesign;
import ubic.gemma.model.expression.arrayDesign.ArrayDesignValueObject;
import ubic.gemma.model.expression.arrayDesign.TechnologyType;
import ubic.gemma.model.expression.bioAssay.BioAssayValueObject;
import ubic.gemma.model.expression.bioAssayData.ExperimentExpressionLevelsValueObject;
import ubic.gemma.model.expression.bioAssayData.RawExpressionDataVector;
import ubic.gemma.model.expression.experiment.ExpressionExperiment;
import ubic.gemma.model.expression.experiment.ExpressionExperimentDetailsValueObject;
import ubic.gemma.model.expression.experiment.ExpressionExperimentValueObject;
import ubic.gemma.model.genome.Taxon;
import ubic.gemma.model.genome.TaxonValueObject;
import ubic.gemma.persistence.service.analysis.expression.diff.DifferentialExpressionAnalysisService;
import ubic.gemma.persistence.service.common.auditAndSecurity.AuditEventService;
import ubic.gemma.persistence.service.expression.arrayDesign.ArrayDesignService;
import ubic.gemma.persistence.service.expression.bioAssayData.ProcessedExpressionDataVectorService;
import ubic.gemma.persistence.service.expression.experiment.ExpressionExperimentService;
import ubic.gemma.persistence.util.Filters;
import ubic.gemma.persistence.util.Slice;
import ubic.gemma.persistence.util.Sort;
import ubic.gemma.rest.annotations.CacheControl;
import ubic.gemma.rest.annotations.GZIP;
import ubic.gemma.rest.util.*;
import ubic.gemma.rest.util.args.*;

import javax.annotation.Nullable;
import javax.annotation.ParametersAreNonnullByDefault;
import javax.servlet.http.HttpServletRequest;
import javax.ws.rs.*;
import javax.ws.rs.core.Context;
import javax.ws.rs.core.MediaType;
import javax.ws.rs.core.Response;
import javax.ws.rs.core.StreamingOutput;
import java.io.File;
import java.io.FileInputStream;
import java.io.IOException;
import java.io.OutputStreamWriter;
import java.net.URI;
import java.util.*;
import java.util.concurrent.TimeUnit;
import java.util.concurrent.TimeoutException;
import java.util.stream.Collectors;
import java.util.zip.GZIPInputStream;

/**
 * RESTful interface for datasets.
 *
 * @author tesarst
 */
@Service
@Path("/datasets")
@CommonsLog
public class DatasetsWebService {

    private static final String ERROR_DATA_FILE_NOT_AVAILABLE = "Data file for experiment %s can not be created.";
    private static final String ERROR_DESIGN_FILE_NOT_AVAILABLE = "Design file for experiment %s can not be created.";

    private static final String SEARCH_TIMEOUT_DESCRIPTION = "The search has timed out. This can only occur if the `search` parameter is provided. It can generally be resolved by reattempting the search 30 seconds later. Lookup the `Retry-After` header for the recommended delay.";

    private static final int MAX_DATASETS_CATEGORIES = 200;
    private static final int MAX_DATASETS_ANNOTATIONS = 5000;

    @Autowired
    private ExpressionExperimentService expressionExperimentService;
    @Autowired
    private ExpressionDataFileService expressionDataFileService;
    @Autowired
    private ArrayDesignService arrayDesignService;
    @Autowired
    private ProcessedExpressionDataVectorService processedExpressionDataVectorService;
    @Autowired
    private SVDService svdService;
    @Autowired
    private DifferentialExpressionAnalysisService differentialExpressionAnalysisService;
    @Autowired
    private AuditEventService auditEventService;
    @Autowired
    private DatasetArgService datasetArgService;
    @Autowired
    private GeneArgService geneArgService;
    @Autowired
    private QuantitationTypeArgService quantitationTypeArgService;
    @Autowired
    private OntologyService ontologyService;

    @Autowired
    private HttpServletRequest request;

    @ParametersAreNonnullByDefault
    private class Highlighter extends DefaultHighlighter {

        private final Set<Long> documentIdsToHighlight;

        private Highlighter( Set<Long> documentIdsToHighlight ) {
            super( new SimpleMarkdownFormatter() );
            this.documentIdsToHighlight = documentIdsToHighlight;
        }

        @Override
        public Map<String, String> highlightTerm( @Nullable String termUri, String termLabel, String field ) {
            String reconstructedUri = ServletUriComponentsBuilder.fromRequest( request )
                    .scheme( null ).host( null ).port( -1 )
                    // replace the query with the term URI and only retain the filter
                    .replaceQueryParam( "query", termUri != null ? termUri : termLabel )
                    .replaceQueryParam( "offset" )
                    .replaceQueryParam( "limit" )
                    .replaceQueryParam( "sort" )
                    .build()
                    .toUriString();
            return Collections.singletonMap( field, String.format( "**[%s](%s)**", termLabel, reconstructedUri ) );
        }

        @Override
        public Map<String, String> highlightDocument( Document document, org.apache.lucene.search.highlight.Highlighter highlighter, Analyzer analyzer ) {
            long id = Long.parseLong( document.get( "id" ) );
            // TODO: maybe use a filter in the Lucene query?
            if ( !documentIdsToHighlight.contains( id ) ) {
                return Collections.emptyMap();
            }
            return super.highlightDocument( document, highlighter, analyzer );
        }
    }

    @GZIP
    @GET
    @CacheControl(maxAge = 1200)
    @CacheControl(isPrivate = true, authorities = { "GROUP_USER" })
    @Produces(MediaType.APPLICATION_JSON)
    @Operation(summary = "Retrieve all datasets", responses = {
            @ApiResponse(useReturnTypeSchema = true, content = @Content()),
            @ApiResponse(responseCode = "503", description = SEARCH_TIMEOUT_DESCRIPTION, content = @Content(schema = @Schema(implementation = ResponseErrorObject.class)))
    })
    public QueriedAndFilteredAndPaginatedResponseDataObject<ExpressionExperimentWithSearchResultValueObject> getDatasets( // Params:
            @QueryParam("query") QueryArg query,
            @QueryParam("filter") @DefaultValue("") FilterArg<ExpressionExperiment> filterArg, // Optional, default null
            @QueryParam("offset") @DefaultValue("0") OffsetArg offsetArg, // Optional, default 0
            @QueryParam("limit") @DefaultValue("20") LimitArg limitArg, // Optional, default 20
            @QueryParam("sort") @DefaultValue("+id") SortArg<ExpressionExperiment> sortArg // Optional, default +id
    ) {
        Filters filters = datasetArgService.getFilters( filterArg );
        Sort sort = datasetArgService.getSort( sortArg );
        int offset = offsetArg.getValue();
        int limit = limitArg.getValue();
        if ( query != null ) {
            List<Long> ids = new ArrayList<>( expressionExperimentService.loadIdsWithCache( filters, sort ) );
            Map<Long, Double> scoreById = new HashMap<>();
            ids.retainAll( datasetArgService.getIdsForSearchQuery( query, scoreById ) );
            // sort is stable, so the order of IDs with the same score is preserved
            ids.sort( Comparator.comparingDouble( i -> -scoreById.get( i ) ) );

            // slice the ranked IDs
            List<Long> idsSlice;
            if ( offset < ids.size() ) {
                idsSlice = ids.subList( offset, Math.min( offset + limit, ids.size() ) );
            } else {
                idsSlice = Collections.emptyList();
            }

            // now highlight the results in the slice
            List<SearchResult<ExpressionExperiment>> results = datasetArgService.getResultsForSearchQuery( query, new Highlighter( new HashSet<>( idsSlice ) ) );
            Map<Long, SearchResult<ExpressionExperiment>> resultById = results.stream().collect( Collectors.toMap( SearchResult::getResultId, e -> e ) );

            List<ExpressionExperimentValueObject> vos = expressionExperimentService.loadValueObjectsByIdsWithRelationsAndCache( idsSlice );
            return Responder.queryAndPaginate(
                    new Slice<>( vos, Sort.by( null, "searchResult.score", Sort.Direction.DESC ), offset, limit, ( long ) ids.size() )
                            .map( vo -> new ExpressionExperimentWithSearchResultValueObject( vo, resultById.get( vo.getId() ) ) ),
                    query.getValue(), filters, new String[] { "id" } );
        } else {
            return Responder.queryAndPaginate(
                    expressionExperimentService.loadValueObjectsWithCache( filters, sort, offset, limit ).map( vo -> new ExpressionExperimentWithSearchResultValueObject( vo, null ) ),
                    null, filters, new String[] { "id" } );
        }
    }

    @Value
    @EqualsAndHashCode(callSuper = true)
    public static class ExpressionExperimentWithSearchResultValueObject extends ExpressionExperimentValueObject {

        @Nullable
        @JsonInclude(JsonInclude.Include.NON_NULL)
        SearchWebService.SearchResultValueObject<ExpressionExperimentValueObject> searchResult;

        public ExpressionExperimentWithSearchResultValueObject( ExpressionExperimentValueObject vo, @Nullable SearchResult<ExpressionExperiment> result ) {
            super( vo );
            if ( result != null ) {
                this.searchResult = new SearchWebService.SearchResultValueObject<>( result.withResultObject( null ) );
            } else {
                this.searchResult = null;
            }
        }
    }

    @GET
    @Path("/count")
    @Produces(MediaType.APPLICATION_JSON)
    @Operation(summary = "Count datasets matching the provided query and filter", responses = {
            @ApiResponse(useReturnTypeSchema = true, content = @Content()),
            @ApiResponse(responseCode = "503", description = SEARCH_TIMEOUT_DESCRIPTION, content = @Content(schema = @Schema(implementation = ResponseErrorObject.class)))
    })
    public ResponseDataObject<Long> getNumberOfDatasets(
            @QueryParam("query") QueryArg query,
            @QueryParam("filter") @DefaultValue("") FilterArg<ExpressionExperiment> filter
    ) {
        Filters filters = datasetArgService.getFilters( filter );
        Set<Long> extraIds;
        if ( query != null ) {
            extraIds = datasetArgService.getIdsForSearchQuery( query );
        } else {
            extraIds = null;
        }
        return Responder.respond( expressionExperimentService.countWithCache( filters, extraIds ) );
    }

    public interface UsageStatistics {
        Long getNumberOfExpressionExperiments();
    }

    @GZIP
    @GET
    @Path("/platforms")
    @CacheControl(maxAge = 1200)
    @CacheControl(isPrivate = true, authorities = { "GROUP_USER" })
    @Produces(MediaType.APPLICATION_JSON)
    @Operation(summary = "Retrieve usage statistics of platforms among datasets matching the provided query and filter",
            description = "Usage statistics are aggregated across experiment tags, samples and factor values mentioned in the experimental design.", responses = {
            @ApiResponse(useReturnTypeSchema = true, content = @Content()),
            @ApiResponse(responseCode = "503", description = SEARCH_TIMEOUT_DESCRIPTION, content = @Content(schema = @Schema(implementation = ResponseErrorObject.class)))
    })
    public LimitedResponseDataObject<ArrayDesignWithUsageStatisticsValueObject> getDatasetsPlatformsUsageStatistics(
            @QueryParam("query") QueryArg query,
            @QueryParam("filter") @DefaultValue("") FilterArg<ExpressionExperiment> filter,
            @QueryParam("limit") @DefaultValue("50") LimitArg limit
    ) {
        Filters filters = datasetArgService.getFilters( filter );
        Set<Long> extraIds;
        if ( query != null ) {
            extraIds = datasetArgService.getIdsForSearchQuery( query );
        } else {
            extraIds = null;
        }
        Integer l = limit.getValueNoMaximum();
        Map<TechnologyType, Long> tts = expressionExperimentService.getTechnologyTypeUsageFrequency( filters, extraIds );
        Map<ArrayDesign, Long> ads = expressionExperimentService.getArrayDesignUsedOrOriginalPlatformUsageFrequency( filters, extraIds, l );
        List<ArrayDesignValueObject> adsVos = arrayDesignService.loadValueObjects( ads.keySet() );
        Map<Long, Long> countsById = ads.entrySet().stream().collect( Collectors.toMap( e -> e.getKey().getId(), Map.Entry::getValue ) );
        List<ArrayDesignWithUsageStatisticsValueObject> results =
                adsVos.stream()
                        .map( e -> new ArrayDesignWithUsageStatisticsValueObject( e, countsById.get( e.getId() ), tts.getOrDefault( TechnologyType.valueOf( e.getTechnologyType() ), 0L ) ) )
                        .sorted( Comparator.comparing( UsageStatistics::getNumberOfExpressionExperiments, Comparator.reverseOrder() ) )
                        .collect( Collectors.toList() );
        return Responder.limit( results, query != null ? query.getValue() : null, filters, new String[] { "id" }, Sort.by( null, "numberOfExpressionExperiments", Sort.Direction.DESC, "numberOfExpressionExperiments" ), l );
    }

    @Value
    public static class CategoryWithUsageStatisticsValueObject implements UsageStatistics {
        String classUri;
        String className;
        Long numberOfExpressionExperiments;
    }

    @GET
    @Path("/categories")
    @CacheControl(maxAge = 1200)
    @CacheControl(isPrivate = true, authorities = { "GROUP_USER" })
    @Produces(MediaType.APPLICATION_JSON)
    @Operation(summary = "Retrieve usage statistics of categories among datasets matching the provided query and filter",
            description = "Usage statistics are aggregated across experiment tags, samples and factor values mentioned in the experimental design.",
            responses = {
                    @ApiResponse(useReturnTypeSchema = true, content = @Content()),
<<<<<<< HEAD
                    @ApiResponse(responseCode = "400", content = @Content(schema = @Schema(implementation = ResponseErrorObject.class)))
=======
                    @ApiResponse(responseCode = "503", description = SEARCH_TIMEOUT_DESCRIPTION, content = @Content(schema = @Schema(implementation = ResponseErrorObject.class)))
>>>>>>> ec632a77
            })
    public QueriedAndFilteredResponseDataObject<CategoryWithUsageStatisticsValueObject> getDatasetsCategoriesUsageStatistics(
            @QueryParam("query") QueryArg query,
            @QueryParam("filter") @DefaultValue("") FilterArg<ExpressionExperiment> filter,
            @QueryParam("limit") @DefaultValue("20") LimitArg limit,
            @Parameter(description = "Excluded category URIs.", hidden = true) @QueryParam("excludedCategories") StringArrayArg excludedCategoryUris,
            @Parameter(description = "Exclude free-text categories (i.e. those with null URIs).", hidden = true) @QueryParam("excludeFreeTextCategories") @DefaultValue("false") Boolean excludeFreeTextCategories,
            @Parameter(description = "Excluded term URIs; this list is expanded with subClassOf inference.", hidden = true) @QueryParam("excludedTerms") StringArrayArg excludedTermUris,
            @Parameter(description = "Exclude free-text terms (i.e. those with null URIs).", hidden = true) @QueryParam("excludeFreeTextTerms") @DefaultValue("false") Boolean excludeFreeTextTerms,
            @Parameter(description = "Exclude uncategorized terms.", hidden = true) @QueryParam("excludeUncategorizedTerms") @DefaultValue("false") Boolean excludeUncategorizedTerms,
            @Parameter(description = "Retain the categories applicable to terms mentioned in the `filter` parameter even if they are excluded by `excludedCategories` or `excludedTerms`.", hidden = true) @QueryParam("retainMentionedTerms") @DefaultValue("false") Boolean retainMentionedTerms
    ) {
        // ensure that implied terms are retained in the usage frequency
        Collection<OntologyTerm> mentionedTerms = retainMentionedTerms ? new HashSet<>() : null;
        Filters filters = datasetArgService.getFilters( filter, mentionedTerms );
        Set<Long> extraIds;
        if ( query != null ) {
            extraIds = datasetArgService.getIdsForSearchQuery( query );
        } else {
            extraIds = null;
        }
        int maxResults = limit.getValue( MAX_DATASETS_CATEGORIES );
        List<CategoryWithUsageStatisticsValueObject> results = expressionExperimentService.getCategoriesUsageFrequency(
                        filters,
                        extraIds,
                        datasetArgService.getExcludedUris( excludedCategoryUris, excludeFreeTextCategories, excludeUncategorizedTerms ),
                        datasetArgService.getExcludedUris( excludedTermUris, excludeFreeTextTerms, excludeUncategorizedTerms ),
                        mentionedTerms != null ? mentionedTerms.stream().map( OntologyTerm::getUri ).collect( Collectors.toSet() ) : null,
                        maxResults )
                .entrySet()
                .stream()
                .map( e -> new CategoryWithUsageStatisticsValueObject( e.getKey().getCategoryUri(), e.getKey().getCategory(), e.getValue() ) )
                .sorted( Comparator.comparing( UsageStatistics::getNumberOfExpressionExperiments, Comparator.reverseOrder() ) )
                .collect( Collectors.toList() );
        return Responder.queryAndFilter( results, query != null ? query.getValue() : null, filters, new String[] { "classUri", "className" }, Sort.by( null, "numberOfExpressionExperiments", Sort.Direction.DESC, "numberOfExpressionExperiments" ) );
    }

    @Value
    @EqualsAndHashCode(callSuper = true)
    @JsonIgnoreProperties({ "expressionExperimentCount", "numberOfSwitchedExpressionExperiments" })
    public static class ArrayDesignWithUsageStatisticsValueObject extends ArrayDesignValueObject implements UsageStatistics {

        Long numberOfExpressionExperimentsForTechnologyType;

        public ArrayDesignWithUsageStatisticsValueObject( ArrayDesignValueObject arrayDesign, Long numberOfExpressionExperiments, Long numberOfExpressionExperimentsForTechnologyType ) {
            super( arrayDesign );
            setExpressionExperimentCount( numberOfExpressionExperiments );
            this.numberOfExpressionExperimentsForTechnologyType = numberOfExpressionExperimentsForTechnologyType;
        }
    }

    private static final Set<String> ALLOWED_FIELDS = Collections.singleton( "parentTerms" );

    @GET
    @GZIP
    @CacheControl(maxAge = 1200)
    @CacheControl(isPrivate = true, authorities = { "GROUP_USER" })
    @Path("/annotations")
    @Produces(MediaType.APPLICATION_JSON)
    @Operation(summary = "Retrieve usage statistics of annotations among datasets matching the provided query and filter",
            description = "Usage statistics are aggregated across experiment tags, samples and factor values mentioned in the experimental design.",
            responses = {
                    @ApiResponse(useReturnTypeSchema = true, content = @Content()),
<<<<<<< HEAD
                    @ApiResponse(responseCode = "400", content = @Content(schema = @Schema(implementation = ResponseErrorObject.class)))
=======
                    @ApiResponse(responseCode = "503", description = SEARCH_TIMEOUT_DESCRIPTION, content = @Content(schema = @Schema(implementation = ResponseErrorObject.class)))
>>>>>>> ec632a77
            })
    public LimitedResponseDataObject<AnnotationWithUsageStatisticsValueObject> getDatasetsAnnotationsUsageStatistics(
            @QueryParam("query") QueryArg query,
            @QueryParam("filter") @DefaultValue("") FilterArg<ExpressionExperiment> filter,
            @Parameter(description = "List of fields to exclude from the payload. Only `parentTerms` can be excluded.") @QueryParam("exclude") ExcludeArg<AnnotationWithUsageStatisticsValueObject> exclude,
            @Parameter(description = "Maximum number of annotations to returned; capped at " + MAX_DATASETS_ANNOTATIONS + ".", schema = @Schema(type = "integer", minimum = "1", maximum = "" + MAX_DATASETS_ANNOTATIONS)) @QueryParam("limit") LimitArg limitArg,
            @Parameter(description = "Minimum number of associated datasets to report an annotation. If used, the limit will default to " + MAX_DATASETS_ANNOTATIONS + ".") @QueryParam("minFrequency") Integer minFrequency,
            @Parameter(description = "A category URI to restrict reported annotations. If unspecified, annotations from all categories are reported. If empty, uncategorized terms are reported.") @QueryParam("category") String category,
            @Parameter(description = "Excluded category URIs.", hidden = true) @QueryParam("excludedCategories") StringArrayArg excludedCategoryUris,
            @Parameter(description = "Exclude free-text categories (i.e. those with null URIs).", hidden = true) @QueryParam("excludeFreeTextCategories") @DefaultValue("false") Boolean excludeFreeTextCategories,
            @Parameter(description = "Excluded term URIs; this list is expanded with subClassOf inference.", hidden = true) @QueryParam("excludedTerms") StringArrayArg excludedTermUris,
            @Parameter(description = "Exclude free-text terms (i.e. those with null URIs).", hidden = true) @QueryParam("excludeFreeTextTerms") @DefaultValue("false") Boolean excludeFreeTextTerms,
            @Parameter(description = "Exclude uncategorized terms.", hidden = true) @QueryParam("excludeUncategorizedTerms") @DefaultValue("false") Boolean excludeUncategorizedTerms,
            @Parameter(description = "Retain terms mentioned in the `filter` parameter even if they don't meet the `minFrequency` threshold or are excluded via `excludedCategories` or `excludedTerms`.", hidden = true) @QueryParam("retainMentionedTerms") @DefaultValue("false") Boolean retainMentionedTerms ) {
        boolean excludeParentTerms = getExcludedFields( exclude ).contains( "parentTerms" );
        // if a minFrequency is requested, use the hard cap, otherwise use 100 as a reasonable default
        int limit = limitArg != null ? limitArg.getValue( MAX_DATASETS_ANNOTATIONS ) : minFrequency != null ? MAX_DATASETS_ANNOTATIONS : 100;
        if ( minFrequency != null && minFrequency < 0 ) {
            throw new BadRequestException( "Minimum frequency must be positive." );
        }
        // ensure that implied terms are retained in the usage frequency
        Collection<OntologyTerm> mentionedTerms = retainMentionedTerms ? new HashSet<>() : null;
        Filters filters = datasetArgService.getFilters( filter, mentionedTerms );
        Set<Long> extraIds;
        if ( query != null ) {
            extraIds = datasetArgService.getIdsForSearchQuery( query );
        } else {
            extraIds = null;
        }
        if ( category != null && category.isEmpty() ) {
            category = ExpressionExperimentService.UNCATEGORIZED;
        }
        List<ExpressionExperimentService.CharacteristicWithUsageStatisticsAndOntologyTerm> initialResults = expressionExperimentService.getAnnotationsUsageFrequency(
                filters,
                extraIds,
                category,
                datasetArgService.getExcludedUris( excludedCategoryUris, excludeFreeTextCategories, excludeUncategorizedTerms ),
                datasetArgService.getExcludedUris( excludedTermUris, excludeFreeTextTerms, excludeUncategorizedTerms ),
                minFrequency != null ? minFrequency : 0,
                mentionedTerms != null ? mentionedTerms.stream().map( OntologyTerm::getUri ).collect( Collectors.toSet() ) : null,
                limit );
        List<AnnotationWithUsageStatisticsValueObject> results = new ArrayList<>();
        if ( !excludeParentTerms ) {
            int timeoutMs = 30000;
            StopWatch timer = StopWatch.createStarted();
            // cache for visited parents (if two term share the same parent, we can save significant time generating the ancestors)
            Map<OntologyTerm, Set<OntologyTermValueObject>> visited = new HashMap<>();
            for ( ExpressionExperimentService.CharacteristicWithUsageStatisticsAndOntologyTerm e : initialResults ) {
                Set<OntologyTermValueObject> parentTerms;
                if ( e.getTerm() != null && timer.getTime() < timeoutMs ) {
                    try {
                        parentTerms = getParentTerms( e.getTerm(), visited, Math.max( timeoutMs - timer.getTime(), 0 ) );
                    } catch ( TimeoutException ex ) {
                        log.warn( "Populating parent terms timed out, will stop populating those for the remaining results.", ex );
                        parentTerms = null;
                    }
                } else {
                    parentTerms = null;
                }
                results.add( new AnnotationWithUsageStatisticsValueObject( e.getCharacteristic(), e.getNumberOfExpressionExperiments(), parentTerms ) );
            }
        } else {
            for ( ExpressionExperimentService.CharacteristicWithUsageStatisticsAndOntologyTerm e : initialResults ) {
                results.add( new AnnotationWithUsageStatisticsValueObject( e.getCharacteristic(), e.getNumberOfExpressionExperiments(), null ) );
            }
        }
        return Responder.limit( results, query != null ? query.getValue() : null, filters, new String[] { "classUri", "className", "termUri", "termName" },
                Sort.by( null, "numberOfExpressionExperiments", Sort.Direction.DESC, "numberOfExpressionExperiments" ),
                limit );
    }

    private Set<String> getExcludedFields( @Nullable ExcludeArg<AnnotationWithUsageStatisticsValueObject> exclude ) {
        if ( exclude == null ) {
            return Collections.emptySet();
        }
        if ( !ALLOWED_FIELDS.containsAll( exclude.getValue() ) ) {
            throw new BadRequestException( String.format( "Only the following fields can be excluded: %s.",
                    String.join( ", ", ALLOWED_FIELDS ) ) );
        }
        return new HashSet<>( exclude.getValue() );
    }

    private Set<OntologyTermValueObject> getParentTerms( OntologyTerm c, Map<OntologyTerm, Set<OntologyTermValueObject>> visited, long timeoutMs ) throws TimeoutException {
        return getParentTerms( c, new LinkedHashSet<>(), visited, timeoutMs, StopWatch.createStarted() );
    }

    private Set<OntologyTermValueObject> getParentTerms( OntologyTerm c, LinkedHashSet<OntologyTerm> stack, Map<OntologyTerm, Set<OntologyTermValueObject>> visited, long timeoutMs, StopWatch timer ) throws TimeoutException {
        Set<OntologyTermValueObject> results = new HashSet<>();
        for ( OntologyTerm t : ontologyService.getParents( Collections.singleton( c ), true, true, Math.max( timeoutMs - timer.getTime(), 0 ), TimeUnit.MILLISECONDS ) ) {
            Set<OntologyTermValueObject> parentVos;
            if ( stack.contains( t ) ) {
                log.debug( "Detected a cycle when visiting " + t + ": " + stack.stream()
                        .map( ot -> ot.equals( t ) ? ot + "*" : ot.toString() )
                        .collect( Collectors.joining( " -> " ) ) + " -> " + t + "*" );
                continue;
            } else if ( visited.containsKey( t ) ) {
                parentVos = visited.get( t );
            } else {
                stack.add( t );
                parentVos = getParentTerms( t, stack, visited, timeoutMs, timer );
                stack.remove( t );
                visited.put( t, parentVos );
            }
            results.add( new OntologyTermValueObject( t, parentVos ) );
        }
        return results;
    }

    @Value
    @EqualsAndHashCode(of = { "uri" })
    public static class OntologyTermValueObject {

        String uri;
        String name;
        Set<OntologyTermValueObject> parentTerms;

        public OntologyTermValueObject( OntologyTerm ontologyTerm, Set<OntologyTermValueObject> parentTerms ) {
            this.uri = ontologyTerm.getUri();
            this.name = ontologyTerm.getLabel();
            this.parentTerms = parentTerms;
        }
    }

    /**
     * This is an aggregated entity across value URI and value, thus the {@code id} and {@code objectClass} are omitted.
     */
    @Value
    @EqualsAndHashCode(callSuper = true)
    @JsonIgnoreProperties(value = { "id", "objectClass" })
    public static class AnnotationWithUsageStatisticsValueObject extends AnnotationValueObject implements UsageStatistics {

        /**
         * Number of times the characteristic is mentioned among matching datasets.
         */
        Long numberOfExpressionExperiments;

        /**
         * URIs of parent terms, or null if excluded.
         */
        @Nullable
        @JsonInclude(JsonInclude.Include.NON_NULL)
        Set<OntologyTermValueObject> parentTerms;

        public AnnotationWithUsageStatisticsValueObject( Characteristic c, Long numberOfExpressionExperiments, @Nullable Set<OntologyTermValueObject> parentTerms ) {
            super( c );
            this.numberOfExpressionExperiments = numberOfExpressionExperiments;
            this.parentTerms = parentTerms;
        }
    }

    @GET
    @Path("/taxa")
    @CacheControl(maxAge = 1200)
    @CacheControl(isPrivate = true, authorities = { "GROUP_USER" })
    @Produces(MediaType.APPLICATION_JSON)
    @Operation(summary = "Retrieve taxa usage statistics for datasets matching the provided query and filter", responses = {
            @ApiResponse(useReturnTypeSchema = true, content = @Content()),
            @ApiResponse(responseCode = "503", description = SEARCH_TIMEOUT_DESCRIPTION, content = @Content(schema = @Schema(implementation = ResponseErrorObject.class)))
    })
    public QueriedAndFilteredResponseDataObject<TaxonWithUsageStatisticsValueObject> getDatasetsTaxaUsageStatistics(
            @QueryParam("query") QueryArg query,
            @QueryParam("filter") @DefaultValue("") FilterArg<ExpressionExperiment> filterArg
    ) {
        Filters filters = datasetArgService.getFilters( filterArg );
        Set<Long> extraIds;
        if ( query != null ) {
            extraIds = datasetArgService.getIdsForSearchQuery( query );
        } else {
            extraIds = null;
        }
        return Responder.queryAndFilter( expressionExperimentService.getTaxaUsageFrequency( filters, extraIds )
                .entrySet().stream()
                .sorted( Map.Entry.comparingByValue( Comparator.reverseOrder() ) )
                .map( e -> new TaxonWithUsageStatisticsValueObject( e.getKey(), e.getValue() ) )
                .collect( Collectors.toList() ), query != null ? query.getValue() : null, filters, new String[] { "id" }, Sort.by( null, "numberOfExpressionExperiments", Sort.Direction.DESC, "numberOfExpressionExperiments" ) );
    }

    @Value
    @EqualsAndHashCode(callSuper = true)
    public static class TaxonWithUsageStatisticsValueObject extends TaxonValueObject implements UsageStatistics {

        Long numberOfExpressionExperiments;

        public TaxonWithUsageStatisticsValueObject( Taxon taxon, Long numberOfExpressionExperiments ) {
            super( taxon );
            this.numberOfExpressionExperiments = numberOfExpressionExperiments;
        }
    }

    /**
     * Retrieves all datasets matching the given identifiers.
     *
     * @param datasetsArg a list of identifiers, separated by commas (','). Identifiers can either be the
     *                    ExpressionExperiment ID or its short name (e.g. GSE1234). Retrieval by ID
     *                    is more efficient.
     *                    <p>
     *                    Only datasets that user has access to will be available.
     *                    </p>
     *                    <p>
     *                    Do not combine different identifiers in one query.
     *                    </p>
     */
    @GET
    @Path("/{dataset}")
    @Produces(MediaType.APPLICATION_JSON)
    @Operation(summary = "Retrieve datasets by their identifiers")
    public FilteredAndPaginatedResponseDataObject<ExpressionExperimentValueObject> getDatasetsByIds( // Params:
            @PathParam("dataset") DatasetArrayArg datasetsArg, // Optional
            @QueryParam("filter") @DefaultValue("") FilterArg<ExpressionExperiment> filter, // Optional, default null
            @QueryParam("offset") @DefaultValue("0") OffsetArg offset, // Optional, default 0
            @QueryParam("limit") @DefaultValue("20") LimitArg limit, // Optional, default 20
            @QueryParam("sort") @DefaultValue("+id") SortArg<ExpressionExperiment> sort // Optional, default +id
    ) {
        Filters filters = datasetArgService.getFilters( filter ).and( datasetArgService.getFilters( datasetsArg ) );
        return Responder.paginate( expressionExperimentService::loadValueObjectsWithCache, filters, new String[] { "id" },
                datasetArgService.getSort( sort ), offset.getValue(), limit.getValue() );
    }

    /**
     * Browse blacklisted datasets.
     */
    @GET
    @Path("/blacklisted")
    @Produces(MediaType.APPLICATION_JSON)
    @Secured("GROUP_ADMIN")
    @Operation(summary = "Retrieve all blacklisted datasets", hidden = true)
    public FilteredAndPaginatedResponseDataObject<ExpressionExperimentValueObject> getBlacklistedDatasets(
            @QueryParam("filter") @DefaultValue("") FilterArg<ExpressionExperiment> filterArg,
            @QueryParam("sort") @DefaultValue("+id") SortArg<ExpressionExperiment> sortArg,
            @QueryParam("offset") @DefaultValue("0") OffsetArg offset,
            @QueryParam("limit") @DefaultValue("20") LimitArg limit ) {
        return Responder.paginate( expressionExperimentService::loadBlacklistedValueObjects,
                datasetArgService.getFilters( filterArg ), new String[] { "id" }, datasetArgService.getSort( sortArg ),
                offset.getValue(), limit.getValue() );
    }

    /**
     * Retrieves platforms for the given dataset.
     *
     * @param datasetArg can either be the ExpressionExperiment ID or its short name (e.g. GSE1234). Retrieval by ID
     *                   is more efficient. Only datasets that user has access to will be available.
     */
    @GET
    @Path("/{dataset}/platforms")
    @Produces(MediaType.APPLICATION_JSON)
    @Operation(summary = "Retrieve the platforms of a dataset", responses = {
            @ApiResponse(useReturnTypeSchema = true, content = @Content()),
            @ApiResponse(responseCode = "404", description = "The dataset does not exist.",
                    content = @Content(schema = @Schema(implementation = ResponseErrorObject.class))) })
    public ResponseDataObject<List<ArrayDesignValueObject>> getDatasetPlatforms( // Params:
            @PathParam("dataset") DatasetArg<?> datasetArg // Required
    ) {
        return Responder.respond( datasetArgService.getPlatforms( datasetArg ) );
    }

    /**
     * Retrieves the samples for the given dataset.
     *
     * @param datasetArg can either be the ExpressionExperiment ID or its short name (e.g. GSE1234). Retrieval by ID
     *                   is more efficient. Only datasets that user has access to will be available.
     */
    @GET
    @Path("/{dataset}/samples")
    @Produces(MediaType.APPLICATION_JSON)
    @Operation(summary = "Retrieve the samples of a dataset", responses = {
            @ApiResponse(useReturnTypeSchema = true, content = @Content()),
            @ApiResponse(responseCode = "404", description = "The dataset does not exist.",
                    content = @Content(schema = @Schema(implementation = ResponseErrorObject.class))) })
    public ResponseDataObject<List<BioAssayValueObject>> getDatasetSamples( // Params:
            @PathParam("dataset") DatasetArg<?> datasetArg // Required
    ) {
        return Responder.respond( datasetArgService.getSamples( datasetArg ) );
    }

    /**
     * Retrieves the differential analysis results for the given dataset.
     *
     * @param datasetArg can either be the ExpressionExperiment ID or its short name (e.g. GSE1234). Retrieval by ID
     *                   is more efficient. Only datasets that user has access to will be available.
     */
    @GET
    @Path("/{dataset}/analyses/differential")
    @Produces(MediaType.APPLICATION_JSON)
    @Operation(summary = "Retrieve annotations and surface level stats for a dataset's differential analyses", responses = {
            @ApiResponse(useReturnTypeSchema = true, content = @Content()),
            @ApiResponse(responseCode = "404", description = "The dataset does not exist.",
                    content = @Content(schema = @Schema(implementation = ResponseErrorObject.class))) })
    public ResponseDataObject<List<DifferentialExpressionAnalysisValueObject>> getDatasetDifferentialExpressionAnalyses( // Params:
            @PathParam("dataset") DatasetArg<?> datasetArg, // Required
            @QueryParam("offset") @DefaultValue("0") OffsetArg offset, // Optional, default 0
            @QueryParam("limit") @DefaultValue("20") LimitArg limit // Optional, default 20
    ) {
        return Responder.respond(
                this.getDiffExVos( datasetArgService.getEntity( datasetArg ).getId(),
                        offset.getValue(), limit.getValue() )
        );
    }

    /**
     * Retrieves the result sets of all the differential expression analyses of a dataset.
     * <p>
     * This is actually performing a 302 Found redirection to point the HTTP client to the corresponding result sets
     * endpoint.
     *
     * @see AnalysisResultSetsWebService#getResultSets(DatasetArrayArg, DatabaseEntryArrayArg, FilterArg, OffsetArg, LimitArg, SortArg)
     */
    @GET
    @Path("/{dataset}/analyses/differential/resultSets")
    @Operation(summary = "Retrieve the result sets of all differential analyses of a dataset", responses = {
            @ApiResponse(responseCode = "302", description = "If the dataset is found, a redirection to the corresponding getResultSets operation."),
            @ApiResponse(responseCode = "404", description = "The dataset does not exist.", content = @Content(mediaType = MediaType.APPLICATION_JSON, schema = @Schema(implementation = ResponseErrorObject.class))) })
    public Response getDatasetDifferentialExpressionAnalysesResultSets(
            @PathParam("dataset") DatasetArg<?> datasetArg,
            @Context HttpServletRequest request ) {
        ExpressionExperiment ee = datasetArgService.getEntity( datasetArg );
        UriComponentsBuilder uriComponents;
        // this is only for testing because Jersey in-memory container lacks a servlet context
        if ( request != null ) {
            uriComponents = ServletUriComponentsBuilder.fromContextPath( request )
                    .scheme( null ).host( null ).port( -1 );
        } else {
            uriComponents = UriComponentsBuilder.newInstance();
        }
        URI resultSetUri = uriComponents
                .path( "/resultSets" )
                .queryParam( "datasets", "{datasetId}" )
                .buildAndExpand( ee.getId() ).toUri();
        return Response.status( Response.Status.FOUND )
                .location( resultSetUri )
                .build();
    }

    /**
     * Retrieves the annotations for the given dataset.
     *
     * @param datasetArg can either be the ExpressionExperiment ID or its short name (e.g. GSE1234). Retrieval by ID
     *                   is more efficient. Only datasets that user has access to will be available.
     */
    @GET
    @CacheControl(maxAge = 1200)
    @Path("/{dataset}/annotations")
    @Produces(MediaType.APPLICATION_JSON)
    @Operation(summary = "Retrieve the annotations of a dataset", responses = {
            @ApiResponse(useReturnTypeSchema = true, content = @Content()),
            @ApiResponse(responseCode = "404", description = "The dataset does not exist.",
                    content = @Content(schema = @Schema(implementation = ResponseErrorObject.class))) })
    public ResponseDataObject<Set<AnnotationValueObject>> getDatasetAnnotations( // Params:
            @PathParam("dataset") DatasetArg<?> datasetArg // Required
    ) {
        return Responder.respond( datasetArgService.getAnnotations( datasetArg ) );
    }

    /**
     * Retrieve all available quantitation types for a dataset.
     */
    @GET
    @Path("/{dataset}/quantitationTypes")
    @Produces(MediaType.APPLICATION_JSON)
    @Operation(summary = "Retrieve quantitation types of a dataset")
    public ResponseDataObject<Set<QuantitationTypeValueObject>> getDatasetQuantitationTypes( @PathParam("dataset") DatasetArg<?> datasetArg ) {
        return Responder.respond( datasetArgService.getQuantitationTypes( datasetArg ) );
    }

    /**
     * Retrieves the data for the given dataset.
     * <p>
     * The returned TSV format contains the following columns:
     *
     * <ul>
     *     <li>Probe</li>
     *     <li>Sequence</li>
     *     <li>GeneSymbol (optional)</li>
     *     <li>GeneName (optional)</li>
     *     <li>GemmaId (optional)</li>
     *     <li>NCBIid (optional)</li>
     * </ul>
     *
     * followed by one column per sample.
     * <p>
     * <b>Note:</b> Additional gene information is only available if the corresponding platform's annotations has been dumped
     * on-disk.
     *
     * @param datasetArg can either be the ExpressionExperiment ID or its short name (e.g. GSE1234). Retrieval by ID
     *                   is more efficient. Only datasets that user has access to will be available.
     * @param filterData return filtered the expression data.
     */
    @GET
    @Path("/{dataset}/data")
    @Produces(MediaTypeUtils.TEXT_TAB_SEPARATED_VALUES_UTF8)
    @Operation(summary = "Retrieve processed expression data of a dataset",
            description = "This endpoint is deprecated and getDatasetProcessedExpression() should be used instead.",
            responses = {
                    @ApiResponse(content = @Content(mediaType = MediaTypeUtils.TEXT_TAB_SEPARATED_VALUES_UTF8,
                            schema = @Schema(type = "string", format = "binary"))),
                    @ApiResponse(responseCode = "204", description = "The dataset expression matrix is empty."),
                    @ApiResponse(responseCode = "404", description = "The dataset does not exist.",
                            content = @Content(mediaType = MediaType.APPLICATION_JSON, schema = @Schema(implementation = ResponseErrorObject.class))) }, deprecated = true)
    public Response getDatasetExpression( // Params:
            @PathParam("dataset") DatasetArg<?> datasetArg, // Required
            @QueryParam("filter") @DefaultValue("false") Boolean filterData // Optional, default false
    ) {
        ExpressionExperiment ee = datasetArgService.getEntity( datasetArg );
        try {
            return this.outputDataFile( ee, filterData );
        } catch ( NoRowsLeftAfterFilteringException e ) {
            return Response.noContent().build();
        } catch ( FilteringException e ) {
            throw new InternalServerErrorException( String.format( "Filtering of dataset %s failed.", ee.getShortName() ), e );
        } catch ( IOException e ) {
            throw new InternalServerErrorException( e );
        }
    }

    /**
     * Retrieve processed expression data.
     * <p>
     * The payload is transparently compressed via a <code>Content-Encoding</code> header and streamed to avoid dumping
     * the whole payload in memory.
     */
    @GZIP
    @GET
    @Path("/{dataset}/data/processed")
    @Produces(MediaTypeUtils.TEXT_TAB_SEPARATED_VALUES_UTF8)
    @Operation(summary = "Retrieve processed expression data of a dataset", responses = {
            @ApiResponse(content = @Content(mediaType = MediaTypeUtils.TEXT_TAB_SEPARATED_VALUES_UTF8,
                    schema = @Schema(type = "string", format = "binary"))),
            @ApiResponse(responseCode = "404", description = "Either the dataset or the quantitation type do not exist.",
                    content = @Content(mediaType = MediaType.APPLICATION_JSON, schema = @Schema(implementation = ResponseErrorObject.class))) })
    public Response getDatasetProcessedExpression( @PathParam("dataset") DatasetArg<?> datasetArg ) {
        ExpressionExperiment ee = datasetArgService.getEntity( datasetArg );
        if ( !expressionExperimentService.hasProcessedExpressionData( ee ) ) {
            throw new NotFoundException( String.format( "No preferred quantitation type could be for found processed expression data data of %s.", ee ) );
        }
        StreamingOutput stream = ( output ) -> expressionDataFileService.writeProcessedExpressionData( ee, new OutputStreamWriter( output ) );
        return Response.ok( stream )
                .header( "Content-Disposition", String.format( "attachment; filename=%d_%s_expmat.unfilt.data.txt", ee.getId(), ee.getShortName() ) )
                .build();
    }

    /**
     * Retrieve raw expression data.
     * <p>
     * The payload is transparently compressed via a <code>Content-Encoding</code> header and streamed to avoid dumping
     * the whole payload in memory.
     */
    @GZIP
    @GET
    @Path("/{dataset}/data/raw")
    @Produces(MediaTypeUtils.TEXT_TAB_SEPARATED_VALUES_UTF8)
    @Operation(summary = "Retrieve raw expression data of a dataset", responses = {
            @ApiResponse(content = @Content(mediaType = MediaTypeUtils.TEXT_TAB_SEPARATED_VALUES_UTF8,
                    schema = @Schema(type = "string", format = "binary"))),
            @ApiResponse(responseCode = "404", description = "Either the dataset or the quantitation type do not exist.",
                    content = @Content(mediaType = MediaType.APPLICATION_JSON, schema = @Schema(implementation = ResponseErrorObject.class))) })
    public Response getDatasetRawExpression( @PathParam("dataset") DatasetArg<?> datasetArg,
            @QueryParam("quantitationType") QuantitationTypeArg<?> quantitationTypeArg ) {
        ExpressionExperiment ee = datasetArgService.getEntity( datasetArg );
        QuantitationType qt;
        if ( quantitationTypeArg != null ) {
            qt = quantitationTypeArgService.getEntity( quantitationTypeArg, ee, RawExpressionDataVector.class );
        } else {
            qt = expressionExperimentService.getPreferredQuantitationType( ee );
            if ( qt == null ) {
                throw new NotFoundException( String.format( "No preferred quantitation type could be found for raw expression data data of %s.", ee ) );
            }
        }
        StreamingOutput stream = ( output ) -> expressionDataFileService.writeRawExpressionData( ee, qt, new OutputStreamWriter( output ) );
        return Response.ok( stream )
                .header( "Content-Disposition", String.format( "attachment; filename=%d_%s_expmat.unfilt.raw.data.txt", ee.getId(), ee.getShortName() ) )
                .build();
    }

    /**
     * Retrieves the design for the given dataset.
     *
     * @param datasetArg can either be the ExpressionExperiment ID or its short name (e.g. GSE1234). Retrieval by ID
     *                   is more efficient. Only datasets that user has access to will be available.
     */
    @GET
    @Path("/{dataset}/design")
    @Produces(MediaTypeUtils.TEXT_TAB_SEPARATED_VALUES_UTF8)
    @Operation(summary = "Retrieve the design of a dataset", responses = {
            @ApiResponse(content = @Content(mediaType = MediaTypeUtils.TEXT_TAB_SEPARATED_VALUES_UTF8,
                    schema = @Schema(type = "string", format = "binary"))),
            @ApiResponse(responseCode = "404", description = "The dataset does not exist.",
                    content = @Content(mediaType = MediaType.APPLICATION_JSON, schema = @Schema(implementation = ResponseErrorObject.class))) })
    public Response getDatasetDesign( // Params:
            @PathParam("dataset") DatasetArg<?> datasetArg // Required
    ) {
        ExpressionExperiment ee = datasetArgService.getEntity( datasetArg );
        try {
            return this.outputDesignFile( ee );
        } catch ( IOException e ) {
            throw new InternalServerErrorException( e.getMessage(), e );
        }
    }

    /**
     * Returns true if the experiment has had batch information successfully filled in. This will be true even if there
     * is only one batch. It does not reflect the presence or absence of a batch effect.
     *
     * @param datasetArg can either be the ExpressionExperiment ID or its short name (e.g. GSE1234). Retrieval by ID
     *                   is more efficient. Only datasets that user has access to will be available.
     */
    @GET
    @Path("/{dataset}/hasbatch")
    @Produces(MediaType.APPLICATION_JSON)
    @Operation(summary = "Indicate of a dataset has batch information", hidden = true)
    public ResponseDataObject<Boolean> getDatasetHasBatchInformation( // Params:
            @PathParam("dataset") DatasetArg<?> datasetArg // Required
    ) {
        ExpressionExperiment ee = datasetArgService.getEntity( datasetArg );
        return Responder.respond( this.auditEventService.hasEvent( ee, BatchInformationFetchingEvent.class ) );
    }

    /**
     * Retrieves the design for the given dataset.
     *
     * @param datasetArg can either be the ExpressionExperiment ID or its short name (e.g. GSE1234). Retrieval by ID
     *                   is more efficient. Only datasets that user has access to will be available.
     */
    @GET
    @Path("/{dataset}/svd")
    @Produces(MediaType.APPLICATION_JSON)
    @Operation(summary = "Retrieve the singular value decomposition (SVD) of a dataset expression data", responses = {
            @ApiResponse(useReturnTypeSchema = true, content = @Content()),
            @ApiResponse(responseCode = "404", description = "The dataset does not exist.",
                    content = @Content(schema = @Schema(implementation = ResponseErrorObject.class))) })
    public ResponseDataObject<SimpleSVDValueObject> getDatasetSvd( // Params:
            @PathParam("dataset") DatasetArg<?> datasetArg // Required
    ) {
        SVDValueObject svd = svdService.getSvd( datasetArgService.getEntity( datasetArg ).getId() );
        return Responder.respond( svd == null ? null : new SimpleSVDValueObject( Arrays.asList( svd.getBioMaterialIds() ), svd.getVariances(), svd.getvMatrix().getRawMatrix() )
        );
    }

    /**
     * Retrieves the expression levels of given genes on given datasets.
     *
     * @param datasets        a list of dataset identifiers separated by commas (','). The identifiers can either be the
     *                        ExpressionExperiment ID or its short name (e.g. GSE1234). Retrieval by ID
     *                        is more efficient. Only datasets that user has access to will be available.
     *                        <p>
     *                        You can combine various identifiers in one query, but an invalid identifier will cause the
     *                        call to yield an error.
     *                        </p>
     * @param genes           a list of gene identifiers, separated by commas (','). Identifiers can be one of
     *                        NCBI ID, Ensembl ID or official symbol. NCBI ID is the most efficient (and
     *                        guaranteed to be unique) identifier. Official symbol will return a random homologue. Use
     *                        one
     *                        of the IDs to specify the correct taxon - if the gene taxon does not match the taxon of
     *                        the
     *                        given datasets, expression levels for that gene will be missing from the response.
     *                        <p>
     *                        You can combine various identifiers in one query, but an invalid identifier will cause the
     *                        call to yield an error.
     *                        </p>
     * @param keepNonSpecific whether to keep elements that are mapped to multiple genes.
     * @param consolidate     whether genes with multiple elements should consolidate the information. The options are:
     *                        <ul>
     *                        <li>pickmax: only return the vector that has the highest expression (mean over all its
     *                        bioAssays)</li>
     *                        <li>pickvar: only return the vector with highest variance of expression across its
     *                        bioAssays</li>
     *                        <li>average: create a new vector that will average the bioAssay values from all
     *                        vectors</li>
     *                        </ul>
     */
    @GET
    @Path("/{datasets}/expressions/genes/{genes: [^/]+}")
    @Produces(MediaType.APPLICATION_JSON)
    @Operation(summary = "Retrieve the expression data matrix of a set of datasets and genes")
    public ResponseDataObject<List<ExperimentExpressionLevelsValueObject>> getDatasetExpressionForGenes( // Params:
            @PathParam("datasets") DatasetArrayArg datasets, // Required
            @PathParam("genes") GeneArrayArg genes, // Required
            @QueryParam("keepNonSpecific") @DefaultValue("false") Boolean keepNonSpecific, // Optional, default false
            @QueryParam("consolidate") ExpLevelConsolidationArg consolidate // Optional, default everything is returned
    ) {
        return Responder.respond( processedExpressionDataVectorService
                .getExpressionLevels( datasetArgService.getEntities( datasets ),
                        geneArgService.getEntities( genes ), keepNonSpecific,
                        consolidate == null ? null : consolidate.getValue() )
        );
    }

    /**
     * Retrieves the expression levels of genes highly expressed in the given component on given datasets.
     *
     * @param datasets        a list of dataset identifiers separated by commas (','). The identifiers can either be the
     *                        ExpressionExperiment ID or its short name (e.g. GSE1234). Retrieval by ID
     *                        is more efficient. Only datasets that user has access to will be available.
     *                        <p>
     *                        You can combine various identifiers in one query, but an invalid identifier will cause the
     *                        call to yield an error.
     *                        </p>
     * @param limit           maximum amount of returned gene-probe expression level pairs.
     * @param component       the pca component to limit the results to.
     * @param keepNonSpecific whether to keep elements that are mapped to multiple genes.
     * @param consolidate     whether genes with multiple elements should consolidate the information. The options are:
     *                        <ul>
     *                        <li>pickmax: only return the vector that has the highest expression (mean over all its
     *                        bioAssays)</li>
     *                        <li>pickvar: only return the vector with highest variance of expression across its
     *                        bioAssays</li>
     *                        <li>average: create a new vector that will average the bioAssay values from all
     *                        vectors</li>
     *                        </ul>
     */
    @GET
    @Path("/{datasets}/expressions/pca")
    @Produces(MediaType.APPLICATION_JSON)
    @Operation(summary = "Retrieve the principal components (PCA) of a set of datasets")
    public ResponseDataObject<List<ExperimentExpressionLevelsValueObject>> getDatasetExpressionPca( // Params:
            @PathParam("datasets") DatasetArrayArg datasets, // Required
            @QueryParam("component") @DefaultValue("1") Integer component, // Required, default 1
            @QueryParam("limit") @DefaultValue("100") LimitArg limit, // Optional, default 100
            @QueryParam("keepNonSpecific") @DefaultValue("false") Boolean keepNonSpecific, // Optional, default false
            @QueryParam("consolidate") ExpLevelConsolidationArg consolidate // Optional, default everything is returned
    ) {
        return Responder.respond( processedExpressionDataVectorService
                .getExpressionLevelsPca( datasetArgService.getEntities( datasets ), limit.getValueNoMaximum(),
                        component, keepNonSpecific,
                        consolidate == null ? null : consolidate.getValue() )
        );
    }

    /**
     * Retrieves the expression levels of genes highly expressed in the given component on given datasets.
     *
     * @param datasets        a list of dataset identifiers separated by commas (','). The identifiers can either be the
     *                        ExpressionExperiment ID or its short name (e.g. GSE1234). Retrieval by ID
     *                        is more efficient. Only datasets that user has access to will be available.
     *                        <p>
     *                        You can combine various identifiers in one query, but an invalid identifier will cause the
     *                        call to yield an error.
     *                        </p>
     * @param diffExSet       the ID of the differential expression set to retrieve the data from.
     * @param threshold       the FDR threshold that the differential expression has to meet to be included in the response.
     * @param limit           maximum amount of returned gene-probe expression level pairs.
     * @param keepNonSpecific whether to keep elements that are mapped to multiple genes.
     * @param consolidate     whether genes with multiple elements should consolidate the information. The options are:
     *                        <ul>
     *                        <li>pickmax: only return the vector that has the highest expression (mean over all its
     *                        bioAssays)</li>
     *                        <li>pickvar: only return the vector with highest variance of expression across its
     *                        bioAssays</li>
     *                        <li>average: create a new vector that will average the bioAssay values from all
     *                        vectors</li>
     *                        </ul>
     */
    @GET
    @Path("/{datasets}/expressions/differential")
    @Produces(MediaType.APPLICATION_JSON)
    @Operation(summary = "Retrieve the expression levels of a set of datasets subject to a threshold on their differential expressions")
    public ResponseDataObject<List<ExperimentExpressionLevelsValueObject>> getDatasetDifferentialExpression( // Params:
            @PathParam("datasets") DatasetArrayArg datasets, // Required
            @QueryParam("diffExSet") Long diffExSet, // Required
            @QueryParam("threshold") @DefaultValue("1.0") Double threshold, // Optional, default 1.0
            @QueryParam("limit") @DefaultValue("100") LimitArg limit, // Optional, default 100
            @QueryParam("keepNonSpecific") @DefaultValue("false") Boolean keepNonSpecific, // Optional, default false
            @QueryParam("consolidate") ExpLevelConsolidationArg consolidate // Optional, default everything is returned
    ) {
        if ( diffExSet == null ) {
            throw new BadRequestException( "The 'diffExSet' query parameter must be supplied." );
        }
        return Responder.respond( processedExpressionDataVectorService
                .getExpressionLevelsDiffEx( datasetArgService.getEntities( datasets ),
                        diffExSet, threshold, limit.getValueNoMaximum(), keepNonSpecific,
                        consolidate == null ? null : consolidate.getValue() )
        );
    }

    private Response outputDataFile( ExpressionExperiment ee, boolean filter ) throws FilteringException, IOException {
        ee = expressionExperimentService.thawLite( ee );
        File file = expressionDataFileService.writeOrLocateProcessedDataFile( ee, false, filter ).orElse( null );
        return this.outputFile( file, DatasetsWebService.ERROR_DATA_FILE_NOT_AVAILABLE, ee.getShortName() );
    }

    private Response outputDesignFile( ExpressionExperiment ee ) throws IOException {
        ee = expressionExperimentService.thawLite( ee );
        File file = expressionDataFileService.writeOrLocateDesignFile( ee, false );
        return this.outputFile( file, DatasetsWebService.ERROR_DESIGN_FILE_NOT_AVAILABLE, ee.getShortName() );
    }

    private Response outputFile( @Nullable File file, String error, String shortName ) throws IOException {
        if ( file == null || !file.exists() ) {
            throw new NotFoundException( String.format( error, shortName ) );
        }
        // we remove the .gz extension because we use HTTP Content-Encoding
        return Response.ok( new GZIPInputStream( new FileInputStream( file ) ) )
                .header( "Content-Encoding", "gzip" )
                .header( "Content-Disposition", "attachment; filename=" + FilenameUtils.removeExtension( file.getName() ) )
                .build();
    }

    private List<DifferentialExpressionAnalysisValueObject> getDiffExVos( Long eeId, int offset, int limit ) {
        Map<ExpressionExperimentDetailsValueObject, List<DifferentialExpressionAnalysisValueObject>> map = differentialExpressionAnalysisService
                .getAnalysesByExperiment( Collections.singleton( eeId ), offset, limit );
        if ( map == null || map.isEmpty() ) {
            return Collections.emptyList();
        }
        return map.get( map.keySet().iterator().next() );
    }

    @Value
    private static class SimpleSVDValueObject {
        /**
         * Order same as the rows of the v matrix.
         */
        List<Long> bioMaterialIds;

        /**
         * An array of values representing the fraction of the variance each component accounts for
         */
        double[] variances;
        double[][] vMatrix;
    }
}<|MERGE_RESOLUTION|>--- conflicted
+++ resolved
@@ -317,11 +317,7 @@
             description = "Usage statistics are aggregated across experiment tags, samples and factor values mentioned in the experimental design.",
             responses = {
                     @ApiResponse(useReturnTypeSchema = true, content = @Content()),
-<<<<<<< HEAD
-                    @ApiResponse(responseCode = "400", content = @Content(schema = @Schema(implementation = ResponseErrorObject.class)))
-=======
                     @ApiResponse(responseCode = "503", description = SEARCH_TIMEOUT_DESCRIPTION, content = @Content(schema = @Schema(implementation = ResponseErrorObject.class)))
->>>>>>> ec632a77
             })
     public QueriedAndFilteredResponseDataObject<CategoryWithUsageStatisticsValueObject> getDatasetsCategoriesUsageStatistics(
             @QueryParam("query") QueryArg query,
@@ -385,11 +381,7 @@
             description = "Usage statistics are aggregated across experiment tags, samples and factor values mentioned in the experimental design.",
             responses = {
                     @ApiResponse(useReturnTypeSchema = true, content = @Content()),
-<<<<<<< HEAD
-                    @ApiResponse(responseCode = "400", content = @Content(schema = @Schema(implementation = ResponseErrorObject.class)))
-=======
                     @ApiResponse(responseCode = "503", description = SEARCH_TIMEOUT_DESCRIPTION, content = @Content(schema = @Schema(implementation = ResponseErrorObject.class)))
->>>>>>> ec632a77
             })
     public LimitedResponseDataObject<AnnotationWithUsageStatisticsValueObject> getDatasetsAnnotationsUsageStatistics(
             @QueryParam("query") QueryArg query,
