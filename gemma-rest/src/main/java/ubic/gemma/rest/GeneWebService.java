--- conflicted
+++ resolved
@@ -15,25 +15,16 @@
 package ubic.gemma.rest;
 
 import io.swagger.v3.oas.annotations.Operation;
-import org.apache.commons.lang3.time.DateUtils;
 import org.springframework.beans.factory.annotation.Autowired;
 import org.springframework.stereotype.Service;
 import ubic.gemma.core.analysis.expression.coexpression.CoexpressionValueObjectExt;
 import ubic.gemma.core.analysis.expression.coexpression.GeneCoexpressionSearchService;
 import ubic.gemma.core.genome.gene.service.GeneService;
-import ubic.gemma.core.search.ParseSearchException;
-import ubic.gemma.core.search.SearchException;
-import ubic.gemma.core.search.SearchTimeoutException;
 import ubic.gemma.model.expression.designElement.CompositeSequenceValueObject;
 import ubic.gemma.model.genome.Gene;
 import ubic.gemma.model.genome.GeneOntologyTermValueObject;
 import ubic.gemma.model.genome.PhysicalLocationValueObject;
 import ubic.gemma.model.genome.gene.GeneValueObject;
-<<<<<<< HEAD
-import ubic.gemma.persistence.service.expression.designElement.CompositeSequenceService;
-=======
-import ubic.gemma.model.genome.gene.phenotype.valueObject.GeneEvidenceValueObject;
->>>>>>> b088226b
 import ubic.gemma.persistence.util.Filters;
 import ubic.gemma.rest.util.PaginatedResponseDataObject;
 import ubic.gemma.rest.util.ResponseDataObject;
@@ -42,7 +33,6 @@
 import javax.ws.rs.*;
 import javax.ws.rs.core.MediaType;
 import java.util.ArrayList;
-import java.util.Date;
 import java.util.List;
 
 import static ubic.gemma.rest.util.Responders.paginate;
@@ -108,34 +98,6 @@
     }
 
     /**
-<<<<<<< HEAD
-=======
-     * Retrieves gene evidence for the given gene.
-     *
-     * @param geneArg can either be the NCBI ID, Ensembl ID or official symbol. NCBI ID is most efficient (and
-     *                guaranteed to be unique). Official symbol returns a gene homologue on a random taxon.
-     */
-    @GET
-    @Path("/{gene}/evidence")
-    @Produces(MediaType.APPLICATION_JSON)
-    @Operation(summary = "Retrieve the evidence for a given gene", hidden = true)
-    @Deprecated
-    public ResponseDataObject<List<GeneEvidenceValueObject>> getGeneEvidence( // Params:
-            @PathParam("gene") GeneArg<?> geneArg // Required
-    ) {
-        try {
-            return respond( geneArgService.getGeneEvidence( geneArg, null ) );
-        } catch ( ParseSearchException e ) {
-            throw new BadRequestException( "Invalid search query: " + e.getQuery() );
-        } catch ( SearchTimeoutException e ) {
-            throw new ServiceUnavailableException( e.getMessage(), DateUtils.addSeconds( new Date(), 30 ), e.getCause() );
-        } catch ( SearchException e ) {
-            throw new InternalServerErrorException( e );
-        }
-    }
-
-    /**
->>>>>>> b088226b
      * Retrieves the physical location of the given gene.
      *
      * @param geneArg can either be the NCBI ID, Ensembl ID or official symbol. NCBI ID is most efficient (and
