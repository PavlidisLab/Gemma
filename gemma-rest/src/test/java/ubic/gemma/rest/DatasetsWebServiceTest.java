package ubic.gemma.rest;

import org.junit.After;
import org.junit.Before;
import org.junit.Test;
import org.mockito.ArgumentCaptor;
import org.springframework.beans.factory.annotation.Autowired;
import org.springframework.context.annotation.Bean;
import org.springframework.context.annotation.Configuration;
import org.springframework.context.annotation.Import;
import org.springframework.security.access.AccessDecisionManager;
import org.springframework.test.context.ContextConfiguration;
import ubic.gemma.core.analysis.preprocess.OutlierDetectionService;
import ubic.gemma.core.analysis.preprocess.svd.SVDService;
import ubic.gemma.core.analysis.service.ExpressionDataFileService;
import ubic.gemma.core.ontology.OntologyService;
import ubic.gemma.core.search.SearchException;
import ubic.gemma.core.search.SearchResult;
import ubic.gemma.core.search.SearchService;
import ubic.gemma.model.common.quantitationtype.QuantitationType;
import ubic.gemma.model.common.search.SearchSettings;
import ubic.gemma.model.expression.bioAssayData.RawExpressionDataVector;
import ubic.gemma.model.expression.experiment.ExpressionExperiment;
import ubic.gemma.model.genome.Gene;
import ubic.gemma.model.genome.Taxon;
import ubic.gemma.persistence.service.analysis.expression.diff.DifferentialExpressionAnalysisService;
import ubic.gemma.persistence.service.analysis.expression.diff.DifferentialExpressionResultService;
import ubic.gemma.persistence.service.common.auditAndSecurity.AuditEventService;
import ubic.gemma.persistence.service.common.quantitationtype.QuantitationTypeService;
import ubic.gemma.persistence.service.expression.arrayDesign.ArrayDesignService;
import ubic.gemma.persistence.service.expression.bioAssay.BioAssayService;
import ubic.gemma.persistence.service.expression.bioAssayData.ProcessedExpressionDataVectorService;
import ubic.gemma.persistence.service.expression.experiment.ExpressionExperimentService;
import ubic.gemma.persistence.util.*;
import ubic.gemma.rest.analytics.AnalyticsProvider;
import ubic.gemma.rest.util.BaseJerseyTest;
import ubic.gemma.rest.util.JacksonConfig;
import ubic.gemma.rest.util.args.DatasetArgService;
import ubic.gemma.rest.util.args.GeneArgService;
import ubic.gemma.rest.util.args.QuantitationTypeArgService;
import ubic.gemma.rest.util.args.TaxonArgService;

import javax.ws.rs.core.MediaType;
import javax.ws.rs.core.Response;
import java.io.IOException;
import java.util.*;
import java.util.concurrent.TimeUnit;
import java.util.concurrent.TimeoutException;
import java.util.stream.Collectors;

<<<<<<< HEAD
import static org.assertj.core.api.InstanceOfAssertFactories.list;
=======
import static org.assertj.core.api.Assertions.assertThat;
>>>>>>> b088226b
import static org.mockito.Mockito.*;
import static ubic.gemma.rest.util.Assertions.assertThat;

@ContextConfiguration
public class DatasetsWebServiceTest extends BaseJerseyTest {

    @Import(JacksonConfig.class)
    @Configuration
    @TestComponent
    static class DatasetsWebServiceTestContextConfiguration {

        @Bean
        public ExpressionExperimentService expressionExperimentService() {
            return mock( ExpressionExperimentService.class );
        }

        @Bean
        public ExpressionDataFileService expressionDataFileService() {
            return mock( ExpressionDataFileService.class );
        }

        @Bean
        public ArrayDesignService arrayDesignService() {
            return mock( ArrayDesignService.class );
        }

        @Bean
        public ProcessedExpressionDataVectorService processedExpressionDataVectorService() {
            return mock( ProcessedExpressionDataVectorService.class );
        }

        @Bean
        public SVDService svdService() {
            return mock( SVDService.class );
        }

        @Bean
        public DifferentialExpressionAnalysisService differentialExpressionAnalysisService() {
            return mock( DifferentialExpressionAnalysisService.class );
        }

        @Bean
        public DifferentialExpressionResultService differentialExpressionResultService() {
            return mock( DifferentialExpressionResultService.class );
        }

        @Bean
        public AuditEventService auditEventService() {
            return mock( AuditEventService.class );
        }

        @Bean
        public QuantitationTypeService quantitationTypeService() {
            return mock( QuantitationTypeService.class );
        }

        @Bean
        public SearchService searchService() {
            return mock( SearchService.class );
        }

        @Bean
        public DatasetArgService datasetArgService( ExpressionExperimentService expressionExperimentService, SearchService searchService ) {
            return new DatasetArgService( expressionExperimentService, searchService, mock( ArrayDesignService.class ), mock( BioAssayService.class ), mock( OutlierDetectionService.class ) );
        }

        @Bean
        public QuantitationTypeArgService quantitationTypeArgService( QuantitationTypeService quantitationTypeService ) {
            return new QuantitationTypeArgService( quantitationTypeService );
        }

        @Bean
        public TaxonArgService taxonArgService() {
<<<<<<< HEAD
            return mock( TaxonArgService.class );
=======
            return mock();
>>>>>>> b088226b
        }

        @Bean
        public GeneArgService geneArgService() {
            return mock( GeneArgService.class );
        }

        @Bean
        public AnalyticsProvider analyticsProvider() {
            return mock( AnalyticsProvider.class );
        }

        @Bean
        public AccessDecisionManager accessDecisionManager() {
            return mock( AccessDecisionManager.class );
        }

        @Bean
        public OntologyService ontologyService() {
            return mock();
        }
    }

    @Autowired
    private ExpressionExperimentService expressionExperimentService;

    @Autowired
    private QuantitationTypeService quantitationTypeService;

    @Autowired
    private ExpressionDataFileService expressionDataFileService;

    @Autowired
    private AnalyticsProvider analyticsProvider;

    @Autowired
    private SearchService searchService;

    @Autowired
    private TaxonArgService taxonArgService;

    @Autowired
    private GeneArgService geneArgService;

    @Autowired
    private DifferentialExpressionResultService differentialExpressionResultService;

    private ExpressionExperiment ee;

    @Before
    public void setUpMocks() throws TimeoutException {
        ee = ExpressionExperiment.Factory.newInstance();
        //noinspection unchecked
        Set<String> universe = mock( Set.class );
        when( universe.contains( any( String.class ) ) ).thenReturn( true );
        when( expressionExperimentService.getFilterableProperties() ).thenReturn( universe );
        when( expressionExperimentService.load( 1L ) ).thenReturn( ee );
        when( expressionExperimentService.getFiltersWithInferredAnnotations( any(), any(), any(), anyLong(), any() ) ).thenAnswer( a -> a.getArgument( 0 ) );
        when( expressionExperimentService.getSort( any(), any() ) ).thenAnswer( a -> Sort.by( null, a.getArgument( 0 ), a.getArgument( 1 ), a.getArgument( 0 ) ) );
    }

    @After
    public void resetMocks() throws Exception {
<<<<<<< HEAD
        super.tearDown();
        reset( expressionExperimentService, quantitationTypeService, analyticsProvider, expressionDataFileService, taxonArgService, geneArgService );
=======
        reset( expressionExperimentService, quantitationTypeService, analyticsProvider, expressionDataFileService );
>>>>>>> b088226b
    }

    @Test
    public void testGetDatasets() {
        when( expressionExperimentService.loadValueObjectsWithCache( any(), any(), anyInt(), anyInt() ) )
                .thenAnswer( a -> new Slice<>( Collections.emptyList(), a.getArgument( 1 ), a.getArgument( 2 ), a.getArgument( 3 ), 0L ) );
        assertThat( target( "/datasets" ).request().acceptLanguage( Locale.CANADA_FRENCH ).get() )
                .hasStatus( Response.Status.OK )
                .hasMediaTypeCompatibleWith( MediaType.APPLICATION_JSON_TYPE )
                .hasEncoding( "gzip" )
                .entity()
                .hasFieldOrPropertyWithValue( "sort.orderBy", "id" )
                .hasFieldOrPropertyWithValue( "sort.direction", "+" )
                .hasFieldOrPropertyWithValue( "offset", 0 )
                .hasFieldOrPropertyWithValue( "limit", 20 )
                .hasFieldOrPropertyWithValue( "totalElements", 0 );
        //noinspection unchecked
        ArgumentCaptor<Map<String, String>> params = ArgumentCaptor.forClass( Map.class );
        verify( analyticsProvider ).sendEvent( eq( "gemma_rest_api_access" ), any( Date.class ), params.capture() );
        assertThat( params.getValue() )
                .containsOnlyKeys( "method", "endpoint", "user_agent", "language" )
                .containsEntry( "method", "GET" )
                .containsEntry( "endpoint", "/datasets" )
                .containsEntry( "language", "fr-ca" );
    }

    @Test
    public void testGetDatasetsWithQuery() throws SearchException {
        List<Long> ids = Arrays.asList( 1L, 3L, 5L );
        List<SearchResult<ExpressionExperiment>> results = ids.stream()
                .map( this::createMockSearchResult )
                .collect( Collectors.toList() );
        SearchService.SearchResultMap map = mock( SearchService.SearchResultMap.class );
        when( map.getByResultObjectType( ExpressionExperiment.class ) )
                .thenReturn( results );
        when( searchService.search( any() ) ).thenReturn( map );
        when( expressionExperimentService.loadIdsWithCache( any(), any() ) ).thenReturn( ids );
        when( expressionExperimentService.getFilter( "id", Long.class, Filter.Operator.in, new HashSet<>( ids ) ) )
                .thenReturn( Filter.by( "ee", "id", Long.class, Filter.Operator.in, new HashSet<>( ids ) ) );
        when( expressionExperimentService.getSort( "id", Sort.Direction.ASC ) )
                .thenReturn( Sort.by( "ee", "id", Sort.Direction.ASC ) );
        assertThat( target( "/datasets" ).queryParam( "query", "cerebellum" ).request().get() )
                .hasStatus( Response.Status.OK )
                .hasMediaTypeCompatibleWith( MediaType.APPLICATION_JSON_TYPE );
        ArgumentCaptor<SearchSettings> captor = ArgumentCaptor.forClass( SearchSettings.class );
        verify( searchService, times( 2 ) ).search( captor.capture() );
        assertThat( captor.getAllValues() )
                .hasSize( 2 )
                .satisfiesExactly( s -> {
                    assertThat( s.getQuery() ).isEqualTo( "cerebellum" );
                    assertThat( s.isFillResults() ).isFalse();
                    assertThat( s.getHighlighter() ).isNull();
                }, s -> {
                    assertThat( s.getQuery() ).isEqualTo( "cerebellum" );
                    assertThat( s.isFillResults() ).isFalse();
                    assertThat( s.getHighlighter() ).isNotNull();
                } );
        verify( expressionExperimentService ).loadIdsWithCache( Filters.empty(), Sort.by( "ee", "id", Sort.Direction.ASC ) );
        verify( expressionExperimentService ).loadValueObjectsByIdsWithRelationsAndCache( ids );
    }

    @Test
    public void testGetDatasetsWithEmptyQuery() {
        assertThat( target( "/datasets" ).queryParam( "query", " " ).request().get() )
                .hasStatus( Response.Status.BAD_REQUEST )
                .hasMediaTypeCompatibleWith( MediaType.APPLICATION_JSON_TYPE );
    }

    private SearchResult<ExpressionExperiment> createMockSearchResult( Long id ) {
        return SearchResult.from( ExpressionExperiment.class, id, 0, null, "test result object" );
    }

    @Test
    public void testGetDatasetsWhenSliceHasNoLimit() {
        when( expressionExperimentService.loadValueObjectsWithCache( any(), any(), anyInt(), anyInt() ) )
                .thenAnswer( a -> new Slice<>( Collections.emptyList(), null, null, null, null ) );
        assertThat( target( "/datasets" ).request().get() )
                .hasStatus( Response.Status.OK )
                .hasMediaTypeCompatibleWith( MediaType.APPLICATION_JSON_TYPE )
                .entity()
                .hasFieldOrPropertyWithValue( "sort", null )
                .hasFieldOrPropertyWithValue( "offset", null )
                .hasFieldOrPropertyWithValue( "limit", null )
                .hasFieldOrPropertyWithValue( "totalElements", null );
    }

    @Test
    public void testGetDatasetsOrderedByGeeqScore() {
        when( expressionExperimentService.loadValueObjectsWithCache( any(), any(), anyInt(), anyInt() ) )
                .thenAnswer( a -> new Slice<>( Collections.emptyList(), a.getArgument( 1 ), a.getArgument( 2 ), a.getArgument( 3 ), null ) );
        assertThat( target( "/datasets" ).queryParam( "sort", "+geeq.publicQualityScore" ).request().get() )
                .hasStatus( Response.Status.OK )
                .hasMediaTypeCompatibleWith( MediaType.APPLICATION_JSON_TYPE )
                .entity()
                .hasFieldOrPropertyWithValue( "sort.orderBy", "geeq.publicQualityScore" )
                .hasFieldOrPropertyWithValue( "sort.direction", "+" )
                .hasFieldOrPropertyWithValue( "offset", 0 )
                .hasFieldOrPropertyWithValue( "limit", 20 )
                .hasFieldOrPropertyWithValue( "totalElements", null );
        verify( expressionExperimentService ).getSort( "geeq.publicQualityScore", Sort.Direction.ASC );
        verify( expressionExperimentService )
                .loadValueObjectsWithCache(
                        any(),
                        eq( Sort.by( null, "(case when geeq.publicQualityScore is not null then 0 else 1 end)", Sort.Direction.ASC )
                                .andThen( Sort.by( null, "geeq.publicQualityScore", Sort.Direction.ASC, "geeq.publicQualityScore" ) ) ),
                        eq( 0 ),
                        eq( 20 ) );
    }

    @Test
    public void testGetDatasetsWhenInferenceTimeoutThenProduce503ServiceUnavailable() throws TimeoutException {
        //noinspection unchecked
        when( expressionExperimentService.getFilter( eq( "allCharacteristic.valueUri" ), eq( Filter.Operator.in ), anyCollection() ) )
                .thenAnswer( a -> Filter.by( "c", "valueUri", String.class, Filter.Operator.in, a.getArgument( 2, Collection.class ) ) );
        when( expressionExperimentService.getFiltersWithInferredAnnotations( any(), any(), any(), anyLong(), any() ) )
                .thenThrow( new TimeoutException( "Inference timed out!" ) );
        when( expressionExperimentService.loadValueObjectsWithCache( any(), any(), anyInt(), anyInt() ) )
                .thenReturn( new Slice<>( Collections.emptyList(), null, null, null, null ) );
        assertThat( target( "/datasets" ).queryParam( "filter", "allCharacteristic.valueUri in (a, b, c)" ).request().get() )
                .hasStatus( Response.Status.SERVICE_UNAVAILABLE )
                .hasHeaderSatisfying( "Retry-After", values -> {
                    assertThat( values ).isNotEmpty();
                } )
                .hasMediaTypeCompatibleWith( MediaType.APPLICATION_JSON_TYPE );
    }

    @Test
    public void testGetDatasetsPlatformsUsageStatistics() throws TimeoutException {
        Filter f = Filter.by( "ee", "id", Long.class, Filter.Operator.lessThan, 10L, "id" );
        when( expressionExperimentService.getFilter( "id", Filter.Operator.lessThan, "10" ) )
                .thenReturn( f );
        assertThat( target( "/datasets/platforms" ).queryParam( "filter", "id < 10" ).request().get() )
                .hasStatus( Response.Status.OK )
                .hasMediaTypeCompatibleWith( MediaType.APPLICATION_JSON_TYPE )
                .hasEncoding( "gzip" );
        verify( expressionExperimentService ).getFilter( "id", Filter.Operator.lessThan, "10" );
        verify( expressionExperimentService ).getFiltersWithInferredAnnotations( Filters.by( f ), null, new HashSet<>(), 30, TimeUnit.SECONDS );
        verify( expressionExperimentService ).getArrayDesignUsedOrOriginalPlatformUsageFrequency( Filters.by( f ), null, 50 );
    }

    @Test
    public void testGetDatasetsAnnotationsWithRetainMentionedTerms() throws TimeoutException {
        assertThat( target( "/datasets/annotations" ).queryParam( "retainMentionedTerms", "true" ).request().get() )
                .hasStatus( Response.Status.OK )
                .hasMediaTypeCompatibleWith( MediaType.APPLICATION_JSON_TYPE )
                .hasEncoding( "gzip" )
                .entity()
                .hasFieldOrPropertyWithValue( "limit", 100 )
                .hasFieldOrPropertyWithValue( "sort.orderBy", "numberOfExpressionExperiments" )
                .hasFieldOrPropertyWithValue( "sort.direction", "-" )
                .extracting( "groupBy", list( String.class ) )
                .containsExactly( "classUri", "className", "termUri", "termName" );
        verify( expressionExperimentService ).getFiltersWithInferredAnnotations( Filters.empty(), Collections.emptySet(), new HashSet<>(), 30, TimeUnit.SECONDS );
        verify( expressionExperimentService ).getAnnotationsUsageFrequency( Filters.empty(), null, null, null, null, 0, Collections.emptySet(), 100 );
    }

    @Test
    public void testGetDatasetsAnnotations() throws TimeoutException {
        assertThat( target( "/datasets/annotations" ).request().get() )
                .hasStatus( Response.Status.OK )
                .hasMediaTypeCompatibleWith( MediaType.APPLICATION_JSON_TYPE )
                .hasEncoding( "gzip" )
                .entity()
                .hasFieldOrPropertyWithValue( "limit", 100 )
                .hasFieldOrPropertyWithValue( "sort.orderBy", "numberOfExpressionExperiments" )
                .hasFieldOrPropertyWithValue( "sort.direction", "-" )
                .extracting( "groupBy", list( String.class ) )
                .containsExactly( "classUri", "className", "termUri", "termName" );
        verify( expressionExperimentService ).getFiltersWithInferredAnnotations( Filters.empty(), null, new HashSet<>(), 30, TimeUnit.SECONDS );
        verify( expressionExperimentService ).getAnnotationsUsageFrequency( Filters.empty(), null, null, null, null, 0, null, 100 );
    }

    @Test
    public void testGetDatasetsAnnotationWhenLimitExceedHardCap() {
        assertThat( target( "/datasets/annotations" ).queryParam( "limit", 10000 ).request().get() )
                .hasStatus( Response.Status.BAD_REQUEST )
                .hasMediaTypeCompatibleWith( MediaType.APPLICATION_JSON_TYPE );
        verifyNoInteractions( expressionExperimentService );
    }

    @Test
    public void testGetDatasetsAnnotationsWhenMaxFrequencyIsSuppliedLimitMustUseMaximum() throws TimeoutException {
        assertThat( target( "/datasets/annotations" ).queryParam( "minFrequency", "10" ).request().get() )
                .hasStatus( Response.Status.OK )
                .hasMediaTypeCompatibleWith( MediaType.APPLICATION_JSON_TYPE )
                .entity()
                .hasFieldOrPropertyWithValue( "limit", 5000 );
        verify( expressionExperimentService ).getFiltersWithInferredAnnotations( Filters.empty(), null, new HashSet<>(), 30, TimeUnit.SECONDS );
        verify( expressionExperimentService ).getAnnotationsUsageFrequency( Filters.empty(), null, null, null, null, 10, null, 5000 );
    }

    @Test
    public void testGetDatasetsAnnotationsWithLimitIsSupplied() {
        assertThat( target( "/datasets/annotations" ).queryParam( "limit", 50 ).request().get() )
                .hasStatus( Response.Status.OK )
                .hasMediaTypeCompatibleWith( MediaType.APPLICATION_JSON_TYPE )
                .entity()
                .hasFieldOrPropertyWithValue( "limit", 50 )
                .extracting( "groupBy", list( String.class ) )
                .containsExactly( "classUri", "className", "termUri", "termName" );
        verify( expressionExperimentService ).getAnnotationsUsageFrequency( Filters.empty(), null, null, null, null, 0, null, 50 );
    }

    @Test
    public void testGetDatasetsAnnotationsForUncategorizedTerms() {
        assertThat( target( "/datasets/annotations" ).queryParam( "category", "" ).request().get() )
                .hasStatus( Response.Status.OK )
                .hasMediaTypeCompatibleWith( MediaType.APPLICATION_JSON_TYPE );
        verify( expressionExperimentService ).getAnnotationsUsageFrequency( Filters.empty(), null, ExpressionExperimentService.UNCATEGORIZED, null, null, 0, null, 100 );
    }

    @Test
    public void testGetDatasetsCategories() throws SearchException {
        assertThat( target( "/datasets/categories" ).request().get() )
                .hasStatus( Response.Status.OK )
                .hasMediaTypeCompatibleWith( MediaType.APPLICATION_JSON_TYPE );
        verify( expressionExperimentService ).getCategoriesUsageFrequency( Filters.empty(), null, null, null, null, 20 );
    }

    @Test
    public void testGetDatasetQuantitationTypes() {
        when( expressionExperimentService.load( 1L ) ).thenReturn( ee );
        when( expressionExperimentService.getQuantitationTypeValueObjects( ee ) ).thenReturn( Collections.emptyList() );
        assertThat( target( "/datasets/1/quantitationTypes" ).request().get() )
                .hasStatus( Response.Status.OK )
                .hasMediaTypeCompatibleWith( MediaType.APPLICATION_JSON_TYPE );
        verify( expressionExperimentService ).load( 1L );
        verify( expressionExperimentService ).getQuantitationTypeValueObjects( ee );
    }

    @Test
    public void testGetDatasetProcessedExpression() throws IOException {
        when( expressionExperimentService.hasProcessedExpressionData( eq( ee ) ) ).thenReturn( true );
        assertThat( target( "/datasets/1/data/processed" ).request().get() )
                .hasStatus( Response.Status.OK )
                .hasMediaTypeCompatibleWith( MediaType.APPLICATION_JSON_TYPE )
                .hasEncoding( "gzip" );
        verify( expressionExperimentService ).hasProcessedExpressionData( eq( ee ) );
        verify( expressionDataFileService ).writeProcessedExpressionData( eq( ee ), any() );
    }

    @Test
    public void testGetDatasetProcessedExpressionWhenNoProcessedVectorsExist() throws IOException {
        when( expressionExperimentService.hasProcessedExpressionData( eq( ee ) ) ).thenReturn( false );
        assertThat( target( "/datasets/1/data/processed" ).request().get() )
                .hasStatus( Response.Status.NOT_FOUND )
                .hasMediaTypeCompatibleWith( MediaType.APPLICATION_JSON_TYPE );
        verify( expressionExperimentService ).load( 1L );
        verify( expressionExperimentService ).hasProcessedExpressionData( eq( ee ) );
        verifyNoMoreInteractions( expressionExperimentService );
        verifyNoInteractions( expressionDataFileService );
    }

    @Test
    public void testGetDatasetRawExpression() throws IOException {
        QuantitationType qt = QuantitationType.Factory.newInstance();
        when( expressionExperimentService.getPreferredQuantitationType( ee ) )
                .thenReturn( qt );
        assertThat( target( "/datasets/1/data/raw" ).request().get() )
                .hasStatus( Response.Status.OK )
                .hasMediaTypeCompatibleWith( MediaType.APPLICATION_JSON_TYPE )
                .hasEncoding( "gzip" );
        verify( expressionExperimentService ).getPreferredQuantitationType( ee );
        verifyNoInteractions( quantitationTypeService );
        verify( expressionDataFileService ).writeRawExpressionData( eq( ee ), eq( qt ), any() );
    }

    @Test
    public void testGetDatasetRawExpressionByQuantitationTypeWhenQtIsNotFromTheDataset() throws IOException {
        QuantitationType qt = QuantitationType.Factory.newInstance();
        qt.setId( 12L );
        when( quantitationTypeService.load( 12L ) ).thenReturn( qt );
        when( quantitationTypeService.existsByExpressionExperimentAndVectorType( qt, ee, RawExpressionDataVector.class ) ).thenReturn( false );
        Response res = target( "/datasets/1/data/raw" )
                .queryParam( "quantitationType", "12" ).request().get();
        verify( quantitationTypeService ).load( 12L );
        verify( quantitationTypeService ).existsByExpressionExperimentAndVectorType( qt, ee, RawExpressionDataVector.class );
        verifyNoInteractions( expressionDataFileService );
        assertThat( res )
                .hasStatus( Response.Status.NOT_FOUND )
                .hasMediaTypeCompatibleWith( MediaType.APPLICATION_JSON_TYPE );
    }

    @Test
    public void testGetDatasetRawExpressionByQuantitationType() throws IOException {
        QuantitationType qt = QuantitationType.Factory.newInstance();
        qt.setId( 12L );
        when( quantitationTypeService.load( 12L ) ).thenReturn( qt );
        when( quantitationTypeService.existsByExpressionExperimentAndVectorType( qt, ee, RawExpressionDataVector.class ) ).thenReturn( true );
        Response res = target( "/datasets/1/data/raw" )
                .queryParam( "quantitationType", "12" ).request().get();
        verify( quantitationTypeService ).load( 12L );
        verify( quantitationTypeService ).existsByExpressionExperimentAndVectorType( qt, ee, RawExpressionDataVector.class );
        verify( expressionDataFileService ).writeRawExpressionData( eq( ee ), eq( qt ), any() );
        assertThat( res ).hasStatus( Response.Status.OK )
                .hasMediaTypeCompatibleWith( MediaType.APPLICATION_JSON_TYPE )
                .hasEncoding( "gzip" );
    }

    @Test
    public void testGetBlacklistedDatasets() {
        when( expressionExperimentService.loadBlacklistedValueObjects( any(), any(), anyInt(), anyInt() ) )
                .thenAnswer( a -> new Slice<>( Collections.emptyList(), a.getArgument( 1 ), a.getArgument( 2 ), a.getArgument( 3 ), 0L ) );
        when( expressionExperimentService.getSort( "id", Sort.Direction.ASC ) ).thenReturn( Sort.by( "ee", "id", Sort.Direction.ASC, "id" ) );
        Response res = target( "/datasets/blacklisted" )
                .queryParam( "filter", "" ).request().get();
        assertThat( res ).hasStatus( Response.Status.OK )
                .hasMediaTypeCompatibleWith( MediaType.APPLICATION_JSON_TYPE );
        verify( expressionExperimentService ).loadBlacklistedValueObjects( Filters.empty(), Sort.by( "ee", "id", Sort.Direction.ASC, "id" ), 0, 20 );
    }

    @Test
    public void testGetDatasetAnnotations() {
        ee.setId( 1L );
        when( expressionExperimentService.load( 1L ) ).thenReturn( ee );
        assertThat( target( "/datasets/1/annotations" ).request().get() )
                .hasStatus( Response.Status.OK )
                .hasHeader( "Cache-Control", "max-age=1200" );
        verify( expressionExperimentService ).load( 1L );
        verify( expressionExperimentService ).getAnnotationsById( 1L );
    }

    @Test
    public void testGetDatasetsDifferentialAnalysisResultsExpressionForGene() {
        Gene brca1 = new Gene();
        when( geneArgService.getEntity( any() ) ).thenReturn( brca1 );
        assertThat( target( "/datasets/analyses/differential/results/genes/BRCA1" ).request().get() )
                .hasStatus( Response.Status.OK )
                .hasMediaTypeCompatibleWith( MediaType.APPLICATION_JSON_TYPE )
                .hasEncoding( "gzip" )
                .entity()
                .hasFieldOrPropertyWithValue( "filter", "" )
                .hasFieldOrPropertyWithValue( "sort", "+correctedPvalue" )
                .extracting( "groupBy", list( String.class ) )
                .containsExactly( "sourceExperimentId", "experimentAnalyzedId", "resultSetId" );
        verify( differentialExpressionResultService ).findByGeneAndExperimentAnalyzed( eq( brca1 ), any(), any(), any(), anyDouble() );
    }

    @Test
    public void testGetDatasetsDifferentialAnalysisResultsExpressionForGeneInTaxa() {
        Taxon human = new Taxon();
        Gene brca1 = new Gene();
        when( taxonArgService.getEntity( any() ) ).thenReturn( human );
        when( geneArgService.getEntityWithTaxon( any(), eq( human ) ) ).thenReturn( brca1 );
        assertThat( target( "/datasets/analyses/differential/results/taxa/human/genes/BRCA1" ).request().get() )
                .hasStatus( Response.Status.OK )
                .hasMediaTypeCompatibleWith( MediaType.APPLICATION_JSON_TYPE )
                .hasEncoding( "gzip" )
                .entity()
                .hasFieldOrPropertyWithValue( "filter", "" )
                .hasFieldOrPropertyWithValue( "sort", "+correctedPvalue" )
                .extracting( "groupBy", list( String.class ) )
                .containsExactly( "sourceExperimentId", "experimentAnalyzedId", "resultSetId" );
        verify( differentialExpressionResultService ).findByGeneAndExperimentAnalyzed( eq( brca1 ), any(), any(), any(), anyDouble() );
    }
}<|MERGE_RESOLUTION|>--- conflicted
+++ resolved
@@ -48,11 +48,8 @@
 import java.util.concurrent.TimeoutException;
 import java.util.stream.Collectors;
 
-<<<<<<< HEAD
 import static org.assertj.core.api.InstanceOfAssertFactories.list;
-=======
 import static org.assertj.core.api.Assertions.assertThat;
->>>>>>> b088226b
 import static org.mockito.Mockito.*;
 import static ubic.gemma.rest.util.Assertions.assertThat;
 
@@ -126,11 +123,7 @@
 
         @Bean
         public TaxonArgService taxonArgService() {
-<<<<<<< HEAD
-            return mock( TaxonArgService.class );
-=======
             return mock();
->>>>>>> b088226b
         }
 
         @Bean
@@ -194,12 +187,7 @@
 
     @After
     public void resetMocks() throws Exception {
-<<<<<<< HEAD
-        super.tearDown();
         reset( expressionExperimentService, quantitationTypeService, analyticsProvider, expressionDataFileService, taxonArgService, geneArgService );
-=======
-        reset( expressionExperimentService, quantitationTypeService, analyticsProvider, expressionDataFileService );
->>>>>>> b088226b
     }
 
     @Test
