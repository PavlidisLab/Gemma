package ubic.gemma.rest;

import io.swagger.v3.oas.models.OpenAPI;
import io.swagger.v3.oas.models.info.Info;
import org.junit.After;
import org.junit.Before;
import org.junit.Test;
import org.mockito.ArgumentCaptor;
import org.springframework.beans.factory.annotation.Autowired;
import org.springframework.context.annotation.Bean;
import org.springframework.context.annotation.Configuration;
import org.springframework.context.annotation.Import;
import org.springframework.security.access.AccessDecisionManager;
import org.springframework.security.test.context.support.WithMockUser;
import org.springframework.security.test.context.support.WithSecurityContextTestExecutionListener;
import org.springframework.test.context.ContextConfiguration;
import org.springframework.test.context.TestExecutionListeners;
import ubic.gemma.core.analysis.preprocess.OutlierDetectionService;
import ubic.gemma.core.analysis.preprocess.batcheffects.ExpressionExperimentBatchInformationService;
import ubic.gemma.core.analysis.preprocess.svd.SVDService;
import ubic.gemma.core.analysis.report.ExpressionExperimentReportService;
import ubic.gemma.core.analysis.service.DifferentialExpressionAnalysisResultListFileService;
import ubic.gemma.core.analysis.service.ExpressionAnalysisResultSetFileService;
import ubic.gemma.core.analysis.service.ExpressionDataFileService;
import ubic.gemma.core.context.TestComponent;
import ubic.gemma.core.ontology.OntologyService;
import ubic.gemma.core.search.SearchException;
import ubic.gemma.core.search.SearchResult;
import ubic.gemma.core.search.SearchService;
import ubic.gemma.core.util.BuildInfo;
import ubic.gemma.model.common.quantitationtype.QuantitationType;
import ubic.gemma.model.common.search.SearchSettings;
import ubic.gemma.model.expression.bioAssayData.RawExpressionDataVector;
import ubic.gemma.model.expression.experiment.ExpressionExperiment;
import ubic.gemma.model.expression.experiment.ExpressionExperimentValueObject;
import ubic.gemma.model.genome.Gene;
import ubic.gemma.model.genome.Taxon;
import ubic.gemma.persistence.service.analysis.expression.diff.DifferentialExpressionAnalysisService;
import ubic.gemma.persistence.service.analysis.expression.diff.DifferentialExpressionResultService;
import ubic.gemma.persistence.service.analysis.expression.diff.ExpressionAnalysisResultSetService;
import ubic.gemma.persistence.service.common.auditAndSecurity.AuditEventService;
import ubic.gemma.persistence.service.common.quantitationtype.QuantitationTypeService;
import ubic.gemma.persistence.service.expression.arrayDesign.ArrayDesignService;
import ubic.gemma.persistence.service.expression.bioAssay.BioAssayService;
import ubic.gemma.persistence.service.expression.bioAssayData.ProcessedExpressionDataVectorService;
import ubic.gemma.persistence.service.expression.experiment.ExpressionExperimentService;
<<<<<<< HEAD
import ubic.gemma.persistence.service.maintenance.TableMaintenanceUtil;
=======
>>>>>>> bf8f405c
import ubic.gemma.persistence.util.Filter;
import ubic.gemma.persistence.util.Filters;
import ubic.gemma.persistence.util.Slice;
import ubic.gemma.persistence.util.Sort;
import ubic.gemma.rest.analytics.AnalyticsProvider;
import ubic.gemma.rest.util.BaseJerseyTest;
import ubic.gemma.rest.util.JacksonConfig;
import ubic.gemma.rest.util.args.*;

import javax.ws.rs.core.MediaType;
import javax.ws.rs.core.Response;
import java.io.IOException;
import java.util.*;
import java.util.concurrent.TimeUnit;
import java.util.concurrent.TimeoutException;
import java.util.stream.Collectors;

import static org.assertj.core.api.Assertions.assertThat;
import static org.assertj.core.api.InstanceOfAssertFactories.list;
import static org.mockito.Mockito.*;
import static ubic.gemma.rest.util.Assertions.assertThat;

@ContextConfiguration
@TestExecutionListeners(WithSecurityContextTestExecutionListener.class)
public class DatasetsWebServiceTest extends BaseJerseyTest {

    @Import(JacksonConfig.class)
    @Configuration
    @TestComponent
    static class DatasetsWebServiceTestContextConfiguration {

        @Bean
        public OpenAPI openApi() {
            return new OpenAPI()
                    .info( new Info().version( "1.0.0" ) );
        }

        @Bean
        public BuildInfo buildInfo() {
            return mock();
        }

        @Bean
        public ExpressionExperimentService expressionExperimentService() {
            return mock( ExpressionExperimentService.class );
        }

        @Bean
        public ExpressionDataFileService expressionDataFileService() {
            return mock( ExpressionDataFileService.class );
        }

        @Bean
        public ArrayDesignService arrayDesignService() {
            return mock( ArrayDesignService.class );
        }

        @Bean
        public ProcessedExpressionDataVectorService processedExpressionDataVectorService() {
            return mock( ProcessedExpressionDataVectorService.class );
        }

        @Bean
        public SVDService svdService() {
            return mock( SVDService.class );
        }

        @Bean
        public DifferentialExpressionAnalysisService differentialExpressionAnalysisService() {
            return mock( DifferentialExpressionAnalysisService.class );
        }

        @Bean
        public DifferentialExpressionResultService differentialExpressionResultService() {
            return mock( DifferentialExpressionResultService.class );
        }

        @Bean
        public AuditEventService auditEventService() {
            return mock( AuditEventService.class );
        }

        @Bean
        public QuantitationTypeService quantitationTypeService() {
            return mock( QuantitationTypeService.class );
        }

        @Bean
        public SearchService searchService() {
            return mock( SearchService.class );
        }

        @Bean
        public DatasetArgService datasetArgService( ExpressionExperimentService expressionExperimentService, SearchService searchService ) {
            return new DatasetArgService( expressionExperimentService, searchService, mock( ArrayDesignService.class ), mock( BioAssayService.class ), mock( OutlierDetectionService.class ) );
        }

        @Bean
        public QuantitationTypeArgService quantitationTypeArgService( QuantitationTypeService quantitationTypeService ) {
            return new QuantitationTypeArgService( quantitationTypeService );
        }

        @Bean
        public TaxonArgService taxonArgService() {
            return mock();
        }

        @Bean
        public GeneArgService geneArgService() {
            return mock( GeneArgService.class );
        }

        @Bean
        public AnalyticsProvider analyticsProvider() {
            return mock( AnalyticsProvider.class );
        }

        @Bean
        public AccessDecisionManager accessDecisionManager() {
            return mock( AccessDecisionManager.class );
        }

        @Bean
        public OntologyService ontologyService() {
            return mock();
        }

        @Bean
        public ExpressionAnalysisResultSetService expressionAnalysisResultSetService() {
            return mock();
        }

        @Bean
        public ExpressionAnalysisResultSetFileService expressionAnalysisResultSetFileService() {
            return mock();
        }

        @Bean
        public ExpressionAnalysisResultSetArgService expressionAnalysisResultSetArgService() {
            return mock();
        }

        @Bean
        public DatabaseEntryArgService databaseEntryArgService() {
            return mock();
        }

        @Bean
        public ExpressionExperimentReportService expressionExperimentReportService() {
            return mock();
        }

        @Bean
<<<<<<< HEAD
        public TableMaintenanceUtil tableMaintenanceUtil() {
=======
        public ExpressionExperimentBatchInformationService expressionExperimentBatchInformationService() {
            return mock();
        }

        @Bean
        public DifferentialExpressionAnalysisResultListFileService differentialExpressionAnalysisResultListFileService() {
>>>>>>> bf8f405c
            return mock();
        }
    }

    @Autowired
    private ExpressionExperimentService expressionExperimentService;

    @Autowired
    private QuantitationTypeService quantitationTypeService;

    @Autowired
    private ExpressionDataFileService expressionDataFileService;

    @Autowired
    private AnalyticsProvider analyticsProvider;

    @Autowired
    private SearchService searchService;

    @Autowired
    private TaxonArgService taxonArgService;

    @Autowired
    private GeneArgService geneArgService;

    @Autowired
    private DifferentialExpressionResultService differentialExpressionResultService;
<<<<<<< HEAD

    @Autowired
    private ExpressionAnalysisResultSetService expressionAnalysisResultSetService;
=======
>>>>>>> bf8f405c

    @Autowired
    private ExpressionExperimentReportService expressionExperimentReportService;

    private ExpressionExperiment ee;

    @Before
    public void setUpMocks() throws TimeoutException {
        ee = ExpressionExperiment.Factory.newInstance();
        //noinspection unchecked
        Set<String> universe = mock( Set.class );
        when( universe.contains( any( String.class ) ) ).thenReturn( true );
        when( expressionExperimentService.getFilterableProperties() ).thenReturn( universe );
        when( expressionExperimentService.load( 1L ) ).thenReturn( ee );
        when( expressionExperimentService.getFiltersWithInferredAnnotations( any(), any(), any(), anyLong(), any() ) ).thenAnswer( a -> a.getArgument( 0 ) );
        when( expressionExperimentService.getSort( any(), any() ) ).thenAnswer( a -> Sort.by( null, a.getArgument( 0 ), a.getArgument( 1 ), a.getArgument( 0 ) ) );
    }

    @After
<<<<<<< HEAD
    public void resetMocks() throws Exception {
=======
    public void resetMocks() {
>>>>>>> bf8f405c
        reset( expressionExperimentService, quantitationTypeService, analyticsProvider, expressionDataFileService, taxonArgService, geneArgService );
    }

    @Test
    public void testGetDatasets() {
        when( expressionExperimentService.loadValueObjectsWithCache( any(), any(), anyInt(), anyInt() ) )
                .thenAnswer( a -> new Slice<>( Collections.emptyList(), a.getArgument( 1 ), a.getArgument( 2 ), a.getArgument( 3 ), 0L ) );
        assertThat( target( "/datasets" ).request().acceptLanguage( Locale.CANADA_FRENCH ).get() )
                .hasStatus( Response.Status.OK )
                .hasMediaTypeCompatibleWith( MediaType.APPLICATION_JSON_TYPE )
                .hasEncoding( "gzip" )
                .entity()
                .hasFieldOrPropertyWithValue( "sort.orderBy", "id" )
                .hasFieldOrPropertyWithValue( "sort.direction", "+" )
                .hasFieldOrPropertyWithValue( "offset", 0 )
                .hasFieldOrPropertyWithValue( "limit", 20 )
                .hasFieldOrPropertyWithValue( "totalElements", 0 );
        //noinspection unchecked
        ArgumentCaptor<Map<String, String>> params = ArgumentCaptor.forClass( Map.class );
        verify( analyticsProvider ).sendEvent( eq( "gemma_rest_api_access" ), any( Date.class ), params.capture() );
        assertThat( params.getValue() )
                .containsOnlyKeys( "method", "endpoint", "user_agent", "language" )
                .containsEntry( "method", "GET" )
                .containsEntry( "endpoint", "/datasets" )
                .containsEntry( "language", "fr-ca" );
    }

    @Test
    public void testGetDatasetsWithQuery() throws SearchException {
        List<Long> ids = Arrays.asList( 1L, 3L, 5L );
        List<SearchResult<ExpressionExperiment>> results = ids.stream()
                .map( this::createMockSearchResult )
                .collect( Collectors.toList() );
        SearchService.SearchResultMap map = mock( SearchService.SearchResultMap.class );
        when( map.getByResultObjectType( ExpressionExperiment.class ) )
                .thenReturn( results );
        when( searchService.search( any() ) ).thenReturn( map );
        when( expressionExperimentService.loadIdsWithCache( any(), any() ) ).thenReturn( ids );
        when( expressionExperimentService.getFilter( "id", Long.class, Filter.Operator.in, new HashSet<>( ids ) ) )
                .thenReturn( Filter.by( "ee", "id", Long.class, Filter.Operator.in, new HashSet<>( ids ) ) );
        when( expressionExperimentService.getSort( "id", Sort.Direction.ASC ) )
                .thenReturn( Sort.by( "ee", "id", Sort.Direction.ASC ) );
        assertThat( target( "/datasets" ).queryParam( "query", "cerebellum" ).request().get() )
                .hasStatus( Response.Status.OK )
                .hasMediaTypeCompatibleWith( MediaType.APPLICATION_JSON_TYPE );
        ArgumentCaptor<SearchSettings> captor = ArgumentCaptor.forClass( SearchSettings.class );
        verify( searchService, times( 2 ) ).search( captor.capture() );
        assertThat( captor.getAllValues() )
                .hasSize( 2 )
                .satisfiesExactly( s -> {
                    assertThat( s.getQuery() ).isEqualTo( "cerebellum" );
                    assertThat( s.isFillResults() ).isFalse();
                    assertThat( s.getHighlighter() ).isNull();
                }, s -> {
                    assertThat( s.getQuery() ).isEqualTo( "cerebellum" );
                    assertThat( s.isFillResults() ).isFalse();
                    assertThat( s.getHighlighter() ).isNotNull();
                } );
        verify( expressionExperimentService ).loadIdsWithCache( Filters.empty(), Sort.by( "ee", "id", Sort.Direction.ASC ) );
        verify( expressionExperimentService ).loadValueObjectsByIdsWithRelationsAndCache( ids );
    }

    @Test
    public void testGetDatasetsWithEmptyQuery() {
        assertThat( target( "/datasets" ).queryParam( "query", " " ).request().get() )
                .hasStatus( Response.Status.BAD_REQUEST )
                .hasMediaTypeCompatibleWith( MediaType.APPLICATION_JSON_TYPE );
    }

    private SearchResult<ExpressionExperiment> createMockSearchResult( Long id ) {
        return SearchResult.from( ExpressionExperiment.class, id, 0, null, "test result object" );
    }

    @Test
    public void testGetDatasetsWhenSliceHasNoLimit() {
        when( expressionExperimentService.loadValueObjectsWithCache( any(), any(), anyInt(), anyInt() ) )
                .thenAnswer( a -> new Slice<>( Collections.emptyList(), null, null, null, null ) );
        assertThat( target( "/datasets" ).request().get() )
                .hasStatus( Response.Status.OK )
                .hasMediaTypeCompatibleWith( MediaType.APPLICATION_JSON_TYPE )
                .entity()
                .hasFieldOrPropertyWithValue( "sort", null )
                .hasFieldOrPropertyWithValue( "offset", null )
                .hasFieldOrPropertyWithValue( "limit", null )
                .hasFieldOrPropertyWithValue( "totalElements", null );
    }

    @Test
    public void testGetDatasetsOrderedByGeeqScore() {
        when( expressionExperimentService.loadValueObjectsWithCache( any(), any(), anyInt(), anyInt() ) )
                .thenAnswer( a -> new Slice<>( Collections.emptyList(), a.getArgument( 1 ), a.getArgument( 2 ), a.getArgument( 3 ), null ) );
        assertThat( target( "/datasets" ).queryParam( "sort", "+geeq.publicQualityScore" ).request().get() )
                .hasStatus( Response.Status.OK )
                .hasMediaTypeCompatibleWith( MediaType.APPLICATION_JSON_TYPE )
                .entity()
                .hasFieldOrPropertyWithValue( "sort.orderBy", "geeq.publicQualityScore" )
                .hasFieldOrPropertyWithValue( "sort.direction", "+" )
                .hasFieldOrPropertyWithValue( "offset", 0 )
                .hasFieldOrPropertyWithValue( "limit", 20 )
                .hasFieldOrPropertyWithValue( "totalElements", null );
        verify( expressionExperimentService ).getSort( "geeq.publicQualityScore", Sort.Direction.ASC );
        verify( expressionExperimentService )
                .loadValueObjectsWithCache(
                        any(),
                        eq( Sort.by( null, "(case when geeq.publicQualityScore is not null then 0 else 1 end)", Sort.Direction.ASC )
                                .andThen( Sort.by( null, "geeq.publicQualityScore", Sort.Direction.ASC, "geeq.publicQualityScore" ) ) ),
                        eq( 0 ),
                        eq( 20 ) );
    }

    @Test
    public void testGetDatasetsWhenInferenceTimeoutThenProduce503ServiceUnavailable() throws TimeoutException {
        //noinspection unchecked
        when( expressionExperimentService.getFilter( eq( "allCharacteristic.valueUri" ), eq( Filter.Operator.in ), anyCollection() ) )
                .thenAnswer( a -> Filter.by( "c", "valueUri", String.class, Filter.Operator.in, a.getArgument( 2, Collection.class ) ) );
        when( expressionExperimentService.getFiltersWithInferredAnnotations( any(), any(), any(), anyLong(), any() ) )
                .thenThrow( new TimeoutException( "Inference timed out!" ) );
        when( expressionExperimentService.loadValueObjectsWithCache( any(), any(), anyInt(), anyInt() ) )
                .thenReturn( new Slice<>( Collections.emptyList(), null, null, null, null ) );
        assertThat( target( "/datasets" ).queryParam( "filter", "allCharacteristic.valueUri in (a, b, c)" ).request().get() )
                .hasStatus( Response.Status.SERVICE_UNAVAILABLE )
                .hasHeaderSatisfying( "Retry-After", values -> assertThat( values ).isNotEmpty() )
                .hasMediaTypeCompatibleWith( MediaType.APPLICATION_JSON_TYPE );
    }

    @Test
    public void testGetDatasetsPlatformsUsageStatistics() throws TimeoutException {
        Filter f = Filter.by( "ee", "id", Long.class, Filter.Operator.lessThan, 10L, "id" );
        when( expressionExperimentService.getFilter( "id", Filter.Operator.lessThan, "10" ) )
                .thenReturn( f );
        assertThat( target( "/datasets/platforms" ).queryParam( "filter", "id < 10" ).request().get() )
                .hasStatus( Response.Status.OK )
                .hasMediaTypeCompatibleWith( MediaType.APPLICATION_JSON_TYPE )
                .hasEncoding( "gzip" );
        verify( expressionExperimentService ).getFilter( "id", Filter.Operator.lessThan, "10" );
        verify( expressionExperimentService ).getFiltersWithInferredAnnotations( Filters.by( f ), null, new HashSet<>(), 30, TimeUnit.SECONDS );
        verify( expressionExperimentService ).getArrayDesignUsedOrOriginalPlatformUsageFrequency( Filters.by( f ), null, 50 );
    }

    @Test
    public void testGetDatasetsAnnotationsWithRetainMentionedTerms() throws TimeoutException {
        assertThat( target( "/datasets/annotations" ).queryParam( "retainMentionedTerms", "true" ).request().get() )
                .hasStatus( Response.Status.OK )
                .hasMediaTypeCompatibleWith( MediaType.APPLICATION_JSON_TYPE )
                .hasEncoding( "gzip" )
                .entity()
                .hasFieldOrPropertyWithValue( "limit", 100 )
                .hasFieldOrPropertyWithValue( "sort.orderBy", "numberOfExpressionExperiments" )
                .hasFieldOrPropertyWithValue( "sort.direction", "-" )
                .extracting( "groupBy", list( String.class ) )
                .containsExactly( "classUri", "className", "termUri", "termName" );
        verify( expressionExperimentService ).getFiltersWithInferredAnnotations( Filters.empty(), Collections.emptySet(), new HashSet<>(), 30, TimeUnit.SECONDS );
        verify( expressionExperimentService ).getAnnotationsUsageFrequency( Filters.empty(), null, null, null, null, 0, Collections.emptySet(), 100 );
    }

    @Test
    public void testGetDatasetsAnnotations() throws TimeoutException {
        assertThat( target( "/datasets/annotations" ).request().get() )
                .hasStatus( Response.Status.OK )
                .hasMediaTypeCompatibleWith( MediaType.APPLICATION_JSON_TYPE )
                .hasEncoding( "gzip" )
                .entity()
                .hasFieldOrPropertyWithValue( "limit", 100 )
                .hasFieldOrPropertyWithValue( "sort.orderBy", "numberOfExpressionExperiments" )
                .hasFieldOrPropertyWithValue( "sort.direction", "-" )
                .extracting( "groupBy", list( String.class ) )
                .containsExactly( "classUri", "className", "termUri", "termName" );
        verify( expressionExperimentService ).getFiltersWithInferredAnnotations( Filters.empty(), null, new HashSet<>(), 30, TimeUnit.SECONDS );
        verify( expressionExperimentService ).getAnnotationsUsageFrequency( Filters.empty(), null, null, null, null, 0, null, 100 );
    }

    @Test
    public void testGetDatasetsAnnotationWhenLimitExceedHardCap() {
        assertThat( target( "/datasets/annotations" ).queryParam( "limit", 10000 ).request().get() )
                .hasStatus( Response.Status.BAD_REQUEST )
                .hasMediaTypeCompatibleWith( MediaType.APPLICATION_JSON_TYPE );
        verifyNoInteractions( expressionExperimentService );
    }

    @Test
    public void testGetDatasetsAnnotationsWhenMaxFrequencyIsSuppliedLimitMustUseMaximum() throws TimeoutException {
        assertThat( target( "/datasets/annotations" ).queryParam( "minFrequency", "10" ).request().get() )
                .hasStatus( Response.Status.OK )
                .hasMediaTypeCompatibleWith( MediaType.APPLICATION_JSON_TYPE )
                .entity()
                .hasFieldOrPropertyWithValue( "limit", 5000 );
        verify( expressionExperimentService ).getFiltersWithInferredAnnotations( Filters.empty(), null, new HashSet<>(), 30, TimeUnit.SECONDS );
        verify( expressionExperimentService ).getAnnotationsUsageFrequency( Filters.empty(), null, null, null, null, 10, null, 5000 );
    }

    @Test
    public void testGetDatasetsAnnotationsWithLimitIsSupplied() {
        assertThat( target( "/datasets/annotations" ).queryParam( "limit", 50 ).request().get() )
                .hasStatus( Response.Status.OK )
                .hasMediaTypeCompatibleWith( MediaType.APPLICATION_JSON_TYPE )
                .entity()
                .hasFieldOrPropertyWithValue( "limit", 50 )
                .extracting( "groupBy", list( String.class ) )
                .containsExactly( "classUri", "className", "termUri", "termName" );
        verify( expressionExperimentService ).getAnnotationsUsageFrequency( Filters.empty(), null, null, null, null, 0, null, 50 );
    }

    @Test
    public void testGetDatasetsAnnotationsForUncategorizedTerms() {
        assertThat( target( "/datasets/annotations" ).queryParam( "category", "" ).request().get() )
                .hasStatus( Response.Status.OK )
                .hasMediaTypeCompatibleWith( MediaType.APPLICATION_JSON_TYPE );
        verify( expressionExperimentService ).getAnnotationsUsageFrequency( Filters.empty(), null, ExpressionExperimentService.UNCATEGORIZED, null, null, 0, null, 100 );
    }

    @Test
    public void testGetDatasetsCategories() {
        assertThat( target( "/datasets/categories" ).request().get() )
                .hasStatus( Response.Status.OK )
                .hasMediaTypeCompatibleWith( MediaType.APPLICATION_JSON_TYPE );
        verify( expressionExperimentService ).getCategoriesUsageFrequency( Filters.empty(), null, null, null, null, 20 );
    }

    @Test
    public void testGetDatasetQuantitationTypes() {
        when( expressionExperimentService.load( 1L ) ).thenReturn( ee );
        when( expressionExperimentService.getQuantitationTypeValueObjects( ee ) ).thenReturn( Collections.emptyList() );
        assertThat( target( "/datasets/1/quantitationTypes" ).request().get() )
                .hasStatus( Response.Status.OK )
                .hasMediaTypeCompatibleWith( MediaType.APPLICATION_JSON_TYPE );
        verify( expressionExperimentService ).load( 1L );
        verify( expressionExperimentService ).getQuantitationTypeValueObjects( ee );
    }

    @Test
    public void testGetDatasetProcessedExpression() throws IOException {
        when( expressionExperimentService.hasProcessedExpressionData( eq( ee ) ) ).thenReturn( true );
        assertThat( target( "/datasets/1/data/processed" ).request().get() )
                .hasStatus( Response.Status.OK )
                .hasMediaTypeCompatibleWith( MediaType.APPLICATION_JSON_TYPE )
                .hasEncoding( "gzip" );
        verify( expressionExperimentService ).hasProcessedExpressionData( eq( ee ) );
        verify( expressionDataFileService ).writeProcessedExpressionData( eq( ee ), any() );
    }

    @Test
    public void testGetDatasetProcessedExpressionWhenNoProcessedVectorsExist() {
        when( expressionExperimentService.hasProcessedExpressionData( eq( ee ) ) ).thenReturn( false );
        assertThat( target( "/datasets/1/data/processed" ).request().get() )
                .hasStatus( Response.Status.NOT_FOUND )
                .hasMediaTypeCompatibleWith( MediaType.APPLICATION_JSON_TYPE );
        verify( expressionExperimentService ).load( 1L );
        verify( expressionExperimentService ).hasProcessedExpressionData( eq( ee ) );
        verifyNoMoreInteractions( expressionExperimentService );
        verifyNoInteractions( expressionDataFileService );
    }

    @Test
    public void testGetDatasetRawExpression() throws IOException {
        QuantitationType qt = QuantitationType.Factory.newInstance();
        when( expressionExperimentService.getPreferredQuantitationType( ee ) )
                .thenReturn( qt );
        assertThat( target( "/datasets/1/data/raw" ).request().get() )
                .hasStatus( Response.Status.OK )
                .hasMediaTypeCompatibleWith( MediaType.APPLICATION_JSON_TYPE )
                .hasEncoding( "gzip" );
        verify( expressionExperimentService ).getPreferredQuantitationType( ee );
        verifyNoInteractions( quantitationTypeService );
        verify( expressionDataFileService ).writeRawExpressionData( eq( ee ), eq( qt ), any() );
    }

    @Test
    public void testGetDatasetRawExpressionByQuantitationTypeWhenQtIsNotFromTheDataset() {
        QuantitationType qt = QuantitationType.Factory.newInstance();
        qt.setId( 12L );
        when( quantitationTypeService.load( 12L ) ).thenReturn( qt );
        when( quantitationTypeService.loadByIdAndVectorType( 12L, ee, RawExpressionDataVector.class ) ).thenReturn( null );
        Response res = target( "/datasets/1/data/raw" )
                .queryParam( "quantitationType", "12" ).request().get();
        verify( quantitationTypeService ).loadByIdAndVectorType( 12L, ee, RawExpressionDataVector.class );
        verifyNoInteractions( expressionDataFileService );
        assertThat( res )
                .hasStatus( Response.Status.NOT_FOUND )
                .hasMediaTypeCompatibleWith( MediaType.APPLICATION_JSON_TYPE );
    }

    @Test
    public void testGetDatasetRawExpressionByQuantitationType() throws IOException {
        QuantitationType qt = QuantitationType.Factory.newInstance();
        qt.setId( 12L );
        when( quantitationTypeService.load( 12L ) ).thenReturn( qt );
        when( quantitationTypeService.loadByIdAndVectorType( 12L, ee, RawExpressionDataVector.class ) ).thenReturn( qt );
        Response res = target( "/datasets/1/data/raw" )
                .queryParam( "quantitationType", "12" ).request().get();
        verify( quantitationTypeService ).loadByIdAndVectorType( 12L, ee, RawExpressionDataVector.class );
        verify( expressionDataFileService ).writeRawExpressionData( eq( ee ), eq( qt ), any() );
        assertThat( res ).hasStatus( Response.Status.OK )
                .hasMediaTypeCompatibleWith( MediaType.APPLICATION_JSON_TYPE )
                .hasEncoding( "gzip" );
    }

    @Test
    public void testGetBlacklistedDatasets() {
        when( expressionExperimentService.loadBlacklistedValueObjects( any(), any(), anyInt(), anyInt() ) )
                .thenAnswer( a -> new Slice<>( Collections.emptyList(), a.getArgument( 1 ), a.getArgument( 2 ), a.getArgument( 3 ), 0L ) );
        when( expressionExperimentService.getSort( "id", Sort.Direction.ASC ) ).thenReturn( Sort.by( "ee", "id", Sort.Direction.ASC, "id" ) );
        Response res = target( "/datasets/blacklisted" )
                .queryParam( "filter", "" ).request().get();
        assertThat( res ).hasStatus( Response.Status.OK )
                .hasMediaTypeCompatibleWith( MediaType.APPLICATION_JSON_TYPE );
        verify( expressionExperimentService ).loadBlacklistedValueObjects( Filters.empty(), Sort.by( "ee", "id", Sort.Direction.ASC, "id" ), 0, 20 );
    }

    @Test
    public void testGetDatasetAnnotations() {
        ee.setId( 1L );
        when( expressionExperimentService.load( 1L ) ).thenReturn( ee );
        assertThat( target( "/datasets/1/annotations" ).request().get() )
                .hasStatus( Response.Status.OK )
                .hasHeader( "Cache-Control", "max-age=1200" );
        verify( expressionExperimentService ).load( 1L );
        verify( expressionExperimentService ).getAnnotationsById( 1L );
    }

    @Test
    public void testGetDatasetsDifferentialAnalysisResultsExpressionForGene() {
        Gene brca1 = new Gene();
        when( geneArgService.getEntity( any() ) ).thenReturn( brca1 );
        assertThat( target( "/datasets/analyses/differential/results/genes/BRCA1" ).request().get() )
                .hasStatus( Response.Status.OK )
                .hasMediaTypeCompatibleWith( MediaType.APPLICATION_JSON_TYPE )
                .hasEncoding( "gzip" )
                .entity()
                .hasFieldOrPropertyWithValue( "filter", "" )
<<<<<<< HEAD
                .hasFieldOrPropertyWithValue( "sort.orderBy", "correctedPvalue" )
                .hasFieldOrPropertyWithValue( "sort.direction", "+" )
                .extracting( "groupBy", list( String.class ) )
                .containsExactly( "sourceExperimentId", "experimentAnalyzedId", "resultSetId" );
        verify( differentialExpressionResultService ).findByGeneAndExperimentAnalyzed( eq( brca1 ), any(), any(), any(), anyDouble() );
=======
                .hasFieldOrPropertyWithValue( "sort.direction", "+" )
                .hasFieldOrPropertyWithValue( "sort.orderBy", "sourceExperimentId" )
                .extracting( "groupBy", list( String.class ) )
                .containsExactly( "sourceExperimentId", "experimentAnalyzedId", "resultSetId" );
        verify( differentialExpressionResultService ).findByGeneAndExperimentAnalyzed( eq( brca1 ), any(), any(), any(), anyDouble(), eq( false ) );
>>>>>>> bf8f405c
    }

    @Test
    public void testGetDatasetsDifferentialAnalysisResultsExpressionForGeneInTaxa() {
        Taxon human = new Taxon();
        Gene brca1 = new Gene();
        when( taxonArgService.getEntity( any() ) ).thenReturn( human );
        when( geneArgService.getEntityWithTaxon( any(), eq( human ) ) ).thenReturn( brca1 );
        assertThat( target( "/datasets/analyses/differential/results/taxa/human/genes/BRCA1" ).request().get() )
                .hasStatus( Response.Status.OK )
                .hasMediaTypeCompatibleWith( MediaType.APPLICATION_JSON_TYPE )
                .hasEncoding( "gzip" )
                .entity()
                .hasFieldOrPropertyWithValue( "filter", "" )
<<<<<<< HEAD
                .hasFieldOrPropertyWithValue( "sort.orderBy", "correctedPvalue" )
                .hasFieldOrPropertyWithValue( "sort.direction", "+" )
                .extracting( "groupBy", list( String.class ) )
                .containsExactly( "sourceExperimentId", "experimentAnalyzedId", "resultSetId" );
        verify( differentialExpressionResultService ).findByGeneAndExperimentAnalyzed( eq( brca1 ), any(), any(), any(), anyDouble() );
    }

    @Test
    public void testGetDatasetsAnalysisResultSets() {
        ee.setId( 1L );
        when( expressionAnalysisResultSetService.findByBioAssaySetInAndDatabaseEntryInLimit( any(), isNull(), isNull(), anyInt(), anyInt(), isNull() ) )
                .thenReturn( new Slice<>( Collections.emptyList(), null, null, null, null ) );
        assertThat( target( "/datasets/1/analyses/differential/resultSets" ).request().get() )
                .hasStatus( Response.Status.OK );
=======
                .hasFieldOrPropertyWithValue( "sort.direction", "+" )
                .hasFieldOrPropertyWithValue( "sort.orderBy", "sourceExperimentId" )
                .extracting( "groupBy", list( String.class ) )
                .containsExactly( "sourceExperimentId", "experimentAnalyzedId", "resultSetId" );
        verify( differentialExpressionResultService ).findByGeneAndExperimentAnalyzed( eq( brca1 ), any(), any(), any(), anyDouble(), eq( false ) );
>>>>>>> bf8f405c
    }

    @Test
    @WithMockUser
    public void testRefreshDataset() {
        ee.setId( 1L );
        when( expressionExperimentService.loadAndThawWithRefreshCacheMode( 1L ) ).thenReturn( ee );
        when( expressionExperimentService.loadValueObject( ee ) ).thenReturn( new ExpressionExperimentValueObject( ee ) );
        assertThat( target( "/datasets/1/refresh" )
                .queryParam( "refreshVectors", true )
                .queryParam( "refreshReports", true )
                .request().get() )
                .hasStatus( Response.Status.CREATED )
                .hasHeaderSatisfying( "Location", locations -> {
                    assertThat( locations )
                            .hasSize( 1 )
                            .first()
                            .asString()
                            .endsWith( "/datasets/1" );
                } )
                .entity();
        verify( expressionExperimentService ).loadAndThawWithRefreshCacheMode( 1L );
        verify( expressionExperimentService ).loadValueObject( ee );
        verify( expressionExperimentReportService ).evictFromCache( 1L );
    }
}<|MERGE_RESOLUTION|>--- conflicted
+++ resolved
@@ -44,10 +44,7 @@
 import ubic.gemma.persistence.service.expression.bioAssay.BioAssayService;
 import ubic.gemma.persistence.service.expression.bioAssayData.ProcessedExpressionDataVectorService;
 import ubic.gemma.persistence.service.expression.experiment.ExpressionExperimentService;
-<<<<<<< HEAD
 import ubic.gemma.persistence.service.maintenance.TableMaintenanceUtil;
-=======
->>>>>>> bf8f405c
 import ubic.gemma.persistence.util.Filter;
 import ubic.gemma.persistence.util.Filters;
 import ubic.gemma.persistence.util.Slice;
@@ -201,16 +198,17 @@
         }
 
         @Bean
-<<<<<<< HEAD
         public TableMaintenanceUtil tableMaintenanceUtil() {
-=======
+            return mock();
+        }
+
+        @Bean
         public ExpressionExperimentBatchInformationService expressionExperimentBatchInformationService() {
             return mock();
         }
 
         @Bean
         public DifferentialExpressionAnalysisResultListFileService differentialExpressionAnalysisResultListFileService() {
->>>>>>> bf8f405c
             return mock();
         }
     }
@@ -238,12 +236,9 @@
 
     @Autowired
     private DifferentialExpressionResultService differentialExpressionResultService;
-<<<<<<< HEAD
 
     @Autowired
     private ExpressionAnalysisResultSetService expressionAnalysisResultSetService;
-=======
->>>>>>> bf8f405c
 
     @Autowired
     private ExpressionExperimentReportService expressionExperimentReportService;
@@ -263,11 +258,7 @@
     }
 
     @After
-<<<<<<< HEAD
-    public void resetMocks() throws Exception {
-=======
     public void resetMocks() {
->>>>>>> bf8f405c
         reset( expressionExperimentService, quantitationTypeService, analyticsProvider, expressionDataFileService, taxonArgService, geneArgService );
     }
 
@@ -597,19 +588,11 @@
                 .hasEncoding( "gzip" )
                 .entity()
                 .hasFieldOrPropertyWithValue( "filter", "" )
-<<<<<<< HEAD
-                .hasFieldOrPropertyWithValue( "sort.orderBy", "correctedPvalue" )
-                .hasFieldOrPropertyWithValue( "sort.direction", "+" )
-                .extracting( "groupBy", list( String.class ) )
-                .containsExactly( "sourceExperimentId", "experimentAnalyzedId", "resultSetId" );
-        verify( differentialExpressionResultService ).findByGeneAndExperimentAnalyzed( eq( brca1 ), any(), any(), any(), anyDouble() );
-=======
                 .hasFieldOrPropertyWithValue( "sort.direction", "+" )
                 .hasFieldOrPropertyWithValue( "sort.orderBy", "sourceExperimentId" )
                 .extracting( "groupBy", list( String.class ) )
                 .containsExactly( "sourceExperimentId", "experimentAnalyzedId", "resultSetId" );
         verify( differentialExpressionResultService ).findByGeneAndExperimentAnalyzed( eq( brca1 ), any(), any(), any(), anyDouble(), eq( false ) );
->>>>>>> bf8f405c
     }
 
     @Test
@@ -624,12 +607,11 @@
                 .hasEncoding( "gzip" )
                 .entity()
                 .hasFieldOrPropertyWithValue( "filter", "" )
-<<<<<<< HEAD
-                .hasFieldOrPropertyWithValue( "sort.orderBy", "correctedPvalue" )
                 .hasFieldOrPropertyWithValue( "sort.direction", "+" )
+                .hasFieldOrPropertyWithValue( "sort.orderBy", "sourceExperimentId" )
                 .extracting( "groupBy", list( String.class ) )
                 .containsExactly( "sourceExperimentId", "experimentAnalyzedId", "resultSetId" );
-        verify( differentialExpressionResultService ).findByGeneAndExperimentAnalyzed( eq( brca1 ), any(), any(), any(), anyDouble() );
+        verify( differentialExpressionResultService ).findByGeneAndExperimentAnalyzed( eq( brca1 ), any(), any(), any(), anyDouble(), eq( false ) );
     }
 
     @Test
@@ -639,13 +621,6 @@
                 .thenReturn( new Slice<>( Collections.emptyList(), null, null, null, null ) );
         assertThat( target( "/datasets/1/analyses/differential/resultSets" ).request().get() )
                 .hasStatus( Response.Status.OK );
-=======
-                .hasFieldOrPropertyWithValue( "sort.direction", "+" )
-                .hasFieldOrPropertyWithValue( "sort.orderBy", "sourceExperimentId" )
-                .extracting( "groupBy", list( String.class ) )
-                .containsExactly( "sourceExperimentId", "experimentAnalyzedId", "resultSetId" );
-        verify( differentialExpressionResultService ).findByGeneAndExperimentAnalyzed( eq( brca1 ), any(), any(), any(), anyDouble(), eq( false ) );
->>>>>>> bf8f405c
     }
 
     @Test
