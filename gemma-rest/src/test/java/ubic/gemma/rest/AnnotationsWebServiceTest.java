package ubic.gemma.rest;

import io.swagger.v3.oas.models.OpenAPI;
<<<<<<< HEAD
import io.swagger.v3.oas.models.info.Info;
=======
>>>>>>> bf8f405c
import org.junit.After;
import org.junit.Before;
import org.junit.Test;
import org.springframework.beans.factory.annotation.Autowired;
import org.springframework.context.annotation.Bean;
import org.springframework.context.annotation.Configuration;
import org.springframework.context.annotation.Import;
import org.springframework.security.access.AccessDecisionManager;
import org.springframework.security.test.context.support.WithMockUser;
import org.springframework.security.test.context.support.WithSecurityContextTestExecutionListener;
import org.springframework.test.context.ContextConfiguration;
import org.springframework.test.context.TestExecutionListeners;
import ubic.basecode.ontology.model.OntologyTerm;
import ubic.gemma.core.analysis.preprocess.OutlierDetectionService;
import ubic.gemma.core.context.TestComponent;
import ubic.gemma.core.ontology.OntologyService;
import ubic.gemma.core.search.SearchException;
import ubic.gemma.core.search.SearchResult;
import ubic.gemma.core.search.SearchService;
import ubic.gemma.core.util.BuildInfo;
import ubic.gemma.model.common.search.SearchSettings;
import ubic.gemma.model.expression.experiment.ExpressionExperiment;
import ubic.gemma.model.expression.experiment.ExpressionExperimentValueObject;
import ubic.gemma.model.genome.Taxon;
import ubic.gemma.persistence.service.common.description.CharacteristicService;
import ubic.gemma.persistence.service.expression.arrayDesign.ArrayDesignService;
import ubic.gemma.persistence.service.expression.bioAssay.BioAssayService;
import ubic.gemma.persistence.service.expression.experiment.ExpressionExperimentService;
import ubic.gemma.persistence.service.genome.ChromosomeService;
import ubic.gemma.persistence.service.genome.gene.GeneService;
import ubic.gemma.persistence.service.genome.taxon.TaxonService;
import ubic.gemma.persistence.util.Filter;
import ubic.gemma.persistence.util.Filters;
import ubic.gemma.persistence.util.Slice;
import ubic.gemma.persistence.util.Sort;
import ubic.gemma.rest.analytics.AnalyticsProvider;
import ubic.gemma.rest.util.BaseJerseyTest;
import ubic.gemma.rest.util.JacksonConfig;
import ubic.gemma.rest.util.QueriedAndFilteredAndPaginatedResponseDataObject;
import ubic.gemma.rest.util.SortValueObject;
import ubic.gemma.rest.util.args.*;

import javax.ws.rs.core.MediaType;
import javax.ws.rs.core.Response;
import java.util.Collections;
import java.util.concurrent.TimeUnit;
import java.util.concurrent.TimeoutException;

import static org.assertj.core.api.Assertions.assertThat;
import static org.mockito.Mockito.*;
import static ubic.gemma.rest.util.Assertions.assertThat;

/**
 * @author poirigui
 */
@ContextConfiguration
@TestExecutionListeners({ WithSecurityContextTestExecutionListener.class })
public class AnnotationsWebServiceTest extends BaseJerseyTest {

    @Configuration
    @TestComponent
    @Import(JacksonConfig.class)
    public static class AnnotationsWebServiceContextConfiguration {

        @Bean
        public OntologyService ontologyService() {
            return mock( OntologyService.class );
        }

        @Bean
        public SearchService searchService() {
            return mock( SearchService.class );
        }

        @Bean
        public CharacteristicService characteristicService() {
            return mock( CharacteristicService.class );
        }

        @Bean
        public ExpressionExperimentService expressionExperimentService() {
            return mock( ExpressionExperimentService.class );
        }

        @Bean
        public TaxonService taxonService() {
            return mock( TaxonService.class );
        }

        @Bean
        public DatasetArgService datasetRestService( ExpressionExperimentService service, SearchService searchService ) {
            return new DatasetArgService( service, searchService, mock( ArrayDesignService.class ), mock( BioAssayService.class ), mock( OutlierDetectionService.class ) );
        }

        @Bean
        public TaxonArgService taxonArgService( TaxonService taxonService ) {
            return new TaxonArgService( taxonService, mock( ChromosomeService.class ), mock( GeneService.class ) );
        }

        @Bean
        public AnnotationsWebService annotationsWebService( OntologyService ontologyService, SearchService searchService,
                CharacteristicService characteristicService, ExpressionExperimentService expressionExperimentService,
                DatasetArgService datasetRestService, TaxonArgService taxonArgService ) {
            return new AnnotationsWebService( ontologyService, searchService, characteristicService, expressionExperimentService, datasetRestService, taxonArgService );
        }

        @Bean
        public AnalyticsProvider analyticsProvider() {
            return mock();
        }

        @Bean
        public AccessDecisionManager accessDecisionManager() {
            return mock();
        }

        @Bean
        public OpenAPI openAPI() {
<<<<<<< HEAD
            return new OpenAPI().info( new Info().version( "1.0.0" ) );
=======
            return mock();
>>>>>>> bf8f405c
        }

        @Bean
        public BuildInfo buildInfo() {
<<<<<<< HEAD
            return mock( BuildInfo.class );
=======
            return mock();
>>>>>>> bf8f405c
        }
    }

    @Autowired
    private AnnotationsWebService annotationsWebService;

    @Autowired
    private SearchService searchService;

    @Autowired
    private TaxonService taxonService;

    @Autowired
    private ExpressionExperimentService expressionExperimentService;

    @Autowired
    private OntologyService ontologyService;

    @Before
    public void setUpMocks() {
        Taxon taxon = Taxon.Factory.newInstance();
        taxon.setId( 1L );
        when( taxonService.findByCommonName( "human" ) ).thenReturn( taxon );
    }

    @After
    public void resetMocks() {
        reset( searchService, taxonService, ontologyService );
    }

    @Test
    @WithMockUser
    public void testSearchTaxonDatasets() throws SearchException, TimeoutException {
        ExpressionExperiment ee = ExpressionExperiment.Factory.newInstance();
        ee.setId( 1L );
        SearchService.SearchResultMap mockedSrMap = mock( SearchService.SearchResultMap.class );
        when( mockedSrMap.getByResultObjectType( ExpressionExperiment.class ) )
                .thenReturn( Collections.singletonList( SearchResult.from( ExpressionExperiment.class, ee, 1.0, null, "test object" ) ) );
        when( searchService.search( any( SearchSettings.class ) ) )
                .thenReturn( mockedSrMap );
        when( taxonService.getFilter( eq( "commonName" ), eq( String.class ), eq( Filter.Operator.eq ), any( String.class ) ) )
                .thenAnswer( a -> Filter.by( "t", "commonName", String.class, Filter.Operator.eq, a.getArgument( 3, String.class ), a.getArgument( 0 ) ) );
        when( taxonService.getFilter( eq( "scientificName" ), eq( String.class ), eq( Filter.Operator.eq ), any( String.class ) ) )
                .thenAnswer( a -> Filter.by( "t", "scientificName", String.class, Filter.Operator.eq, a.getArgument( 3, String.class ), a.getArgument( 0 ) ) );
        when( expressionExperimentService.getIdentifierPropertyName() ).thenReturn( "id" );
        when( expressionExperimentService.getFilter( "id", Filter.Operator.eq, "1" ) ).thenReturn( Filter.by( "ee", "id", Long.class, Filter.Operator.in, Collections.singleton( 1L ), "id" ) );
        when( expressionExperimentService.getSort( "id", Sort.Direction.ASC ) ).thenReturn( Sort.by( "ee", "id", Sort.Direction.ASC, "id" ) );
        when( expressionExperimentService.loadValueObjects( any( Filters.class ), eq( Sort.by( "ee", "id", Sort.Direction.ASC, "id" ) ), eq( 0 ), eq( 20 ) ) )
                .thenAnswer( a -> new Slice<>( Collections.singletonList( new ExpressionExperimentValueObject( ee ) ), a.getArgument( 1 ), a.getArgument( 2, Integer.class ), a.getArgument( 3, Integer.class ), 10000L ) );
        when( expressionExperimentService.getFiltersWithInferredAnnotations( any(), any(), any(), anyLong(), any() ) ).thenAnswer( a -> a.getArgument( 0 ) );
        QueriedAndFilteredAndPaginatedResponseDataObject<ExpressionExperimentValueObject> payload = annotationsWebService.searchTaxonDatasets(
                TaxonArg.valueOf( "human" ),
                StringArrayArg.valueOf( "bipolar" ),
                FilterArg.valueOf( "" ),
                OffsetArg.valueOf( "0" ),
                LimitArg.valueOf( "20" ),
                SortArg.valueOf( "+id" ) );
        assertThat( payload )
                .hasFieldOrPropertyWithValue( "query", "bipolar" )
                .hasFieldOrPropertyWithValue( "filter", "commonName = human or scientificName = human" )
                .hasFieldOrPropertyWithValue( "sort", new SortValueObject( Sort.by( "ee", "id", Sort.Direction.ASC, "id" ) ) )
                .hasFieldOrPropertyWithValue( "offset", 0 )
                .hasFieldOrPropertyWithValue( "limit", 20 )
                .hasFieldOrPropertyWithValue( "totalElements", 10000L );
        verify( searchService ).search( any( SearchSettings.class ) );
        verify( taxonService ).getFilter( "commonName", String.class, Filter.Operator.eq, "human" );
        verify( taxonService ).getFilter( "scientificName", String.class, Filter.Operator.eq, "human" );
        verify( expressionExperimentService ).getFilter( "id", Filter.Operator.eq, "1" );
        verify( expressionExperimentService ).getSort( "id", Sort.Direction.ASC );
        verify( expressionExperimentService ).loadValueObjects( any( Filters.class ), eq( Sort.by( "ee", "id", Sort.Direction.ASC, "id" ) ), eq( 0 ), eq( 20 ) );
    }

    @Test
    public void testParents() throws TimeoutException {
        OntologyTerm term = mock( OntologyTerm.class );
        when( ontologyService.getTerm( "http://example.com/test" ) ).thenReturn( term );
        assertThat( target( "/annotations/parents" ).queryParam( "uri", "http://example.com/test" ).request().get() )
                .hasStatus( Response.Status.OK )
                .hasMediaTypeCompatibleWith( MediaType.APPLICATION_JSON_TYPE );
        verify( ontologyService ).getTerm( "http://example.com/test" );
        verify( ontologyService ).getParents( Collections.singleton( term ), false, true, 30L, TimeUnit.SECONDS );
    }

    @Test
    public void testParentsWhenTermIsNotFound() {
        assertThat( target( "/annotations/parents" ).queryParam( "uri", "http://example.com/test" ).request().get() )
                .hasStatus( Response.Status.NOT_FOUND )
                .hasMediaTypeCompatibleWith( MediaType.APPLICATION_JSON_TYPE );
        verify( ontologyService ).getTerm( "http://example.com/test" );
        verifyNoMoreInteractions( ontologyService );
    }

    @Test
    public void testParentsWhenInferenceTimeout() throws TimeoutException {
        OntologyTerm term = mock( OntologyTerm.class );
        when( ontologyService.getTerm( "http://example.com/test" ) ).thenReturn( term );
        when( ontologyService.getParents( any(), anyBoolean(), anyBoolean(), anyLong(), any() ) ).thenThrow( new TimeoutException( "Ontology inference timed out!" ) );
        assertThat( target( "/annotations/parents" ).queryParam( "uri", "http://example.com/test" ).request().get() )
                .hasStatus( Response.Status.SERVICE_UNAVAILABLE )
                .hasMediaTypeCompatibleWith( MediaType.APPLICATION_JSON_TYPE )
                .entity()
                .hasFieldOrPropertyWithValue( "error.code", 503 )
                .hasFieldOrPropertyWithValue( "error.message", "HTTP 503 Service Unavailable" );
        verify( ontologyService ).getTerm( "http://example.com/test" );
        verify( ontologyService ).getParents( Collections.singleton( term ), false, true, 30L, TimeUnit.SECONDS );
    }

    @Test
    public void testChildren() throws TimeoutException {
        OntologyTerm term = mock( OntologyTerm.class );
        when( ontologyService.getTerm( "http://example.com/test" ) ).thenReturn( term );
        assertThat( target( "/annotations/children" ).queryParam( "uri", "http://example.com/test" ).request().get() )
                .hasStatus( Response.Status.OK );
        verify( ontologyService ).getTerm( "http://example.com/test" );
        verify( ontologyService ).getChildren( Collections.singleton( term ), false, true, 30L, TimeUnit.SECONDS );
    }
}<|MERGE_RESOLUTION|>--- conflicted
+++ resolved
@@ -1,10 +1,6 @@
 package ubic.gemma.rest;
 
 import io.swagger.v3.oas.models.OpenAPI;
-<<<<<<< HEAD
-import io.swagger.v3.oas.models.info.Info;
-=======
->>>>>>> bf8f405c
 import org.junit.After;
 import org.junit.Before;
 import org.junit.Test;
@@ -123,20 +119,12 @@
 
         @Bean
         public OpenAPI openAPI() {
-<<<<<<< HEAD
-            return new OpenAPI().info( new Info().version( "1.0.0" ) );
-=======
-            return mock();
->>>>>>> bf8f405c
+            return mock();
         }
 
         @Bean
         public BuildInfo buildInfo() {
-<<<<<<< HEAD
-            return mock( BuildInfo.class );
-=======
-            return mock();
->>>>>>> bf8f405c
+            return mock();
         }
     }
 
