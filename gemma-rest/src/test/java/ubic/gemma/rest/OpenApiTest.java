--- conflicted
+++ resolved
@@ -8,10 +8,7 @@
 import io.swagger.v3.oas.models.OpenAPI;
 import io.swagger.v3.oas.models.media.Schema;
 import lombok.Data;
-<<<<<<< HEAD
-=======
 import org.assertj.core.api.Assertions;
->>>>>>> ec632a77
 import org.assertj.core.api.Condition;
 import org.junit.Before;
 import org.junit.Test;
@@ -187,13 +184,8 @@
                     assertThat( response.getContent().get( "application/json" ).getSchema().get$ref() )
                             .isEqualTo( "#/components/schemas/QueriedAndFilteredResponseDataObjectCategoryWithUsageStatisticsValueObject" );
                 } )
-<<<<<<< HEAD
-                .hasEntrySatisfying( "400", response -> {
-                    assertThat( response.getContent().get( "application/json" ).getSchema().get$ref() )
-=======
                 .hasEntrySatisfying( "503", response -> {
                     Assertions.assertThat( response.getContent().get( "application/json" ).getSchema().get$ref() )
->>>>>>> ec632a77
                             .isEqualTo( "#/components/schemas/ResponseErrorObject" );
                 } );
     }
