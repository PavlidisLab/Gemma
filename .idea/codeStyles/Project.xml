--- conflicted
+++ resolved
@@ -33,7 +33,6 @@
       <option name="SPACE_WITHIN_ARRAY_INITIALIZER_BRACES" value="true" />
       <option name="SPACE_BEFORE_ARRAY_INITIALIZER_LBRACE" value="true" />
     </codeStyleSettings>
-<<<<<<< HEAD
     <codeStyleSettings language="JavaScript">
       <option name="SPACE_WITHIN_METHOD_CALL_PARENTHESES" value="true" />
       <option name="SPACE_WITHIN_METHOD_PARENTHESES" value="true" />
@@ -47,17 +46,15 @@
         <option name="CONTINUATION_INDENT_SIZE" value="3" />
       </indentOptions>
     </codeStyleSettings>
-    <codeStyleSettings language="yaml">
-      <option name="SPACE_WITHIN_BRACKETS" value="false" />
-      <option name="SPACE_WITHIN_BRACES" value="false" />
-    </codeStyleSettings>
-=======
     <codeStyleSettings language="XML">
       <indentOptions>
         <option name="CONTINUATION_INDENT_SIZE" value="4" />
         <option name="USE_TAB_CHARACTER" value="true" />
       </indentOptions>
     </codeStyleSettings>
->>>>>>> 9b91e86a
+    <codeStyleSettings language="yaml">
+      <option name="SPACE_WITHIN_BRACKETS" value="false" />
+      <option name="SPACE_WITHIN_BRACES" value="false" />
+    </codeStyleSettings>
   </code_scheme>
 </component>