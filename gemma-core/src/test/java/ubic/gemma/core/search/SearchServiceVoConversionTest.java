--- conflicted
+++ resolved
@@ -88,10 +88,6 @@
     private ExpressionExperiment ee;
     private ExpressionExperimentValueObject eevo;
     private GeneSet gs;
-<<<<<<< HEAD
-
-=======
->>>>>>> 61606fbc
 
     @Before
     public void setUp() {
