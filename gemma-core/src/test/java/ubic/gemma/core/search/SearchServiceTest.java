--- conflicted
+++ resolved
@@ -140,16 +140,7 @@
      * are found, -- requires LARQ index.
      */
     @Test
-<<<<<<< HEAD
-    public void testGeneralSearch4Brain() throws SearchException {
-=======
     public void testGeneralSearch4Brain() throws SearchException, OntologySearchException {
-        try {
-            this.setup();
-        } catch ( Exception e ) {
-            e.printStackTrace();
-        }
->>>>>>> 6226ac4d
         SearchSettings settings = SearchSettings.builder()
                 .query( "Brain" ) // should hit 'cavity of brain'.
                 .resultType( ExpressionExperiment.class )
