/*
 * The Gemma project
 *
 * Copyright (c) 2007-2013 University of British Columbia
 *
 * Licensed under the Apache License, Version 2.0 (the "License");
 * you may not use this file except in compliance with the License.
 * You may obtain a copy of the License at
 *
 *       http://www.apache.org/licenses/LICENSE-2.0
 *
 * Unless required by applicable law or agreed to in writing, software
 * distributed under the License is distributed on an "AS IS" BASIS,
 * WITHOUT WARRANTIES OR CONDITIONS OF ANY KIND, either express or implied.
 * See the License for the specific language governing permissions and
 * limitations under the License.
 *
 */
package ubic.gemma.core.ontology;

import org.junit.Test;
import org.springframework.beans.factory.annotation.Autowired;
import org.springframework.beans.factory.annotation.Qualifier;
import org.springframework.core.task.TaskExecutor;
import ubic.basecode.ontology.model.OntologyTerm;
import ubic.basecode.ontology.providers.DiseaseOntologyService;
import ubic.basecode.ontology.search.OntologySearchException;
import ubic.gemma.core.search.SearchException;
import ubic.gemma.core.util.test.BaseSpringContextTest;
import ubic.gemma.model.genome.gene.phenotype.valueObject.CharacteristicValueObject;

import java.util.Collection;

import static org.junit.Assert.assertNotNull;
import static org.junit.Assert.assertTrue;

/**
 * @author paul
 */
public class OntologyServiceTest extends BaseSpringContextTest {

    @Autowired
    private OntologyService os;

<<<<<<< HEAD
    @Autowired
    private DiseaseOntologyService diseaseOntologyService;

    @Test
    public void test() throws SearchException, OntologySearchException, InterruptedException {
        OntologyTestUtils.initialize( diseaseOntologyService,
=======
    @Test
    public void test() throws SearchException, OntologySearchException, InterruptedException {
        OntologyTestUtils.initialize( os.getDiseaseOntologyService(),
>>>>>>> ff5e0aa6
                this.getClass().getResourceAsStream( "/data/loader/ontology/dotest.owl.xml" ) );

        Collection<CharacteristicValueObject> name = os.findTermsInexact( "diarrhea", null );

        assertTrue( name.size() > 0 );

        OntologyTerm t1 = os.getTerm( "http://purl.obolibrary.org/obo/DOID_0050001" );
        assertNotNull( t1 );

        // Actinomadura madurae infectious disease
        assertTrue( os.isObsolete( "http://purl.obolibrary.org/obo/DOID_0050001" ) );

        // inflammatory diarrhea, not obsolete as of May 2012.
        assertNotNull( os.getTerm( "http://purl.obolibrary.org/obo/DOID_0050132" ) );
        assertTrue( !os.isObsolete( "http://purl.obolibrary.org/obo/DOID_0050132" ) );

    }
}<|MERGE_RESOLUTION|>--- conflicted
+++ resolved
@@ -20,8 +20,6 @@
 
 import org.junit.Test;
 import org.springframework.beans.factory.annotation.Autowired;
-import org.springframework.beans.factory.annotation.Qualifier;
-import org.springframework.core.task.TaskExecutor;
 import ubic.basecode.ontology.model.OntologyTerm;
 import ubic.basecode.ontology.providers.DiseaseOntologyService;
 import ubic.basecode.ontology.search.OntologySearchException;
@@ -42,18 +40,12 @@
     @Autowired
     private OntologyService os;
 
-<<<<<<< HEAD
     @Autowired
     private DiseaseOntologyService diseaseOntologyService;
 
     @Test
     public void test() throws SearchException, OntologySearchException, InterruptedException {
         OntologyTestUtils.initialize( diseaseOntologyService,
-=======
-    @Test
-    public void test() throws SearchException, OntologySearchException, InterruptedException {
-        OntologyTestUtils.initialize( os.getDiseaseOntologyService(),
->>>>>>> ff5e0aa6
                 this.getClass().getResourceAsStream( "/data/loader/ontology/dotest.owl.xml" ) );
 
         Collection<CharacteristicValueObject> name = os.findTermsInexact( "diarrhea", null );
