--- conflicted
+++ resolved
@@ -18,13 +18,8 @@
 import ubic.gemma.model.expression.bioAssay.BioAssay;
 import ubic.gemma.model.expression.bioAssayData.ProcessedExpressionDataVector;
 import ubic.gemma.model.expression.bioAssayData.RawExpressionDataVector;
-<<<<<<< HEAD
 import ubic.gemma.model.expression.biomaterial.BioMaterial;
-import ubic.gemma.model.expression.experiment.ExperimentalDesign;
-import ubic.gemma.model.expression.experiment.ExpressionExperiment;
-=======
 import ubic.gemma.model.expression.experiment.*;
->>>>>>> 53838545
 import ubic.gemma.model.genome.Taxon;
 import ubic.gemma.persistence.util.*;
 
@@ -350,7 +345,6 @@
     }
 
     @Test
-<<<<<<< HEAD
     public void testRemoveExperimentWithSharedBioMaterial() {
         Taxon taxon = new Taxon();
         sessionFactory.getCurrentSession().persist( taxon );
@@ -383,35 +377,6 @@
         assertNotNull( bm );
         assertFalse( bm.getBioAssaysUsedIn().contains( ba1 ) );
         assertTrue( bm.getBioAssaysUsedIn().contains( ba2 ) );
-=======
-    public void testRemoveWithStatement() {
-        ExpressionExperiment ee = new ExpressionExperiment();
-        ExperimentalFactor ef = new ExperimentalFactor();
-        ef.setType( FactorType.CATEGORICAL );
-        Characteristic c = new Characteristic();
-        FactorValue fv = new FactorValue();
-        fv.getCharacteristics().add( c );
-        fv.setExperimentalFactor( ef );
-        ef.getFactorValues().add( fv );
-        ExperimentalDesign ed = new ExperimentalDesign();
-        ef.setExperimentalDesign( ed );
-        ed.getExperimentalFactors().add( ef );
-        ed.getExperimentalFactors().add( new ExperimentalFactor() );
-        ee.setExperimentalDesign( ed );
-        // convert the characteristic to a statement
-        sessionFactory.getCurrentSession().persist( ee );
-        sessionFactory.getCurrentSession()
-                .createSQLQuery( "update CHARACTERISTIC set class = 'Statement' where ID = :id" )
-                .setParameter( "id", c.getId() )
-                .executeUpdate();
-        sessionFactory.getCurrentSession().flush();
-        sessionFactory.getCurrentSession().clear();
-        ee = expressionExperimentDao.load( ee.getId() );
-        assertNotNull( ee );
-        assertTrue( ee.getExperimentalDesign().getExperimentalFactors().iterator().next().getFactorValues().iterator().next().getCharacteristics().isEmpty() );
-        expressionExperimentDao.remove( ee );
-        sessionFactory.getCurrentSession().flush();
->>>>>>> 53838545
     }
 
     private ExpressionExperiment reload( ExpressionExperiment e ) {
