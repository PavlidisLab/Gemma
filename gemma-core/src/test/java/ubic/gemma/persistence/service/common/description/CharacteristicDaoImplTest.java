--- conflicted
+++ resolved
@@ -216,7 +216,6 @@
     }
 
     @Test
-<<<<<<< HEAD
     public void testDiscriminator() {
         Characteristic c = createCharacteristic( "test", "test" );
         sessionFactory.getCurrentSession().persist( c );
@@ -227,9 +226,11 @@
         assertThat( clazz )
                 .hasSize( 1 )
                 .allSatisfy( s -> assertThat( s ).isNull() );
-=======
+    }
+
+    @Test
     public void testGetParents() {
-        Characteristic c = createCharacteristic( "test", "test" );
+        Statement c = createStatement( "test", "test" );
         ExperimentalDesign ed = ExperimentalDesign.Factory.newInstance();
         sessionFactory.getCurrentSession().persist( ed );
         ExperimentalFactor ef = new ExperimentalFactor();
@@ -249,7 +250,6 @@
         assertThat( characteristicDao.getParents( Collections.singleton( c ), Collections.singleton( Investigation.class ), -1 ) ).isEmpty();
         // this is a special case since it does not use a foreign key in the CHARACTERISTIC table
         assertThat( characteristicDao.getParents( Collections.singleton( c ), Collections.singleton( Gene2GOAssociation.class ), -1 ) ).isEmpty();
->>>>>>> e04d46ef
     }
 
     private Characteristic createCharacteristic( @Nullable String valueUri, String value ) {
@@ -259,4 +259,10 @@
         return c;
     }
 
+    private Statement createStatement( @Nullable String valueUri, String value ) {
+        Statement c = new Statement();
+        c.setValueUri( valueUri );
+        c.setValue( value );
+        return c;
+    }
 }