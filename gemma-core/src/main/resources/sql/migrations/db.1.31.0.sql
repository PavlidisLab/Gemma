--- conflicted
+++ resolved
@@ -5,12 +5,10 @@
 set BATCH_EFFECT_STATISTICS = BATCH_EFFECT,
     BATCH_EFFECT            = 'BATCH_EFFECT_FAILURE'
 where BATCH_EFFECT like 'This data set may have a batch artifact%';
-<<<<<<< HEAD
 alter table CHROMOSOME_FEATURE
     add column DUMMY TINYINT not null default false;
 alter table BIO_ASSAY
     modify column SAMPLE_USED_FK BIGINT not null;
-=======
 -- allow distinguishing characteristics from statements
 alter table CHARACTERISTIC
     add column class                 VARCHAR(255) after ID,
@@ -29,5 +27,4 @@
     add index CHARACTERISTIC_PREDICATE_URI_PREDICATE (PREDICATE_URI(100), PREDICATE),
     add index CHARACTERISTIC_OBJECT_URI_OBJECT (OBJECT_URI(100), OBJECT),
     add index CHARACTERISTIC_SECOND_PREDICATE_URI_SECOND_PREDICATE (SECOND_PREDICATE_URI(100), SECOND_PREDICATE),
-    add index CHARACTERISTIC_SECOND_OBJECT_URI_SECOND_OBJECT (SECOND_OBJECT_URI(100), SECOND_OBJECT);
->>>>>>> da9c23ba
+    add index CHARACTERISTIC_SECOND_OBJECT_URI_SECOND_OBJECT (SECOND_OBJECT_URI(100), SECOND_OBJECT);