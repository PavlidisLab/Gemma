--- conflicted
+++ resolved
@@ -91,11 +91,7 @@
 							 fetch="select">
 					<column name="GEEQ_FK" not-null="false" sql-type="BIGINT" unique="true"/>
 				</many-to-one>
-<<<<<<< HEAD
-				<set name="quantitationTypes" lazy="true" fetch="select" cascade="all-delete-orphan">
-=======
 				<set name="quantitationTypes" lazy="true" fetch="select" cascade="all">
->>>>>>> 08c8123a
 					<cache usage="read-write"/>
 					<key foreign-key="QUANTITATION_TYPE_EXPRESSION_EXPERIMENT_FKC">
 						<column name="EXPRESSION_EXPERIMENT_FK" sql-type="BIGINT"/>
