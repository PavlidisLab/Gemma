--- conflicted
+++ resolved
@@ -2,60 +2,11 @@
 <beans xmlns:xsi="http://www.w3.org/2001/XMLSchema-instance" xmlns="http://www.springframework.org/schema/beans"
        xsi:schemaLocation="http://www.springframework.org/schema/beans
    http://www.springframework.org/schema/beans/spring-beans.xsd">
-<<<<<<< HEAD
-    <bean id="gemmaOntology" class="ubic.gemma.core.ontology.providers.OntologyServiceFactory">
-        <constructor-arg value="ubic.gemma.core.ontology.providers.GemmaOntologyService"/>
-    </bean>
-    <bean id="experimentalFactorOntologyService" class="ubic.gemma.core.ontology.providers.OntologyServiceFactory">
-        <constructor-arg
-                  value="ubic.basecode.ontology.providers.ExperimentalFactorOntologyService"/>
-    </bean>
-    <bean id="obiService" class="ubic.gemma.core.ontology.providers.OntologyServiceFactory">
-        <constructor-arg value="ubic.basecode.ontology.providers.ObiService"/>
-    </bean>
-  <!--  <bean id="nifstOntologyService" class="ubic.gemma.core.ontology.providers.OntologyServiceFactory">
-        <constructor-arg value="ubic.basecode.ontology.providers.NIFSTDOntologyService"/>
-    </bean>
-    <bean id="fmaOntologyService" class="ubic.gemma.core.ontology.providers.OntologyServiceFactory">
-        <constructor-arg value="ubic.basecode.ontology.providers.FMAOntologyService"/>
-    </bean>-->
-    <bean id="diseaseOntologyService" class="ubic.gemma.core.ontology.providers.OntologyServiceFactory">
-        <constructor-arg value="ubic.basecode.ontology.providers.DiseaseOntologyService"/>
-    </bean>
-    <bean id="cellTypeOntologyService" class="ubic.gemma.core.ontology.providers.OntologyServiceFactory">
-        <constructor-arg value="ubic.basecode.ontology.providers.CellTypeOntologyService"/>
-    </bean>
-    <bean id="chebiOntologyService" class="ubic.gemma.core.ontology.providers.OntologyServiceFactory">
-        <constructor-arg value="ubic.basecode.ontology.providers.ChebiOntologyService"/>
-    </bean>
-    <bean id="mammalianPhenotypeOntologyService" class="ubic.gemma.core.ontology.providers.OntologyServiceFactory">
-        <constructor-arg
-                  value="ubic.basecode.ontology.providers.MammalianPhenotypeOntologyService"/>
-    </bean>
-    <bean id="humanPhenotypeOntologyService" class="ubic.gemma.core.ontology.providers.OntologyServiceFactory">
-        <constructor-arg value="ubic.basecode.ontology.providers.HumanPhenotypeOntologyService"/>
-    </bean>
-    <bean id="mouseDevelopmentOntologyService" class="ubic.gemma.core.ontology.providers.OntologyServiceFactory">
-        <constructor-arg value="ubic.basecode.ontology.providers.MouseDevelopmentOntologyService"/>
-    </bean>
-    <bean id="humanDevelopmentOntologyService" class="ubic.gemma.core.ontology.providers.OntologyServiceFactory">
-        <constructor-arg value="ubic.basecode.ontology.providers.HumanDevelopmentOntologyService"/>
-    </bean>
-    <bean id="sequenceOntologyService" class="ubic.gemma.core.ontology.providers.OntologyServiceFactory">
-        <constructor-arg value="ubic.basecode.ontology.providers.SequenceOntologyService"/>
-    </bean>
-    <bean id="cellLineOntologyService" class="ubic.gemma.core.ontology.providers.OntologyServiceFactory">
-        <constructor-arg value="ubic.basecode.ontology.providers.CellLineOntologyService"/>
-    </bean>
-    <bean id="uberonOntologyService" class="ubic.gemma.core.ontology.providers.OntologyServiceFactory">
-        <constructor-arg value="ubic.basecode.ontology.providers.UberonOntologyService"/>
-=======
 
 
     <!-- executor used for loading ontologies in background -->
     <bean id="ontologyTaskExecutor" class="org.springframework.scheduling.concurrent.ThreadPoolTaskExecutor">
         <property name="corePoolSize" value="4"/>
->>>>>>> 06ae9a4e
     </bean>
 
     <beans profile="!test">
