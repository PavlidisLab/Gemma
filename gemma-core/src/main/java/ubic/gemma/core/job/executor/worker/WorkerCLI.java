/*
 * The Gemma project
 *
 * Copyright (c) 2007 University of British Columbia
 *
 * Licensed under the Apache License, Version 2.0 (the "License");
 * you may not use this file except in compliance with the License.
 * You may obtain a copy of the License at
 *
 *       http://www.apache.org/licenses/LICENSE-2.0
 *
 * Unless required by applicable law or agreed to in writing, software
 * distributed under the License is distributed on an "AS IS" BASIS,
 * WITHOUT WARRANTIES OR CONDITIONS OF ANY KIND, either express or implied.
 * See the License for the specific language governing permissions and
 * limitations under the License.
 *
 */
package ubic.gemma.core.job.executor.worker;

import org.apache.commons.cli.CommandLine;
import org.apache.commons.cli.Options;
import org.springframework.security.core.context.SecurityContextHolder;
import ubic.gemma.core.util.AbstractCLI;
import ubic.gemma.core.util.AbstractSpringAwareCLI;
import ubic.gemma.persistence.util.SpringContextUtil;

/**
 * Generic tool for starting a remote worker.
 *
 * @author keshav
 */
public class WorkerCLI extends AbstractSpringAwareCLI {

    private RemoteTaskRunningService taskRunningService;

    @Override
    public String getShortDesc() {
        return "Start worker application for processing tasks sent by Gemma webapp.";
    }

    @Override
<<<<<<< HEAD
    protected void processOptions( CommandLine commandLine ) {
        super.processOptions( commandLine );
=======
    protected void processOptions() {

>>>>>>> 3c602e65
    }

    @Override
    protected String[] getAdditionalSpringConfigLocations() {
        return new String[]{"classpath*:ubic/gemma/workerContext-component-scan.xml",
                "classpath*:ubic/gemma/workerContext-jms.xml"};
    }

    @Override
    protected void createSpringContext( CommandLine commandLine ) {
        ctx = SpringContextUtil.getApplicationContext( commandLine.hasOption( "testing" ), false /* webapp */,
                this.getAdditionalSpringConfigLocations() );

        /*
         * Important to ensure that threads get permissions from their context - not global!
         */
        SecurityContextHolder.setStrategyName( SecurityContextHolder.MODE_INHERITABLETHREADLOCAL );
    }

    @Override
    public String getCommandName() {
        return "startWorker";
    }

    @Override
    protected void buildOptions( Options options ) {
    }

    @Override
    protected void doWork() throws Exception {
        this.init();
    }

    private void init() {
        ShutdownHook shutdownHook = new ShutdownHook();
        Runtime.getRuntime().addShutdownHook( shutdownHook );

        taskRunningService = ctx.getBean( RemoteTaskRunningService.class );
    }

    @SuppressWarnings({"unused", "WeakerAccess"}) // Possible external use
    public class ShutdownHook extends Thread {
        @Override
        public void run() {
            AbstractCLI.log.info( "Remote task executor is shutting down..." );
            AbstractCLI.log.info( "Attempting to cancel all running tasks..." );
            taskRunningService.shutdown();
            AbstractCLI.log.info( "Shutdown sequence completed." );
        }
    }
}<|MERGE_RESOLUTION|>--- conflicted
+++ resolved
@@ -40,19 +40,14 @@
     }
 
     @Override
-<<<<<<< HEAD
     protected void processOptions( CommandLine commandLine ) {
-        super.processOptions( commandLine );
-=======
-    protected void processOptions() {
 
->>>>>>> 3c602e65
     }
 
     @Override
     protected String[] getAdditionalSpringConfigLocations() {
-        return new String[]{"classpath*:ubic/gemma/workerContext-component-scan.xml",
-                "classpath*:ubic/gemma/workerContext-jms.xml"};
+        return new String[] { "classpath*:ubic/gemma/workerContext-component-scan.xml",
+                "classpath*:ubic/gemma/workerContext-jms.xml" };
     }
 
     @Override
@@ -87,7 +82,7 @@
         taskRunningService = ctx.getBean( RemoteTaskRunningService.class );
     }
 
-    @SuppressWarnings({"unused", "WeakerAccess"}) // Possible external use
+    @SuppressWarnings({ "unused", "WeakerAccess" }) // Possible external use
     public class ShutdownHook extends Thread {
         @Override
         public void run() {
