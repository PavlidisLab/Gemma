--- conflicted
+++ resolved
@@ -50,11 +50,7 @@
     }
 
     @Override
-<<<<<<< HEAD
     protected void buildOptions( Options options ) {
-        super.addUserNameAndPasswordOptions( options, true );
-=======
-    protected void buildOptions() {
 
     }
 
@@ -64,9 +60,8 @@
     }
 
     @Override
-    protected void processOptions() throws Exception {
+    protected void processOptions( CommandLine commandLine ) throws Exception {
 
->>>>>>> 3c602e65
     }
 
     @Override
