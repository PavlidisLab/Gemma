--- conflicted
+++ resolved
@@ -111,16 +111,9 @@
     }
 
     @Override
-<<<<<<< HEAD
     protected void processOptions( CommandLine commandLine ) {
-        super.processOptions( commandLine );
         if ( commandLine.hasOption( 'f' ) ) {
             filePath = commandLine.getOptionValue( 'f' );
-=======
-    protected void processOptions() {
-        if ( this.hasOption( 'f' ) ) {
-            filePath = this.getOptionValue( 'f' );
->>>>>>> 3c602e65
         }
     }
 }