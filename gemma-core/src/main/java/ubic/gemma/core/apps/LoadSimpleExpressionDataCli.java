/*
 * The Gemma project
 *
 * Copyright (c) 2006 University of British Columbia
 *
 * Licensed under the Apache License, Version 2.0 (the "License");
 * you may not use this file except in compliance with the License.
 * You may obtain a copy of the License at
 *
 *       http://www.apache.org/licenses/LICENSE-2.0
 *
 * Unless required by applicable law or agreed to in writing, software
 * distributed under the License is distributed on an "AS IS" BASIS,
 * WITHOUT WARRANTIES OR CONDITIONS OF ANY KIND, either express or implied.
 * See the License for the specific language governing permissions and
 * limitations under the License.
 *
 */

package ubic.gemma.core.apps;

import org.apache.commons.cli.CommandLine;
import org.apache.commons.cli.Option;
import org.apache.commons.cli.Options;
import org.apache.commons.lang3.StringUtils;
import ubic.gemma.core.apps.GemmaCLI.CommandGroup;
import ubic.gemma.core.loader.expression.simple.SimpleExpressionDataLoaderService;
import ubic.gemma.core.loader.expression.simple.model.SimpleExpressionExperimentMetaData;
import ubic.gemma.core.util.AbstractCLI;
import ubic.gemma.core.util.AbstractCLIContextCLI;
import ubic.gemma.model.common.quantitationtype.GeneralType;
import ubic.gemma.model.common.quantitationtype.ScaleType;
import ubic.gemma.model.common.quantitationtype.StandardQuantitationType;
import ubic.gemma.model.expression.arrayDesign.ArrayDesign;
import ubic.gemma.model.expression.arrayDesign.TechnologyType;
import ubic.gemma.model.expression.experiment.ExpressionExperiment;
import ubic.gemma.model.genome.Taxon;
import ubic.gemma.persistence.service.expression.arrayDesign.ArrayDesignService;
import ubic.gemma.persistence.service.expression.experiment.ExpressionExperimentService;
import ubic.gemma.persistence.service.genome.taxon.TaxonService;

import java.io.*;
import java.util.Collection;
import java.util.HashSet;

/**
 * Command Line tools for loading the expression experiment in flat files
 *
 * @author xiangwan
 */
public class LoadSimpleExpressionDataCli extends AbstractCLIContextCLI {
    private final static String SPLIT_CHAR = "\t";
    private final static int NAME_I = 0;
    private final static int SHORT_NAME_I = LoadSimpleExpressionDataCli.NAME_I + 1;
    private final static int DESCRIPTION_I = LoadSimpleExpressionDataCli.SHORT_NAME_I + 1;
    private final static int AD_SHORT_NAME_I = LoadSimpleExpressionDataCli.DESCRIPTION_I + 1; // The short name of the arrayDesign
    private final static int DATA_FILE_I = LoadSimpleExpressionDataCli.AD_SHORT_NAME_I + 1;
    private final static int SPECIES_I = LoadSimpleExpressionDataCli.DATA_FILE_I + 1;
    private final static int Q_NAME_I = LoadSimpleExpressionDataCli.SPECIES_I + 1;
    private final static int Q_DESCRIPTION_I = LoadSimpleExpressionDataCli.Q_NAME_I + 1;
    private final static int Q_TYPE_I = LoadSimpleExpressionDataCli.Q_DESCRIPTION_I + 1;
    private final static int Q_SCALE_I = LoadSimpleExpressionDataCli.Q_TYPE_I + 1;
    private final static int PUBMED_I = LoadSimpleExpressionDataCli.Q_SCALE_I + 1;
    private final static int SOURCE_I = LoadSimpleExpressionDataCli.PUBMED_I + 1;
    private final static int ARRAY_DESIGN_NAME_I = LoadSimpleExpressionDataCli.SOURCE_I + 1;
    private final static int TECHNOLOGY_TYPE_I = LoadSimpleExpressionDataCli.ARRAY_DESIGN_NAME_I + 1;
    private final static int TOTAL_FIELDS = LoadSimpleExpressionDataCli.TECHNOLOGY_TYPE_I + 1;
    private ExpressionExperimentService eeService;
    private ArrayDesignService adService = null;
    private String dirName = "./";
    private SimpleExpressionDataLoaderService eeLoaderService = null;
    private String fileName = null;
    private TaxonService taxonService = null;

    @Override
    public CommandGroup getCommandGroup() {
        return CommandGroup.EXPERIMENT;
    }

    @Override
    public String getShortDesc() {
        return "Load an experiment from a tab-delimited file instead of GEO";
    }

    @Override
<<<<<<< HEAD
    protected void processOptions( CommandLine commandLine ) {
        super.processOptions( commandLine );
        if ( commandLine.hasOption( 'f' ) ) {
            fileName = commandLine.getOptionValue( 'f' );
=======
    protected void processOptions() {
        if ( this.hasOption( 'f' ) ) {
            fileName = this.getOptionValue( 'f' );
>>>>>>> 3c602e65
        }

        if ( commandLine.hasOption( 'd' ) ) {
            dirName = commandLine.getOptionValue( 'd' );
        }
    }

    @Override
    public String getCommandName() {
        return "addTSVData";
    }

    @SuppressWarnings("static-access")
    @Override
    protected void buildOptions( Options options ) {
        Option fileOption = Option.builder( "f" ).required().hasArg().argName( "File Name" )
                .desc( "the list of experiments in flat file" ).longOpt( "file" ).build();
        options.addOption( fileOption );

        Option dirOption = Option.builder( "d" ).hasArg().argName( "File Folder" )
                .desc( "The folder for containing the experiment files" ).longOpt( "dir" ).build();
        options.addOption( dirOption );

    }

    @Override
    protected void doWork() throws Exception {
        this.eeLoaderService = this.getBean( SimpleExpressionDataLoaderService.class );
        this.eeService = this.getBean( ExpressionExperimentService.class );
        this.adService = this.getBean( ArrayDesignService.class );
        this.taxonService = this.getBean( TaxonService.class );
        if ( this.fileName != null ) {
            AbstractCLI.log.info( "Loading experiments from " + this.fileName );
            InputStream is = new FileInputStream( new File( this.dirName, this.fileName ) );
            try ( BufferedReader br = new BufferedReader( new InputStreamReader( is ) ) ) {
                String conf;
                while ( ( conf = br.readLine() ) != null ) {

                    if ( StringUtils.isBlank( conf ) ) {
                        continue;
                    }

                    /* Comments in the list file */
                    if ( conf.startsWith( "#" ) )
                        continue;

                    String expName = conf.split( LoadSimpleExpressionDataCli.SPLIT_CHAR )[0];

                    try {
                        this.loadExperiment( conf );
                        addSuccessObject( expName, "Successfully Loaded " + expName );
                    } catch ( Exception e ) {
                        addErrorObject( expName, "Failure loading " + expName, e );
                    }
                }
            }
        }
    }

    private void checkForArrayDesignName( String[] fields ) {
        if ( StringUtils.isBlank( fields[LoadSimpleExpressionDataCli.ARRAY_DESIGN_NAME_I] ) ) {
            throw new IllegalArgumentException( "Array design must be given if array design is new." );
        }
    }

    private void configureArrayDesigns( String[] fields, SimpleExpressionExperimentMetaData metaData ) {
        int i;
        TechnologyType techType = TechnologyType.fromString( fields[LoadSimpleExpressionDataCli.TECHNOLOGY_TYPE_I] );
        Collection<ArrayDesign> ads = new HashSet<>();
        if ( StringUtils.isBlank( fields[LoadSimpleExpressionDataCli.AD_SHORT_NAME_I] ) ) {
            // that's okay, so long as we get an array design name
            ArrayDesign ad = this.getNewArrayDesignFromName( fields );
            ad.setTechnologyType( techType );
            ad.setPrimaryTaxon( metaData.getTaxon() );
            ads.add( ad );
        } else if ( fields[LoadSimpleExpressionDataCli.AD_SHORT_NAME_I].trim().equals( "IMAGE" ) ) {
            ArrayDesign ad = this.getNewArrayDesignFromName( fields );
            ad.setTechnologyType( techType );
            ad.setPrimaryTaxon( metaData.getTaxon() );
            ads.add( ad );
            metaData.setProbeIdsAreImageClones( true );
        } else if ( StringUtils.isNotBlank( fields[LoadSimpleExpressionDataCli.ARRAY_DESIGN_NAME_I] ) ) {
            // allow for the case where there is an additional new array design to be added.
            ArrayDesign ad = this.getNewArrayDesignFromName( fields );
            ad.setTechnologyType( techType );
            ad.setPrimaryTaxon( metaData.getTaxon() );
            ads.add( ad );
        } else {
            String allADs[] = fields[LoadSimpleExpressionDataCli.AD_SHORT_NAME_I].split( "\\+" );

            for ( i = 0; i < allADs.length; i++ ) {
                ArrayDesign ad = adService.findByShortName( allADs[i] );

                if ( ad == null ) {
                    Collection<ArrayDesign> existingAds = adService.findByAlternateName( allADs[i] );
                    if ( existingAds.size() == 1 ) {
                        ad = existingAds.iterator().next();
                    } else if ( existingAds.size() > 1 ) {
                        throw new IllegalStateException( "Array Design " + allADs[i]
                                + " is ambiguous, it is an alternate name of more than one array design" );
                    }
                }

                if ( ad == null ) {
                    throw new IllegalStateException( "Array Design " + allADs[i]
                            + " is not loaded into the system yet; load it and try again." );
                }
                ads.add( ad );
            }
        }
        metaData.setArrayDesigns( ads );

    }

    private void configureQuantitationType( String[] fields, SimpleExpressionExperimentMetaData metaData ) {
        metaData.setQuantitationTypeName( fields[LoadSimpleExpressionDataCli.Q_NAME_I] );
        metaData.setQuantitationTypeDescription( fields[LoadSimpleExpressionDataCli.Q_DESCRIPTION_I] );
        metaData.setGeneralType( GeneralType.QUANTITATIVE );

        StandardQuantitationType sQType = StandardQuantitationType
                .fromString( fields[LoadSimpleExpressionDataCli.Q_TYPE_I] );
        metaData.setType( sQType );

        ScaleType sType = ScaleType.fromString( fields[LoadSimpleExpressionDataCli.Q_SCALE_I] );
        metaData.setScale( sType );
    }

    private void configureTaxon( String[] fields, SimpleExpressionExperimentMetaData metaData ) {
        Taxon existing = taxonService.findByCommonName( fields[LoadSimpleExpressionDataCli.SPECIES_I] );
        if ( existing == null ) {
            throw new IllegalArgumentException(
                    "There is no taxon with scientific name " + fields[LoadSimpleExpressionDataCli.SPECIES_I]
                            + " in the system; please add it first before loading data." );
        }
        metaData.setTaxon( existing );
    }

    private ArrayDesign getNewArrayDesignFromName( String[] fields ) {
        this.checkForArrayDesignName( fields );
        ArrayDesign ad = ArrayDesign.Factory.newInstance();
        ad.setName( fields[LoadSimpleExpressionDataCli.ARRAY_DESIGN_NAME_I] );
        ad.setShortName( ad.getName() );
        return ad;
    }

    private void loadExperiment( String configurationLine ) throws Exception {
        int i;
        String fields[] = configurationLine.split( LoadSimpleExpressionDataCli.SPLIT_CHAR );
        if ( fields.length != LoadSimpleExpressionDataCli.TOTAL_FIELDS ) {
            throw new IllegalArgumentException( "Field Missing Got[" + fields.length + "]: " + configurationLine );
        }
        for ( i = 0; i < fields.length; i++ )
            fields[i] = StringUtils.trim( fields[i] );

        SimpleExpressionExperimentMetaData metaData = new SimpleExpressionExperimentMetaData();

        String shortName = fields[LoadSimpleExpressionDataCli.SHORT_NAME_I];

        ExpressionExperiment existing = eeService.findByShortName( shortName );

        if ( existing != null ) {
            throw new IllegalArgumentException( "There is already an experiment with short name " + shortName
                    + "; please choose something unique." );
        }

        metaData.setName( fields[LoadSimpleExpressionDataCli.NAME_I] );

        metaData.setShortName( shortName );
        metaData.setDescription( fields[LoadSimpleExpressionDataCli.DESCRIPTION_I] );

        this.configureTaxon( fields, metaData );

        this.configureArrayDesigns( fields, metaData );

        try ( InputStream data = new FileInputStream(
                new File( this.dirName, fields[LoadSimpleExpressionDataCli.DATA_FILE_I] ) ) ) {

            metaData.setSourceUrl( fields[LoadSimpleExpressionDataCli.SOURCE_I] );

            String pubMedId = fields[LoadSimpleExpressionDataCli.PUBMED_I];
            if ( StringUtils.isNotBlank( pubMedId ) ) {
                metaData.setPubMedId( Integer.parseInt( pubMedId ) );
            }

            this.configureQuantitationType( fields, metaData );

            ExpressionExperiment ee = eeLoaderService.create( metaData, data );
            this.eeService.thawLite( ee );
        }
    }

}<|MERGE_RESOLUTION|>--- conflicted
+++ resolved
@@ -83,16 +83,9 @@
     }
 
     @Override
-<<<<<<< HEAD
     protected void processOptions( CommandLine commandLine ) {
-        super.processOptions( commandLine );
         if ( commandLine.hasOption( 'f' ) ) {
             fileName = commandLine.getOptionValue( 'f' );
-=======
-    protected void processOptions() {
-        if ( this.hasOption( 'f' ) ) {
-            fileName = this.getOptionValue( 'f' );
->>>>>>> 3c602e65
         }
 
         if ( commandLine.hasOption( 'd' ) ) {
