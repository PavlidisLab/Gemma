--- conflicted
+++ resolved
@@ -14,7 +14,17 @@
  */
 package ubic.gemma.core.loader.expression.geo;
 
-import cern.colt.list.DoubleArrayList;
+import java.io.File;
+import java.io.FileNotFoundException;
+import java.io.IOException;
+import java.util.ArrayList;
+import java.util.Collection;
+import java.util.HashMap;
+import java.util.HashSet;
+import java.util.Iterator;
+import java.util.List;
+import java.util.Map;
+
 import org.apache.commons.configuration.ConfigurationException;
 import org.apache.commons.configuration.PropertiesConfiguration;
 import org.apache.commons.lang3.ArrayUtils;
@@ -23,11 +33,8 @@
 import org.apache.commons.logging.LogFactory;
 import org.springframework.beans.factory.annotation.Autowired;
 import org.springframework.stereotype.Component;
-<<<<<<< HEAD
-=======
 
 import cern.colt.list.DoubleArrayList;
->>>>>>> 97cb8e37
 import ubic.basecode.dataStructure.matrix.DenseDoubleMatrix;
 import ubic.basecode.dataStructure.matrix.DoubleMatrix;
 import ubic.basecode.io.ByteArrayConverter;
@@ -37,6 +44,7 @@
 import ubic.gemma.core.analysis.preprocess.PreprocessingException;
 import ubic.gemma.core.analysis.preprocess.PreprocessorService;
 import ubic.gemma.core.datastructure.matrix.ExpressionDataDoubleMatrix;
+import ubic.gemma.core.expression.experiment.service.ExpressionExperimentService;
 import ubic.gemma.core.loader.expression.AffyPowerToolsProbesetSummarize;
 import ubic.gemma.core.loader.expression.geo.fetcher.RawDataFetcher;
 import ubic.gemma.core.loader.expression.geo.service.GeoService;
@@ -45,7 +53,11 @@
 import ubic.gemma.model.common.auditAndSecurity.eventType.DataReplacedEvent;
 import ubic.gemma.model.common.auditAndSecurity.eventType.ExpressionExperimentPlatformSwitchEvent;
 import ubic.gemma.model.common.description.LocalFile;
-import ubic.gemma.model.common.quantitationtype.*;
+import ubic.gemma.model.common.quantitationtype.GeneralType;
+import ubic.gemma.model.common.quantitationtype.PrimitiveType;
+import ubic.gemma.model.common.quantitationtype.QuantitationType;
+import ubic.gemma.model.common.quantitationtype.ScaleType;
+import ubic.gemma.model.common.quantitationtype.StandardQuantitationType;
 import ubic.gemma.model.expression.arrayDesign.ArrayDesign;
 import ubic.gemma.model.expression.bioAssay.BioAssay;
 import ubic.gemma.model.expression.bioAssayData.BioAssayDimension;
@@ -58,17 +70,7 @@
 import ubic.gemma.persistence.service.expression.arrayDesign.ArrayDesignService;
 import ubic.gemma.persistence.service.expression.bioAssay.BioAssayService;
 import ubic.gemma.persistence.service.expression.bioAssayData.BioAssayDimensionService;
-<<<<<<< HEAD
-import ubic.gemma.persistence.service.expression.experiment.ExpressionExperimentService;
 import ubic.gemma.persistence.util.Settings;
-
-import java.io.File;
-import java.io.FileNotFoundException;
-import java.io.IOException;
-import java.util.*;
-=======
-import ubic.gemma.persistence.util.Settings;
->>>>>>> 97cb8e37
 
 /**
  * Update the data associated with an experiment. Primary designed for filling in data that we can't or don't want to
@@ -123,13 +125,8 @@
      * @throws FileNotFoundException
      * @throws IOException
      */
-<<<<<<< HEAD
-    public void addAffyData( ExpressionExperiment ee, String pathToAptOutputFile )
-            throws FileNotFoundException, IOException {
-=======
     public void addAffyData( ExpressionExperiment ee, String pathToAptOutputFile ) throws FileNotFoundException,
             IOException {
->>>>>>> 97cb8e37
 
         Collection<ArrayDesign> ads = experimentService.getArrayDesignsUsed( ee );
         if ( ads.size() > 1 ) {
@@ -138,13 +135,8 @@
 
         ArrayDesign ad = ads.iterator().next();
 
-<<<<<<< HEAD
-        arrayDesignService.thaw( ad );
-        experimentService.thawLite( ee );
-=======
         ad = arrayDesignService.thaw( ad );
         ee = experimentService.thawLite( ee );
->>>>>>> 97cb8e37
 
         AffyPowerToolsProbesetSummarize apt = new AffyPowerToolsProbesetSummarize();
 
@@ -188,8 +180,8 @@
         if ( files.isEmpty() ) {
             throw new RuntimeException( "Data was apparently not available" );
         }
-        arrayDesignService.thaw( ad );
-        experimentService.thawLite( ee );
+        ad = arrayDesignService.thaw( ad );
+        ee = experimentService.thawLite( ee );
 
         Taxon primaryTaxon = ad.getPrimaryTaxon();
 
@@ -239,8 +231,8 @@
 
         ArrayDesign ad = ads.iterator().next();
 
-        arrayDesignService.thaw( ad );
-        experimentService.thawLite( ee );
+        ad = arrayDesignService.thaw( ad );
+        ee = experimentService.thawLite( ee );
 
         Taxon primaryTaxon = ad.getPrimaryTaxon();
 
@@ -273,9 +265,9 @@
      *
      * @param ee
      * @param targetArrayDesign
-     * @param countMatrix         Representing 'raw' counts (added after rpkm, if provided), which is treated as the 'preferred'
-     *                            data. If this is provided, all the other data will be removed.
-     * @param rpkmMatrix          Representing per-gene normalized data, optional.
+     * @param countMatrix Representing 'raw' counts (added after rpkm, if provided), which is treated as the 'preferred'
+     *        data. If this is provided, all the other data will be removed.
+     * @param rpkmMatrix Representing per-gene normalized data, optional.
      * @param readLength
      * @param isPairedReads
      * @param allowMissingSamples if true, samples that are missing data will be deleted from the experiment.
@@ -287,9 +279,9 @@
         if ( countMatrix == null )
             throw new IllegalArgumentException( "You must provide count matrix (rpkm is optional)" );
 
-        arrayDesignService.thaw( targetArrayDesign );
-
-        experimentService.thawLite( ee );
+        targetArrayDesign = arrayDesignService.thaw( targetArrayDesign );
+
+        ee = experimentService.thawLite( ee );
 
         ee = dealWithMissingSamples( ee, countMatrix, allowMissingSamples );
 
@@ -415,16 +407,13 @@
     /**
      * Replace the data associated with the experiment (or add it if there is none). These data become the 'preferred'
      * quantitation type. Note that this replaces the "raw" data.
+     * <p>
      * Similar to AffyPowerToolsProbesetSummarize.convertDesignElementDataVectors and code in
      * SimpleExpressionDataLoaderService.
      *
-<<<<<<< HEAD
-     * @param ee             the experiment to be modified
-=======
      * @param ee the experiment to be modified
->>>>>>> 97cb8e37
      * @param targetPlatform the platform for the new data
-     * @param data           the data to be used
+     * @param data the data to be used
      */
     public ExpressionExperiment replaceData( ExpressionExperiment ee, ArrayDesign targetPlatform,
             ExpressionDataDoubleMatrix data ) {
@@ -470,9 +459,11 @@
         // audit if we switched platforms.
         if ( !targetPlatform.equals( originalArrayDesign ) ) {
             AuditEventType eventType = ExpressionExperimentPlatformSwitchEvent.Factory.newInstance();
-            auditTrailService.addUpdateEvent( ee, eventType,
-                    "Switched in course of updating vectors using data input (from " + originalArrayDesign
-                            .getShortName() + " to " + targetPlatform.getShortName() + ")" );
+            auditTrailService.addUpdateEvent(
+                    ee,
+                    eventType,
+                    "Switched in course of updating vectors using data input (from "
+                            + originalArrayDesign.getShortName() + " to " + targetPlatform.getShortName() + ")" );
         }
 
         audit( ee, "Data vector replacement for " + targetPlatform, true );
@@ -526,8 +517,8 @@
         if ( files.isEmpty() ) {
             throw new RuntimeException( "Data was apparently not available" );
         }
-        arrayDesignService.thaw( ad );
-        experimentService.thawLite( ee );
+        ad = arrayDesignService.thaw( ad );
+        ee = experimentService.thawLite( ee );
 
         AffyPowerToolsProbesetSummarize apt = new AffyPowerToolsProbesetSummarize();
 
@@ -623,7 +614,7 @@
                     ee.getBioAssays().removeAll( toRemove );
                     experimentService.update( ee );
                     ee = experimentService.load( ee.getId() );
-                    experimentService.thawLite( ee );
+                    ee = experimentService.thawLite( ee );
 
                     if ( ee.getBioAssays().size() != countMatrix.columns() ) {
                         throw new IllegalStateException( "Something went wrong, could not remove unused samples" );
@@ -637,14 +628,12 @@
                 }
 
             } else {
-                throw new IllegalArgumentException(
-                        "Too little data provided: The experiment has " + ee.getBioAssays().size()
-                                + " samples but the data has " + countMatrix.columns() + " columns." );
+                throw new IllegalArgumentException( "Too little data provided: The experiment has "
+                        + ee.getBioAssays().size() + " samples but the data has " + countMatrix.columns() + " columns." );
             }
         } else if ( ee.getBioAssays().size() < countMatrix.columns() ) {
-            throw new IllegalArgumentException(
-                    "Extra data provided: The experiment has " + ee.getBioAssays().size() + " samples but the data has "
-                            + countMatrix.columns() + " columns." );
+            throw new IllegalArgumentException( "Extra data provided: The experiment has " + ee.getBioAssays().size()
+                    + " samples but the data has " + countMatrix.columns() + " columns." );
         }
         return ee;
     }
@@ -661,10 +650,9 @@
         String shortName = ad.getShortName();
         String cdfName = cdfNames.get( shortName );
         if ( cdfName == null ) {
-            throw new IllegalArgumentException(
-                    "No CDF could be located for " + ad + ", please provide correct affy.power.tools.cdf.path "
-                            + "and a valid affy.cdfs.properties file in your classpath, "
-                            + "or specify via the -cdf option" );
+            throw new IllegalArgumentException( "No CDF could be located for " + ad
+                    + ", please provide correct affy.power.tools.cdf.path "
+                    + "and a valid affy.cdfs.properties file in your classpath, " + "or specify via the -cdf option" );
         }
 
         File f = new File( affyCdfs + File.separatorChar + cdfName );
@@ -779,9 +767,8 @@
             }
 
             if ( !cs.getArrayDesign().equals( targetPlatform ) ) {
-                throw new IllegalArgumentException(
-                        "Input data must use the target platform (was: " + cs.getArrayDesign() + ", expected: "
-                                + targetPlatform );
+                throw new IllegalArgumentException( "Input data must use the target platform (was: "
+                        + cs.getArrayDesign() + ", expected: " + targetPlatform );
             }
 
             vector.setDesignElement( cs );
@@ -828,6 +815,12 @@
         return rpkmqt;
     }
 
+    /**
+     * @param ee
+     * @param rawMatrix
+     * @param finalMatrix
+     * @param allowMissingSamples set to true if you know some samples in the experiment lack data in the input.
+     */
     private void matchBioMaterialsToColNames( ExpressionExperiment ee, DoubleMatrix<String, String> rawMatrix,
             DoubleMatrix<CompositeSequence, BioMaterial> finalMatrix ) {
         // match column names to the samples. can have any order so be careful.
@@ -839,9 +832,8 @@
         for ( String colName : colNames ) {
             BioMaterial bm = bmMap.get( colName );
             if ( bm == null ) {
-                throw new IllegalStateException(
-                        "Could not match a column name to a biomaterial: " + colName + "; Available keys were:\n"
-                                + StringUtils.join( bmMap.keySet(), "\n" ) );
+                throw new IllegalStateException( "Could not match a column name to a biomaterial: " + colName
+                        + "; Available keys were:\n" + StringUtils.join( bmMap.keySet(), "\n" ) );
             }
             newColNames.add( bm );
             usedBioAssays.addAll( bm.getBioAssaysUsedIn() );
@@ -851,6 +843,8 @@
     }
 
     /**
+     * @param targetArrayDesign
+     * @param rawMatrix
      * @return matrix with row names fixed up. ColumnNames still need to be done.
      */
     private DoubleMatrix<CompositeSequence, BioMaterial> matchElementsToRowNames( ArrayDesign targetArrayDesign,
@@ -940,7 +934,7 @@
             targetPlatformAcc = "GPL6096";
         } else if ( primaryTaxon.getCommonName().equals( "human" ) ) {
             targetPlatformAcc = "GPL5175"; // [HuEx-1_0-st] Affymetrix Human Exon 1.0 ST Array [transcript (gene)
-            // version]
+                                           // version]
         } else if ( primaryTaxon.getCommonName().equals( "rat" ) ) {
             targetPlatformAcc = "GPL6247";
         } else {
@@ -950,7 +944,7 @@
         ArrayDesign targetPlatform = arrayDesignService.findByShortName( targetPlatformAcc );
 
         if ( targetPlatform != null ) {
-            arrayDesignService.thaw( targetPlatform );
+            targetPlatform = arrayDesignService.thaw( targetPlatform );
 
             if ( targetPlatform.getCompositeSequences().isEmpty() ) {
                 /*
@@ -959,13 +953,11 @@
                 geoService.addElements( targetPlatform );
             }
         } else {
-            log.warn(
-                    "The target platform " + targetPlatformAcc + " could not be found in the system. Loading it ..." );
+            log.warn( "The target platform " + targetPlatformAcc + " could not be found in the system. Loading it ..." );
 
             Collection<?> r = geoService.fetchAndLoad( targetPlatformAcc, true, false, false, false );
 
-            if ( r.isEmpty() )
-                throw new IllegalStateException( "Loading target platform failed." );
+            if ( r.isEmpty() ) throw new IllegalStateException( "Loading target platform failed." );
 
             targetPlatform = ( ArrayDesign ) r.iterator().next();
 
