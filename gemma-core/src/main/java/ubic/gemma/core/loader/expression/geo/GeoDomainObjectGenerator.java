/*
 * The Gemma project
 *
 * Copyright (c) 2006 University of British Columbia
 *
 * Licensed under the Apache License, Version 2.0 (the "License");
 * you may not use this file except in compliance with the License.
 * You may obtain a copy of the License at
 *
 *       http://www.apache.org/licenses/LICENSE-2.0
 *
 * Unless required by applicable law or agreed to in writing, software
 * distributed under the License is distributed on an "AS IS" BASIS,
 * WITHOUT WARRANTIES OR CONDITIONS OF ANY KIND, either express or implied.
 * See the License for the specific language governing permissions and
 * limitations under the License.
 *
 */
package ubic.gemma.core.loader.expression.geo;

import org.apache.commons.lang3.StringUtils;
import org.apache.commons.logging.Log;
import org.apache.commons.logging.LogFactory;
import ubic.gemma.core.loader.expression.geo.fetcher.DatasetFetcher;
import ubic.gemma.core.loader.expression.geo.fetcher.PlatformFetcher;
import ubic.gemma.core.loader.expression.geo.fetcher.SeriesFetcher;
import ubic.gemma.core.loader.expression.geo.model.*;
import ubic.gemma.core.loader.util.fetcher.Fetcher;
import ubic.gemma.core.loader.util.sdo.SourceDomainObjectGenerator;
import ubic.gemma.model.common.description.DatabaseEntry;
import ubic.gemma.model.common.description.ExternalDatabase;
import ubic.gemma.model.common.description.LocalFile;

import java.io.IOException;
import java.util.Collection;
import java.util.HashSet;
import java.util.Map;

/**
 * Handle fetching and parsing GEO files.
 *
 * @author pavlidis
 */
@SuppressWarnings({ "WeakerAccess", "unused" }) // Possible external use
public class GeoDomainObjectGenerator implements SourceDomainObjectGenerator {

    protected static Log log = LogFactory.getLog( GeoDomainObjectGenerator.class.getName() );

<<<<<<< HEAD
    protected Fetcher datasetFetcher;
    protected Fetcher seriesFetcher;
    protected Fetcher platformFetcher;
    protected Fetcher supplementaryMaterialFetcher;

    protected GeoFamilyParser parser;
=======
    private final Fetcher datasetFetcher;
    private final Fetcher seriesFetcher;
    private final Fetcher platformFetcher;
>>>>>>> ea632372

    private String ncbiApiKey;
    private boolean processPlatformsOnly;
    private boolean doSampleMatching = true;

    public GeoDomainObjectGenerator() {
        this( new DatasetFetcher(), new SeriesFetcher(), new PlatformFetcher() );
    }

    protected GeoDomainObjectGenerator( DatasetFetcher datasetFetcher, SeriesFetcher seriesFetcher, Fetcher platformFetcher ) {
        this.datasetFetcher = datasetFetcher;
        this.seriesFetcher = seriesFetcher;
        this.platformFetcher = platformFetcher;
    }

    /**
     * @param geoAccession, either a GPL, GDS or GSE value.
     * @return If processPlatformsOnly is true, a collection of GeoPlatforms. Otherwise a Collection of series (just
     * one). If the accession is a GPL then processPlatformsOnly is set to true and any sample data is ignored.
     */
    @Override
    public Collection<? extends GeoData> generate( String geoAccession ) {
        GeoDomainObjectGenerator.log
                .info( "Generating objects for " + geoAccession + " using " + this.getClass().getSimpleName() );
        GeoFamilyParser parser = new GeoFamilyParser();
        Collection<GeoData> result = new HashSet<>();
        if ( geoAccession.startsWith( "GPL" ) ) {
            this.processPlatformsOnly = true;
            GeoPlatform platform = this.processPlatform( geoAccession, parser );
            result.add( platform );
        } else if ( geoAccession.startsWith( "GDS" ) ) {
            // common starting point.
            Collection<String> seriesAccessions = DatasetCombiner.findGSEforGDS( geoAccession, ncbiApiKey );
            if ( processPlatformsOnly ) {
                return this.processSeriesPlatforms( seriesAccessions, parser );
            }
            GeoDomainObjectGenerator.log.info( geoAccession + " corresponds to " + seriesAccessions );
            for ( String seriesAccession : seriesAccessions ) {
                GeoSeries series = this.processSeries( seriesAccession, parser );
                if ( series == null )
                    continue;
                result.add( series );
            }
        } else if ( geoAccession.startsWith( "GSE" ) ) {
            if ( processPlatformsOnly ) {
                return this.processSeriesPlatforms( geoAccession, parser );
            }
            GeoSeries series = this.processSeries( geoAccession, parser );
            if ( series == null )
                return result;
            result.add( series );
            return result;
        } else {
            throw new IllegalArgumentException(
                    "Cannot handle accession: " + geoAccession + ", must be a GDS, GSE or GPL" );
        }
        return result;

    }

    /**
     * Determine the set of external accession values that will be generated during parsing. This can be used to
     * pre-empty time-consuming fetch and download of data we already have.
     *
     * @param geoAccession geo accession
     * @return database entries
     */
    public Collection<DatabaseEntry> getProjectedAccessions( String geoAccession ) {
        ExternalDatabase ed = ExternalDatabase.Factory.newInstance();
        ed.setName( "GEO" );
        Collection<DatabaseEntry> accessions = new HashSet<>();
        // DatabaseEntry

        StringBuilder seriesAccession = new StringBuilder();
        if ( geoAccession.startsWith( "GSE" ) ) {
            seriesAccession = new StringBuilder( geoAccession );
        } else if ( geoAccession.startsWith( "GPL" ) ) {
            GeoDomainObjectGenerator.log.warn( "Determining if the data already exist for a GPL (" + geoAccession
                    + ") is not implemented." );
            return null;
        } else if ( geoAccession.startsWith( "GDS" ) ) {
            Collection<String> seriesAccessions = DatasetCombiner.findGSEforGDS( geoAccession, ncbiApiKey );
            if ( seriesAccessions.isEmpty() ) {
                throw new InvalidAccessionException( "There is no series (GSE) for the accession " + geoAccession );
            }
            for ( String string : seriesAccessions ) {
                seriesAccession.append( string ).append( "," );
            }
            seriesAccession = new StringBuilder( StringUtils.removeEnd( seriesAccession.toString(), "," ) );
        } else {
            if ( StringUtils.isBlank( geoAccession ) ) {
                throw new InvalidAccessionException( "GEO accession must not be blank. Enter a  GSE, GDS or GPL" );
            }
            throw new InvalidAccessionException( "'" + geoAccession
                    + "' is not understood by Gemma; must be a GSE, GDS or GPL. Did you choose the right source database?" );
        }

        DatabaseEntry de = DatabaseEntry.Factory.newInstance( ed );

        de.setAccession( seriesAccession.toString() );
        accessions.add( de );

        return accessions;
    }

    /**
     * Process a data set and add it to the series
     */
    public void processDataSet( GeoSeries series, String dataSetAccession, GeoFamilyParser parser ) {
        GeoDomainObjectGenerator.log.info( "Processing " + dataSetAccession );
        GeoDataset gds = this.processDataSet( dataSetAccession, parser );
        assert gds != null;

        boolean ok = this.checkDatasetMatchesSeries( series, gds );
        if ( !ok ) {
            GeoDomainObjectGenerator.log
                    .warn( dataSetAccession + " does not use a platform associated with the series " + series
                            + ", ignoring." );
            return;
        }

        series.addDataSet( gds );
        gds.getSeries().add( series );
    }

    /**
     * Set the NCBI API key to use.
     * <p>
     * This is only used to resolve GEO datasets from series, so it is not critical for the good functioning of this
     * class, but it is preferable to set it.
     */
    public void setNcbiApiKey( String ncbiApiKey ) {
        this.ncbiApiKey = ncbiApiKey;
    }

    public void setDoSampleMatching( boolean doSampleMatching ) {
        this.doSampleMatching = doSampleMatching;
    }

    public void setProcessPlatformsOnly( boolean b ) {
        this.processPlatformsOnly = b;
    }

    /**
     * It is possible for the GDS to use a platform not used by the GSE. Yep. GSE2121 is on GPL81, and is associated
     * with GDS1862; but GSE2122 (GPL11) is not, but GDS1862 is linked to GSE2122 anyway. There is no superseries
     * relationship there.
     *
     * @param series series
     * @param gds    geo dataset
     * @return true if the dataset uses a platform that the series uses.
     */
    private boolean checkDatasetMatchesSeries( GeoSeries series, GeoDataset gds ) {
        GeoPlatform platform = gds.getPlatform();
        assert platform != null;
        for ( GeoSample s : series.getSamples() ) {
            for ( GeoPlatform p : s.getPlatforms() ) {
                if ( p.equals( platform ) ) {
                    return true;
                }
            }
        }
        return false;
    }

    private String fetchDataSetToLocalFile( String geoDataSetAccession ) {
        Collection<LocalFile> result = datasetFetcher.fetch( geoDataSetAccession );

        if ( result == null )
            return null;

        if ( result.size() != 1 ) {
            throw new IllegalStateException(
                    "Got " + result.size() + " files for " + geoDataSetAccession + ", expected only one." );
        }

        LocalFile dataSetFile = ( result.iterator() ).next();
        String dataSetPath;

        dataSetPath = dataSetFile.getLocalURL().getPath();

        return dataSetPath;
    }

    /**
     * Process a data set from an accession values
     *
     * @param dataSetAccession dataset accession
     * @return A GeoDataset object
     */
    private GeoDataset processDataSet( String dataSetAccession, GeoFamilyParser parser ) {
        if ( !dataSetAccession.startsWith( "GDS" ) ) {
            throw new IllegalArgumentException( "Invalid GEO dataset accession " + dataSetAccession );
        }
        String dataSetPath = this.fetchDataSetToLocalFile( dataSetAccession );
        GeoDataset gds;
        try {
            gds = this.processDataSet( dataSetAccession, dataSetPath, parser );

        } catch ( IOException e ) {
            throw new RuntimeException( e );
        }
        return gds;
    }

    /**
     * Parse a GEO GDS file, return the extracted GeoDataset.
     *
     * @param geoDataSetAccession geo dataset accession
     * @param dataSetPath         dataset path
     * @return GeoDataset
     * @throws IOException if there is a problem while manipulating the file
     */
    private GeoDataset processDataSet( String geoDataSetAccession, String dataSetPath, GeoFamilyParser parser ) throws IOException {
        parser.parse( dataSetPath );

        // first result is where we start.
        GeoParseResult results = ( GeoParseResult ) parser.getResults().iterator().next();

        Map<String, GeoDataset> datasetMap = results.getDatasets();
        if ( !datasetMap.containsKey( geoDataSetAccession ) ) {
            throw new IllegalStateException( "Failed to get parse of " + geoDataSetAccession );
        }

        return datasetMap.get( geoDataSetAccession );
    }

    private GeoPlatform processPlatform( String geoAccession, GeoFamilyParser parser ) {
        assert platformFetcher != null;
        Collection<LocalFile> platforms = platformFetcher.fetch( geoAccession );
        if ( platforms == null ) {
            throw new RuntimeException( "No series file found for " + geoAccession );
        }
        LocalFile platformFile = ( platforms.iterator() ).next();
        String platformPath;

        platformPath = platformFile.getLocalURL().getPath();

        parser.setProcessPlatformsOnly( true );
        try {
            parser.parse( platformPath );
        } catch ( IOException e1 ) {
            throw new RuntimeException( e1 );
        }

        return ( ( GeoParseResult ) parser.getResults().iterator().next() ).getPlatformMap().get( geoAccession );
    }

    /**
     * Download and parse a GEO series.
     */
    private GeoSeries processSeries( String seriesAccession, GeoFamilyParser parser ) {

        Collection<LocalFile> fullSeries = seriesFetcher.fetch( seriesAccession );
        if ( fullSeries == null ) {
            GeoDomainObjectGenerator.log.warn( "No series file found for " + seriesAccession );
            return null;
        }
        LocalFile seriesFile = ( fullSeries.iterator() ).next();
        String seriesPath = seriesFile.getLocalURL().getPath();

        parser.setProcessPlatformsOnly( this.processPlatformsOnly );

        try {
            parser.parse( seriesPath );
        } catch ( IOException e1 ) {
            throw new RuntimeException( e1 );
        }

        // Only allow one series...
        GeoSeries series = ( ( GeoParseResult ) parser.getResults().iterator().next() ).getSeriesMap()
                .get( seriesAccession );

        if ( series == null ) {
            throw new RuntimeException( "No series was parsed for " + seriesAccession );
        }

        Collection<String> datasetsToProcess = DatasetCombiner.findGDSforGSE( seriesAccession, ncbiApiKey );
        if ( datasetsToProcess != null ) {
            for ( String dataSetAccession : datasetsToProcess ) {
                this.processDataSet( series, dataSetAccession, parser );
            }
        }

        DatasetCombiner datasetCombiner = new DatasetCombiner( this.doSampleMatching );

        GeoSampleCorrespondence correspondence = datasetCombiner.findGSECorrespondence( series );
        assert correspondence != null;
        series.setSampleCorrespondence( correspondence );

        return series;
    }

    /**
     * Download and parse GEO platform(s) using series accession(s).
     */
    private Collection<GeoPlatform> processSeriesPlatforms( Collection<String> seriesAccessions, GeoFamilyParser parser ) {
        for ( String seriesAccession : seriesAccessions ) {
            this.processSeriesPlatforms( seriesAccession, parser );
        }
        return ( ( GeoParseResult ) parser.getResults().iterator().next() ).getPlatformMap().values();

    }

    private Collection<GeoPlatform> processSeriesPlatforms( String seriesAccession, GeoFamilyParser parser ) {
        Collection<LocalFile> fullSeries = seriesFetcher.fetch( seriesAccession );
        if ( fullSeries == null ) {
            throw new RuntimeException( "No series file found for " + seriesAccession );
        }
        LocalFile seriesFile = ( fullSeries.iterator() ).next();
        String seriesPath;

        seriesPath = seriesFile.getLocalURL().getPath();

        parser.setProcessPlatformsOnly( this.processPlatformsOnly );
        try {
            parser.parse( seriesPath );
        } catch ( IOException e1 ) {
            throw new RuntimeException( e1 );
        }
        return ( ( GeoParseResult ) parser.getResults().iterator().next() ).getPlatformMap().values();
    }
}<|MERGE_RESOLUTION|>--- conflicted
+++ resolved
@@ -46,18 +46,9 @@
 
     protected static Log log = LogFactory.getLog( GeoDomainObjectGenerator.class.getName() );
 
-<<<<<<< HEAD
-    protected Fetcher datasetFetcher;
-    protected Fetcher seriesFetcher;
-    protected Fetcher platformFetcher;
-    protected Fetcher supplementaryMaterialFetcher;
-
-    protected GeoFamilyParser parser;
-=======
     private final Fetcher datasetFetcher;
     private final Fetcher seriesFetcher;
     private final Fetcher platformFetcher;
->>>>>>> ea632372
 
     private String ncbiApiKey;
     private boolean processPlatformsOnly;
@@ -275,7 +266,7 @@
         parser.parse( dataSetPath );
 
         // first result is where we start.
-        GeoParseResult results = ( GeoParseResult ) parser.getResults().iterator().next();
+        GeoParseResult results = parser.getResults().iterator().next();
 
         Map<String, GeoDataset> datasetMap = results.getDatasets();
         if ( !datasetMap.containsKey( geoDataSetAccession ) ) {
@@ -303,7 +294,7 @@
             throw new RuntimeException( e1 );
         }
 
-        return ( ( GeoParseResult ) parser.getResults().iterator().next() ).getPlatformMap().get( geoAccession );
+        return parser.getResults().iterator().next().getPlatformMap().get( geoAccession );
     }
 
     /**
@@ -328,7 +319,7 @@
         }
 
         // Only allow one series...
-        GeoSeries series = ( ( GeoParseResult ) parser.getResults().iterator().next() ).getSeriesMap()
+        GeoSeries series = parser.getResults().iterator().next().getSeriesMap()
                 .get( seriesAccession );
 
         if ( series == null ) {
@@ -358,7 +349,7 @@
         for ( String seriesAccession : seriesAccessions ) {
             this.processSeriesPlatforms( seriesAccession, parser );
         }
-        return ( ( GeoParseResult ) parser.getResults().iterator().next() ).getPlatformMap().values();
+        return parser.getResults().iterator().next().getPlatformMap().values();
 
     }
 
@@ -378,6 +369,6 @@
         } catch ( IOException e1 ) {
             throw new RuntimeException( e1 );
         }
-        return ( ( GeoParseResult ) parser.getResults().iterator().next() ).getPlatformMap().values();
+        return parser.getResults().iterator().next().getPlatformMap().values();
     }
 }