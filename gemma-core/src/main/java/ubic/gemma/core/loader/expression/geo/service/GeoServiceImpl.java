/*
 * The Gemma project
 *
 * Copyright (c) 2006 University of British Columbia
 *
 * Licensed under the Apache License, Version 2.0 (the "License");
 * you may not use this file except in compliance with the License.
 * You may obtain a copy of the License at
 *
 *       http://www.apache.org/licenses/LICENSE-2.0
 *
 * Unless required by applicable law or agreed to in writing, software
 * distributed under the License is distributed on an "AS IS" BASIS,
 * WITHOUT WARRANTIES OR CONDITIONS OF ANY KIND, either express or implied.
 * See the License for the specific language governing permissions and
 * limitations under the License.
 *
 */
package ubic.gemma.core.loader.expression.geo.service;

import org.apache.commons.lang3.StringUtils;
import org.apache.commons.logging.Log;
import org.apache.commons.logging.LogFactory;
import org.springframework.beans.factory.BeanFactory;
import org.springframework.beans.factory.InitializingBean;
import org.springframework.beans.factory.annotation.Autowired;
import org.springframework.beans.factory.annotation.Value;
import org.springframework.stereotype.Component;
import org.springframework.transaction.annotation.Transactional;
import ubic.gemma.core.analysis.report.ArrayDesignReportService;
import ubic.gemma.core.analysis.report.ExpressionExperimentReportService;
import ubic.gemma.core.loader.entrez.pubmed.PubMedXMLFetcher;
import ubic.gemma.core.loader.expression.geo.*;
import ubic.gemma.core.loader.expression.geo.model.*;
import ubic.gemma.core.loader.util.AlreadyExistsInSystemException;
import ubic.gemma.model.common.auditAndSecurity.eventType.ExpressionExperimentUpdateFromGEOEvent;
import ubic.gemma.model.common.description.BibliographicReference;
import ubic.gemma.model.common.description.Characteristic;
import ubic.gemma.model.common.description.DatabaseEntry;
import ubic.gemma.model.expression.arrayDesign.ArrayDesign;
import ubic.gemma.model.expression.bioAssay.BioAssay;
import ubic.gemma.model.expression.biomaterial.BioMaterial;
import ubic.gemma.model.expression.designElement.CompositeSequence;
import ubic.gemma.model.expression.experiment.ExpressionExperiment;
import ubic.gemma.model.genome.biosequence.BioSequence;
import ubic.gemma.persistence.persister.ArrayDesignsForExperimentCache;
<<<<<<< HEAD
=======
import ubic.gemma.persistence.persister.PersisterHelper;
>>>>>>> ea632372
import ubic.gemma.persistence.service.common.auditAndSecurity.AuditTrailService;
import ubic.gemma.persistence.service.common.description.CharacteristicService;
import ubic.gemma.persistence.service.expression.arrayDesign.ArrayDesignService;
import ubic.gemma.persistence.service.expression.bioAssay.BioAssayService;
import ubic.gemma.persistence.service.expression.biomaterial.BioMaterialService;
import ubic.gemma.persistence.service.expression.experiment.ExpressionExperimentPrePersistService;
import ubic.gemma.persistence.service.expression.experiment.ExpressionExperimentService;
import ubic.gemma.persistence.service.genome.taxon.TaxonService;

import java.io.File;
import java.util.*;

/**
 * Non-interactive fetching, processing and persisting of GEO data.
 *
 * @author pavlidis
 */
@Component
public class GeoServiceImpl implements GeoService, InitializingBean {

    static final Log log = LogFactory.getLog( GeoServiceImpl.class );
    private static final String GEO_DB_NAME = "GEO";
    @Autowired
    private PersisterHelper persisterHelper;
    @Autowired
    private ArrayDesignService arrayDesignService;
    @Autowired
    private BeanFactory beanFactory;
    @Autowired
    private ArrayDesignReportService arrayDesignReportService;
    @Autowired
    private BioAssayService bioAssayService;
    @Autowired
    private ExpressionExperimentReportService expressionExperimentReportService;
    @Autowired
    private ExpressionExperimentService expressionExperimentService;
    @Autowired
    private ExpressionExperimentPrePersistService expressionExperimentPrePersistService;
    @Autowired
    private TaxonService taxonService;
    @Autowired
    private CharacteristicService characteristicService;
    @Autowired
    private BioMaterialService bioMaterialService;
    @Autowired
    private AuditTrailService auditTrailService;

    @Value("${geo.minimumSamplesToLoad}")
<<<<<<< HEAD
    private int MINIMUM_SAMPLE_COUNT_TO_LOAD;

    private final ArrayDesignReportService arrayDesignReportService;
    private final BioAssayService bioAssayService;
    private final ExpressionExperimentReportService expressionExperimentReportService;
    private final ExpressionExperimentService expressionExperimentService;
    private final ExpressionExperimentPrePersistService expressionExperimentPrePersistService;
    private final TaxonService taxonService;
    private final CharacteristicService characteristicService;
    private final BioMaterialService bioMaterialService;
    private final AuditTrailService auditTrailService;


    @Autowired
    public GeoServiceImpl( ArrayDesignReportService arrayDesignReportService, BioAssayService bioAssayService,
            ExpressionExperimentReportService expressionExperimentReportService,
            ExpressionExperimentService expressionExperimentService,
            ExpressionExperimentPrePersistService expressionExperimentPrePersistService,
            TaxonService taxonService,
            CharacteristicService characteristicService,
            BioMaterialService bioMaterialSerivce, AuditTrailService auditTrailService ) {
        this.arrayDesignReportService = arrayDesignReportService;
        this.bioAssayService = bioAssayService;
        this.expressionExperimentReportService = expressionExperimentReportService;
        this.expressionExperimentService = expressionExperimentService;
        this.expressionExperimentPrePersistService = expressionExperimentPrePersistService;
        this.characteristicService = characteristicService;
        this.bioMaterialService = bioMaterialSerivce;
        this.taxonService = taxonService;
        this.auditTrailService = auditTrailService;
=======
    private int minimumSampleCountToLoad;
    @Value("${entrez.efetch.apikey}")
    private String ncbiApiKey;

    private GeoDomainObjectGenerator geoDomainObjectGenerator = new GeoDomainObjectGenerator();

    @Override
    public void afterPropertiesSet() throws Exception {
        geoDomainObjectGenerator.setNcbiApiKey( ncbiApiKey );
>>>>>>> ea632372
    }

    @Override
    @Transactional
    public ArrayDesign addElements( ArrayDesign targetPlatform ) {

        if ( !targetPlatform.getCompositeSequences().isEmpty() ) {
            throw new IllegalArgumentException( "Only call this if you are filling in an empty platform" );
        }

        String geoAccession = targetPlatform.getExternalReferences().iterator().next().getAccession();
        Collection<? extends GeoData> platforms = geoDomainObjectGenerator.generate( geoAccession );
        if ( platforms.isEmpty() ) {
<<<<<<< HEAD
            throw new IllegalStateException( "No GEO data was generated for " + geoAccession + "." );
=======
            throw new IllegalStateException( "No platform was generated for " + geoAccession );
>>>>>>> ea632372
        }

        /*
         * We do this to get a fresh instantiation of GeoConverter (prototype scope)
         */
        GeoConverter geoConverter = ( GeoConverter ) this.beanFactory.getBean( "geoConverter" );

        geoDomainObjectGenerator.setProcessPlatformsOnly( true );

        geoConverter.setForceConvertElements( true );
        Collection<Object> arrayDesigns = geoConverter.convert( platforms );

        Collection<CompositeSequence> els = ( ( ArrayDesign ) arrayDesigns.iterator().next() ).getCompositeSequences();

        for ( CompositeSequence cs : els ) {
            cs.setArrayDesign( targetPlatform );
            cs.setBiologicalCharacteristic(
                    ( BioSequence ) persisterHelper.persist( cs.getBiologicalCharacteristic() ) );
        }

        GeoServiceImpl.log.info( "Adding " + els.size() + " elements to " + targetPlatform );

        targetPlatform.getCompositeSequences().addAll( els );

        arrayDesignService.update( targetPlatform );

        this.arrayDesignReportService.generateArrayDesignReport( targetPlatform.getId() );

        return targetPlatform;
    }

    @Override
    @Transactional
    public Collection<?> fetchAndLoad( String geoAccession, boolean loadPlatformOnly, boolean doSampleMatching,
            boolean splitByPlatform ) {
        return this.fetchAndLoad( geoAccession, loadPlatformOnly, doSampleMatching, splitByPlatform, true, true );
    }

    /**
     * Given a GEO GSE or GDS (or GPL, but support might not be complete)
     * <ol>
     * <li>Check that it doesn't already exist in the system, filter samples</li>
     * <li>Download and parse GDS files and GSE file needed</li>
     * <li>Convert the GDS and GSE into a ExpressionExperiment (or just the ArrayDesigns)
     * <li>Load the resulting ExpressionExperiment and/or ArrayDesigns into Gemma</li>
     * </ol>
     */
    @Override
    @Transactional
    public Collection<?> fetchAndLoad( String geoAccession, boolean loadPlatformOnly, boolean doSampleMatching,
            boolean splitByPlatform, boolean allowSuperSeriesImport, boolean allowSubSeriesImport ) {

        if ( expressionExperimentService.isBlackListed( geoAccession ) ) {
            throw new IllegalArgumentException( "Entity with accession " + geoAccession + " is blacklisted" );
        }

        /*
         * We do this to get a fresh instantiation of GeoConverter (prototype scope)
         */
        GeoConverter geoConverter = ( GeoConverter ) this.beanFactory.getBean( "geoConverter" );

        geoDomainObjectGenerator.setProcessPlatformsOnly( geoAccession.startsWith( "GPL" ) || loadPlatformOnly );
        geoDomainObjectGenerator.setDoSampleMatching( doSampleMatching && !splitByPlatform );

        Collection<DatabaseEntry> projectedAccessions = geoDomainObjectGenerator.getProjectedAccessions( geoAccession );
        this.checkForExisting( projectedAccessions );

        if ( loadPlatformOnly ) {
            Collection<? extends GeoData> platforms = geoDomainObjectGenerator.generate( geoAccession );
            if ( platforms.isEmpty() ) {
<<<<<<< HEAD
                AbstractGeoService.log
=======
                GeoServiceImpl.log
>>>>>>> ea632372
                        .warn( "GeoService.fetchAndLoad( targetPlatformAcc, true, false, false, false );t no results" );
                return null;
            }
            geoConverter.setForceConvertElements( true );

            for ( GeoData d : platforms ) {
                if ( d.getGeoAccession() != null && expressionExperimentService.isBlackListed( d.getGeoAccession() ) ) {
                    throw new IllegalArgumentException(
                            "Entity with accession " + d.getGeoAccession() + " is blacklisted" );
                }
            }

            Collection<Object> arrayDesigns = geoConverter.convert( platforms );
            return persisterHelper.persist( arrayDesigns );
        }

        Collection<? extends GeoData> parseResult = geoDomainObjectGenerator.generate( geoAccession );
        if ( parseResult.isEmpty() ) {
<<<<<<< HEAD
            AbstractGeoService.log.warn( "Got no results for " + geoAccession );
=======
            GeoServiceImpl.log.warn( "Got no results" );
>>>>>>> ea632372
            return null;
        }
        GeoServiceImpl.log.debug( "Generated GEO domain objects for " + geoAccession );

        Object obj = parseResult.iterator().next();
        if ( !( obj instanceof GeoSeries ) ) {
            throw new RuntimeException(
                    "Got a " + obj.getClass().getName() + " instead of a " + GeoSeries.class.getName()
                            + " (you may need to load platforms only)." );
        }

        GeoSeries series = ( GeoSeries ) obj;
        String seriesAccession = series.getGeoAccession();

        if ( series.isSuperSeries() ) {
            if ( allowSuperSeriesImport ) {
                GeoServiceImpl.log.info( " ========= SuperSeries Detected! =========" );
                GeoServiceImpl.log
                        .info( "Please make sure you want to import this as a superseries and not the individual subseries" );
            } else {
                throw new IllegalStateException(
                        "SuperSeries detected, set 'allowSuperSeriesImport' to 'true' to allow this dataset to load" );
            }
        }

        if ( series.isSubSeries() ) {
            if ( allowSubSeriesImport ) {
                GeoServiceImpl.log.info( " ========= Subseries Detected! =========" );
                GeoServiceImpl.log
                        .info( "Please make sure you want to import this as a subseries and not the superseries" );
            } else {
                throw new IllegalStateException(
                        "SubSeries detected, set 'allowSubSeriesImport' to 'true' to allow this dataset to load" );
            }
        }

        this.confirmPlatformUniqueness( series, doSampleMatching && !splitByPlatform );

        ArrayDesignsForExperimentCache c = new ArrayDesignsForExperimentCache();

        this.matchToExistingPlatforms( geoConverter, series, c );

        this.checkForSupportedTaxa( series );
        this.checkSamplesAreNew( series );

        this.getSubSeriesInformation( series );

        geoConverter.clear();
        geoConverter.setSplitByPlatform( splitByPlatform );

        //noinspection unchecked
        Collection<ExpressionExperiment> result = ( Collection<ExpressionExperiment> ) geoConverter.convert( series );

        this.check( result );

        this.getPubMedInfo( result );

        GeoServiceImpl.log.debug( "Converted " + seriesAccession );
        assert persisterHelper != null;

        Collection<ExpressionExperiment> persistedResult = new HashSet<>();
        for ( ExpressionExperiment ee : result ) {
            c = expressionExperimentPrePersistService.prepare( ee, c );
            ee = persisterHelper.persist( ee, c );
            persistedResult.add( ee );
            GeoServiceImpl.log.debug( "Persisted " + seriesAccession );

        }
        this.updateReports( persistedResult );

        return persistedResult;
    }

    @Override
    @Transactional
    public void updateFromGEO( String geoAccession ) {
        // load the experiment locally and complain if it doesn't exist. Note: might be split into parts in Gemma, in which case we do all.
        Collection<ExpressionExperiment> ees = this.expressionExperimentService.findByAccession( geoAccession );

        if ( ees.isEmpty() ) {
            throw new IllegalArgumentException( "No experiment with accession " + geoAccession + " found in Gemma" );
        } else {
            log.info( "Updating " + ees.size() + " experiments from accession " + geoAccession );
        }

        // other complications arise if this is a multiplatform data set that was switched/merged etc, but we will take the data for the corresponding GSMs.

        // fetch the experiment from GEO
        GeoConverter geoConverter = ( GeoConverter ) this.beanFactory.getBean( "geoConverter" );

        Collection<? extends GeoData> parseResult = geoDomainObjectGenerator.generate( geoAccession );
        Object obj = parseResult.iterator().next();
        GeoSeries series = ( GeoSeries ) obj;
        //noinspection unchecked
        Collection<ExpressionExperiment> result = ( Collection<ExpressionExperiment> ) geoConverter.convert( series, true );

        /*
         * We're never splitting by platform, so we should have only one result.
         */
        if ( result.isEmpty() ) {
            throw new IllegalStateException( "No result from fetching and coversion of " + geoAccession );
        } else {
            log.info( "Got " + result.size() + " experiments from GEO for " + geoAccession );
        }

        this.getPubMedInfo( result );

        // multi-species automatically split by Gemma at conversion stage so we may have >1
        for ( ExpressionExperiment freshFromGEO : result ) {

            // make map of characteristics by GSM ID for biassays
            Map<String, BioAssay> freshBAsByGSM = new HashMap<>();
            for ( BioAssay ba : freshFromGEO.getBioAssays() ) {
                String acc = ba.getAccession().getAccession();
                freshBAsByGSM
                        .put( acc, ba );
            }

            BibliographicReference primaryPublication = freshFromGEO.getPrimaryPublication();

            // update the experiment in Gemma:
            // 1) publication
            // 2) BioMaterial Characteristics (mostly for backporting)
            // 3) Original platform (this is for backporting, and may be removed in the future)
            for ( ExpressionExperiment ee : ees ) { // because it could be a split by us.

                /*
                 * If we have more than one result from GEO due to species-splitting,
                 * then we could try to match to the existing one instead of looping over all the ones in Gemma,
                 * but it doesn't really matter, the loop over bioassays won't do anything for the mismatched one.
                 */

                int numNewCharacteristics = 0;
                boolean pubUpdate = false;

                ee = expressionExperimentService.thawLite( ee );

                if ( ee.getPrimaryPublication() == null && primaryPublication != null ) {
                    log.info( "Found new primary publication for " + geoAccession + ": " + primaryPublication.getPubAccession() );
                    primaryPublication = ( BibliographicReference ) persisterHelper.persist( primaryPublication );
                    ee.setPrimaryPublication( primaryPublication ); // persist first?
                    pubUpdate = true;
                }

                for ( BioAssay ba : ee.getBioAssays() ) {
                    BioMaterial bm = ba.getSampleUsed();
                    String gsmID = ba.getAccession().getAccession();

                    if ( !freshBAsByGSM.containsKey( gsmID ) ) { // sanity check ...
                        // suppress this warning, because if we split up front, then this is expected.
                        //log.warn( "GEO didn't have " + gsmID + " associated with " + ee );
                        continue;
                    }

                    // fill in the original paltform, if we need to.
                    ArrayDesign arrayDesignUsed = freshBAsByGSM.get( gsmID ).getArrayDesignUsed();
                    if ( ba.getOriginalPlatform() == null ) {
                        ArrayDesign ad = arrayDesignService.findByShortName( arrayDesignUsed.getShortName() );
                        if ( ad != null ) {
                            log.info( "Updating original platform for " + gsmID + " in " + ee.getShortName() + " = " + arrayDesignUsed );
                            ba.setOriginalPlatform( ad );
                            bioAssayService.update( ba );
                        } else {
                            log.warn( "Could not update original platform for " + gsmID + " in " + ee.getShortName() + ", it was not in the system: " + arrayDesignUsed );
                        }
                    }

                /*
                 delete the old characteristics and start over. Trying to match them up will often fail, and adding them instead of deleting them just creats a mess.
                 */
                    Set<Characteristic> bmchars = bm.getCharacteristics();
                    int numOldChars = bmchars.size();
                    bmchars.clear();
                    characteristicService.remove( bmchars );
                    Collection<Characteristic> freshCharacteristics = freshBAsByGSM.get( gsmID ).getSampleUsed().getCharacteristics();
                    if ( log.isDebugEnabled() )
                        log.debug( "Found " + freshCharacteristics.size() + " characteristics for " + gsmID + " replacing " + numOldChars + " old ones ..." );
                    bmchars.addAll( freshCharacteristics );
                    numNewCharacteristics += freshCharacteristics.size();
                    bioMaterialService.update( bm );
                }


                if ( numNewCharacteristics > 0 ) {
                    expressionExperimentService.update( ee );
                    String message = " Updated from GEO; " + numNewCharacteristics + " characteristics added/replaced" + ( pubUpdate ? "; Publication added" : "" );
                    log.info( ee.getShortName() + message );
                    auditTrailService.addUpdateEvent( ee, ExpressionExperimentUpdateFromGEOEvent.class, message );
                } else {
                    // that's okay but probably shouldn't do anything
                    log.debug( "No new characteristics for " + ee );
                }

            }
        }

    }

    @Override
    @Transactional
    public Collection<?> loadFromSoftFile( String accession, String softFile, boolean loadPlatformOnly, boolean doSampleMatching, boolean splitByPlatform ) {
        File f = new File( softFile );
        this.geoDomainObjectGenerator = new GeoDomainObjectGeneratorLocal( f.getParent() );
        this.geoDomainObjectGenerator.setNcbiApiKey( ncbiApiKey );
        return fetchAndLoad( accession, loadPlatformOnly, doSampleMatching, splitByPlatform );
    }

    private void check( Collection<ExpressionExperiment> result ) {
        for ( ExpressionExperiment expressionExperiment : result ) {
            this.check( expressionExperiment );
        }
    }

    private void check( ExpressionExperiment ee ) {
        if ( ee.getBioAssays().isEmpty() ) {
            throw new IllegalStateException( "Experiment has no bioassays " + ee.getShortName() );
        }

        if ( ee.getBioAssays().size() < minimumSampleCountToLoad ) {
            throw new IllegalStateException( "Experiment has too few bioassays "
                    + ee.getShortName() + ", has " + ee.getBioAssays().size() + ", minimum is  " + minimumSampleCountToLoad );
        }

        if ( ee.getRawExpressionDataVectors().isEmpty() ) {
            /*
             * This is okay if the platform is MPSS or Exon arrays for which we load data later.
             */
            GeoServiceImpl.log.warn( "Experiment has no data vectors (this might be expected): " + ee.getShortName() );
        }

    }

    private void checkForExisting( Collection<DatabaseEntry> projectedAccessions ) {
        if ( projectedAccessions == null || projectedAccessions.isEmpty() ) {
            return; // that's okay, it might have been a GPL.
        }
        for ( DatabaseEntry entry : projectedAccessions ) {
            Collection<ExpressionExperiment> existing = expressionExperimentService.findByAccession( entry );
            if ( !existing.isEmpty() ) {
                String message = "There is already an expression experiment that matches " + entry.getAccession();
                GeoServiceImpl.log.info( message );
                throw new AlreadyExistsInSystemException( message, existing );
            }
        }
    }

    private void checkForSupportedTaxa( GeoSeries series ) {
        Collection<GeoSample> toSkip = new HashSet<>();
        Collection<String> unsupportedTaxa = new HashSet<>();

        for ( GeoSample sample : series.getSamples() ) {

            // the GEO sample organism is the binomial e.g. Mus musculus, hopefully this is consistent
            if ( taxonService.findByScientificName( sample.getOrganism() ) == null ) {
                toSkip.add( sample );
                unsupportedTaxa.add( sample.getOrganism() );
            }

        }

        for ( GeoSample gs : toSkip ) {
            series.getSamples().remove( gs );
            series.getSampleCorrespondence().removeSample( gs.getGeoAccession() );
        }

        for ( GeoDataset gds : series.getDataSets() ) {
            for ( GeoSubset gSub : gds.getSubsets() ) {
                for ( GeoSample gs : toSkip ) {
                    gSub.getSamples().remove( gs );
                }
            }
        }

        if ( series.getSamples().isEmpty() ) {
            throw new IllegalStateException(
                    "Data set is for unsupported taxa (" + StringUtils.join( unsupportedTaxa, ";" ) + ")" + series );
        }

        if ( series.getSamples().size() < minimumSampleCountToLoad ) {
            throw new IllegalStateException(
                    "After removing samples from unsupported taxa, this data set is too small to load: " + series
                            .getSamples().size() + " left (removed " + toSkip.size() + ")" );
        }

        if ( !toSkip.isEmpty() ) {
            GeoServiceImpl.log.info( "Found " + toSkip.size()
                    + " samples from unsupported taxa: " + StringUtils.join( unsupportedTaxa, "; " ) );
            GeoServiceImpl.log
                    .info( "Series now contains " + series.getSamples().size() );
        }

    }

    /**
     * Another common case, typified by samples in GSE3193. We must confirm that all samples included in the data set
     * are not included in other data sets. In GEO this primarily occurs in 'superseries' that combine other series.
     */
    private void checkSamplesAreNew( GeoSeries series ) {
        Collection<GeoSample> toSkip = new HashSet<>();

        for ( GeoSample sample : series.getSamples() ) {
            if ( sample.getGeoAccession() == null ) {
                log.warn( "Ignoring sample without GEO accession in " + series );
                continue;
            }
            if ( !sample.appearsInMultipleSeries() ) {
                // nothing to worry about: if this series is not loaded, then we're guaranteed to be new.
                continue;
            }

            Collection<BioAssay> existingBioAssays = bioAssayService.findByAccession( sample.getGeoAccession() );
            for ( BioAssay ba : existingBioAssays ) {
                DatabaseEntry acc = ba.getAccession();
                if ( acc == null )
                    continue;

                String sampleId = sample.getGeoAccession();
                String existingAcc = acc.getAccession();
                if ( existingAcc.equals( sampleId ) && ba.getAccession().getExternalDatabase().getName()
                        .equals( GeoServiceImpl.GEO_DB_NAME ) ) {
                    GeoServiceImpl.log
                            .debug( sampleId + " appears in an expression experiment already in the system, skipping" );
                    toSkip.add( sample );
                }
            }
        }

        if ( !toSkip.isEmpty() ) {
            GeoServiceImpl.log.info( "Found " + toSkip.size()
                    + " samples that are already in the system; they will be removed from the new set (example: "
                    + toSkip.iterator().next().getGeoAccession() + ")" );
        }

        for ( GeoSample gs : toSkip ) {
            series.getSamples().remove( gs );
            series.getSampleCorrespondence().removeSample( gs.getGeoAccession() );
        }

        for ( GeoDataset gds : series.getDataSets() ) {
            for ( GeoSubset gSub : gds.getSubsets() ) {
                for ( GeoSample gs : toSkip ) {
                    gSub.getSamples().remove( gs );
                }
            }
        }

        // update the description, so we keep some kind of record.
        if ( !toSkip.isEmpty() ) {
            series.setSummaries( series.getSummaries() + ( StringUtils.isBlank( series.getSummaries() ) ? "" : "\n" ) + "Note: " + toSkip.size()
                    + " samples from this series, which appear in other Expression Experiments in Gemma, "
                    + "were not imported from the GEO source. The following samples were removed: " + StringUtils
                    .join( toSkip, "," ) );
        }

        if ( series.getSamples().isEmpty() ) {
            throw new AlreadyExistsInSystemException(
                    "All the samples in " + series + " are in the system already (in other ExpressionExperiments)" );
        }

        if ( series.getSamples().size() < 2 /* we don't really have a lower limit set anywhere else */ ) {
            throw new IllegalStateException(
                    "After removing samples already in the system, this data set is too small to load: " + series
                            .getSamples().size() + " left (removed " + toSkip.size() + ")" );
        }

        GeoServiceImpl.log
                .info( "Series now contains " + series.getSamples().size() + " (removed " + toSkip.size() + ")" );

    }

    /**
     * @param  datasets all of which must use the same platform.
     * @return one data set, which contains all the samples and subsets.
     */
    private GeoDataset combineDatasets( Collection<GeoDataset> datasets ) {
        if ( datasets.size() == 1 )
            return datasets.iterator().next();

        // defensive programming
        GeoPlatform lastPlatform = null;
        for ( GeoDataset dataset : datasets ) {
            GeoPlatform platform = dataset.getPlatform();
            if ( lastPlatform != null ) {
                if ( !platform.equals( lastPlatform ) ) {
                    throw new IllegalArgumentException( "All datasets to be collapsed must use the same platform" );
                }
            }
            lastPlatform = platform;
        }

        // arbitrarily use the first.
        GeoDataset result = datasets.iterator().next();
        for ( GeoDataset dataset : datasets ) {
            if ( dataset.equals( result ) )
                continue;
            assert dataset.getPlatform().equals( lastPlatform );
            GeoServiceImpl.log
                    .info( "Collapsing " + dataset + " into " + result + " Platform=" + dataset.getPlatform() );
            result.setDescription(
                    result.getDescription() + " Note: this dataset " + "includes the samples from " + dataset );
            result.getSubsets().addAll( dataset.getSubsets() );
            result.setNumSamples( result.getNumSamples() + dataset.getNumSamples() );
            result.getColumnNames().addAll( dataset.getColumnNames() );
            result.getColumnDescriptions().addAll( dataset.getColumnDescriptions() );
        }

        return result;
    }

    /**
     * Check if all the data sets are on different platforms. This is a rare case in GEO (example: GSE18). When it
     * happens we merge the datasets.
     */
    private void confirmPlatformUniqueness( GeoSeries series, boolean doSampleMatching ) {
        Set<GeoPlatform> platforms = this.getPlatforms( series );
        if ( platforms.size() == series.getDataSets().size() ) {
            return;
        }
        Collection<GeoDataset> collapsed = this.potentiallyCombineDatasets( series.getDataSets() );
        series.setDataSets( collapsed );
        DatasetCombiner combiner = new DatasetCombiner( doSampleMatching );
        GeoSampleCorrespondence corr = combiner.findGSECorrespondence( series );
        series.setSampleCorrespondence( corr );
    }

    /**
     * Build the map between the existing probe names and the ones in gemma. The information is stored in the
     * GeoPlatform object
     */
    private void fillExistingProbeNameMap( GeoPlatform pl, String columnWithGemmaNames, String columnWithGeoNames ) {

        assert StringUtils.isNotBlank( columnWithGemmaNames );
        assert StringUtils.isNotBlank( columnWithGeoNames );

        List<String> gemmaNames = pl.getColumnData( columnWithGemmaNames );
        if ( gemmaNames == null ) {
            // only if we are not loading the data here.
            GeoServiceImpl.log.warn( "Not associating data from GEO for this platform." );
            return;
        }
        List<String> geoNames = pl.getColumnData( columnWithGeoNames );
        assert gemmaNames.size() == geoNames.size();
        GeoServiceImpl.log.debug( "Matching up " + geoNames.size() + " probe names" );
        for ( int i = 0; i < gemmaNames.size(); i++ ) {
            String gemmaName = gemmaNames.get( i );
            String geoName = geoNames.get( i );
            if ( GeoServiceImpl.log.isDebugEnabled() )
                GeoServiceImpl.log.debug( "GEO name:" + geoName + "; name to be used for Gemma:" + gemmaName );
            pl.getProbeNamesInGemma().put( geoName, gemmaName );
        }
    }

    /**
     * If the names in Gemma are not the same as the ID in GEO, we have to switch the new data over. This only works if
     * the new names are given in another column in the GEO data. It also happens that sometimes some names in Gemma
     * match multiple columns in GEO (for example, blank spots). We need to find the column with the unique match.
     * The default column is 'ID' as per GEO specifications. We always use this unless the platform probes have been
     * renamed (which we don't do routinely, any more; this was a practice in response to an annoying feature of GEO).
     */
    private void getGemmaIDColumnNameInGEO( GeoPlatform rawGEOPlatform, Map<CompositeSequence, BioSequence> m,
            String columnWithGeoNames ) {

        /*
         * This can happen if there is a corrupt version of the array design in the system -- can occur in tests for
         * example.
         */
        if ( m.isEmpty() ) {
            // use the same column name.
            GeoServiceImpl.log.warn( "Array design had no probes (corrupt or test?" );
            this.fillExistingProbeNameMap( rawGEOPlatform, columnWithGeoNames, columnWithGeoNames );
            return;
        }

        Map<String, Integer> countMatches = new HashMap<>();
        for ( String geoColName : rawGEOPlatform.getColumnNames() ) {
            List<String> columnData = rawGEOPlatform.getColumnData( geoColName );

            if ( columnData == null ) {
                GeoServiceImpl.log.warn( "No column data for " + geoColName ); // ok
                continue;
            }

            /*
             * Never bother with columns like "COL" or "ROW" as these are positions.
             */
            if ( geoColName.equalsIgnoreCase( "ROW" ) || geoColName.equalsIgnoreCase( "COL" ) ) {
                continue;
            }

            // figure out the best column;if not ID, then usually NAME or SPOT_ID etc
            Set<String> colDataSet = new HashSet<>( columnData );

            int numMatchesInColumn = 0;
            for ( CompositeSequence cs : m.keySet() ) {
                String gemmaProbeName = cs.getName();
                if ( colDataSet.contains( gemmaProbeName ) ) {
                    numMatchesInColumn++;
                }
            }

            if ( numMatchesInColumn == m.size() ) {
                GeoServiceImpl.log.info( "Exact Gemma probe names were found in GEO column=" + geoColName );
                this.fillExistingProbeNameMap( rawGEOPlatform, geoColName, columnWithGeoNames );
                return;
            }

            countMatches.put( geoColName, numMatchesInColumn );
        }

        String bestCol = "";
        int bestMatchSize = 0;
        for ( String colName : countMatches.keySet() ) {
            if ( countMatches.get( colName ) > bestMatchSize ) {
                bestMatchSize = countMatches.get( colName );
                bestCol = colName;
            }
        }

        if ( bestMatchSize == 0 ) {
            GeoServiceImpl.log
                    .warn( "The best-matching column, " + bestCol + " matched too few: " + bestMatchSize + "/" + m
                            .size() + " probe names for " + rawGEOPlatform );
            throw new IllegalStateException(
                    "Could not figure out which column the Gemma probe names came (e.g.: " + m.keySet().iterator()
                            .next().getName() + ") from for platform=" + rawGEOPlatform );
        }

        GeoServiceImpl.log
                .warn( "Using the best-matching column, " + bestCol + "  matched " + bestMatchSize + "/" + m.size()
                        + " probe names for " + rawGEOPlatform );
        this.fillExistingProbeNameMap( rawGEOPlatform, bestCol, columnWithGeoNames );

    }

    /**
     * @param rawGEOPlatform Our representation of the original GEO platform
     * @param geoArrayDesign Our conversion
     */
    private String getGEOIDColumnName( GeoPlatform rawGEOPlatform, ArrayDesign geoArrayDesign ) {

        if ( rawGEOPlatform.getDesignElements().isEmpty() ) {
            GeoServiceImpl.log.info( "Platform has no elements: " + rawGEOPlatform );
            return null;
        }

        // This should always be "ID", so this is just defensive programming.
        for ( CompositeSequence cs : geoArrayDesign.getCompositeSequences() ) {
            String geoProbeName = cs.getName();
            for ( String colName : rawGEOPlatform.getColumnNames() ) {
                List<String> columnData = rawGEOPlatform.getColumnData( colName );
                if ( columnData != null && columnData.contains( geoProbeName ) ) {
                    if ( !colName.equals( "ID" ) ) {
                        // this would be unusual
                        GeoServiceImpl.log.info( "GEO probe names were found in GEO column=" + colName );
                    }
                    return colName;
                }
            }
        }

        throw new IllegalStateException( "Could not figure out which column the GEO probe names came from!" );

    }

    private Set<GeoPlatform> getPlatforms( GeoSeries series ) {
        Set<GeoPlatform> platforms = new HashSet<>();

        if ( !series.getDataSets().isEmpty() ) {
            for ( GeoDataset dataset : series.getDataSets() ) {
                platforms.add( dataset.getPlatform() );
            }
        } else {
            for ( GeoSample sample : series.getSamples() ) {
                Collection<GeoPlatform> samplePlatforms = sample.getPlatforms();
                platforms.addAll( samplePlatforms );
            }
        }
        return platforms;
    }

    private void getPubMedInfo( Collection<ExpressionExperiment> result ) {
        for ( ExpressionExperiment experiment : result ) {
            BibliographicReference pubmed = experiment.getPrimaryPublication();
            if ( pubmed == null )
                continue;
            PubMedXMLFetcher fetcher = new PubMedXMLFetcher( ncbiApiKey );
            try {
                pubmed = fetcher.retrieveByHTTP( Integer.parseInt( pubmed.getPubAccession().getAccession() ) );
            } catch ( Exception e ) {
                GeoServiceImpl.log.warn( "Filed to get data from pubmed, continuing without it." );
                GeoServiceImpl.log.error( e, e );
            }
            if ( pubmed == null )
                continue;
            experiment.setPrimaryPublication( pubmed );

            // don't spam NCBI. > 3 per second is a no-no without an API key
            // see https://ncbiinsights.ncbi.nlm.nih.gov/2017/11/02/new-api-keys-for-the-e-utilities/
            try {
                Thread.sleep( 350 );
            } catch ( InterruptedException e ) {
                //
            }
        }
    }

    /**
     * Populate the series information based on the sub-series.
     */
    private void getSubSeriesInformation( GeoSeries superSeries ) {
        for ( String subSeriesAccession : superSeries.getSubSeries() ) {
            GeoServiceImpl.log.info( "Processing subseries " + subSeriesAccession );
            Collection<? extends GeoData> parseResult = geoDomainObjectGenerator.generate( subSeriesAccession );
            if ( parseResult.isEmpty() ) {
<<<<<<< HEAD
                AbstractGeoService.log.warn( "Got no results for " + subSeriesAccession );
=======
                GeoServiceImpl.log.warn( "Got no results for " + subSeriesAccession );
>>>>>>> ea632372
                continue;
            }
            GeoServiceImpl.log.debug( "Generated GEO domain objects for SubSeries " + subSeriesAccession );

            Object obj = parseResult.iterator().next();
            if ( !( obj instanceof GeoSeries ) ) {
                throw new RuntimeException(
                        "Got a " + obj.getClass().getName() + " instead of a " + GeoSeries.class.getName()
                                + " (you may need to load platforms only)." );
            }
            GeoSeries subSeries = ( GeoSeries ) obj;

            /*
             * Copy basic information
             */
            superSeries.getKeyWords().addAll( subSeries.getKeyWords() );
            superSeries.getContributers().addAll( subSeries.getContributers() );
            superSeries.getPubmedIds().addAll( subSeries.getPubmedIds() );
            String seriesSummary = superSeries.getSummaries();
            seriesSummary = seriesSummary + ( StringUtils.isBlank( seriesSummary ) ? "" : "\n" ) + "Summary from subseries "
                    + subSeries.getGeoAccession() + ": " + subSeries
                    .getSummaries();
            superSeries.setSummaries( seriesSummary );
        }
    }

    private void matchToExistingPlatform( GeoConverter geoConverter, GeoPlatform rawGEOPlatform,
            ArrayDesignsForExperimentCache c ) {
        // we have to populate this.
        Map<String, String> probeNamesInGemma = rawGEOPlatform.getProbeNamesInGemma();

        // do a partial conversion. We will throw this away;
        ArrayDesign geoArrayDesign = ( ArrayDesign ) geoConverter.convert( rawGEOPlatform );

        if ( geoArrayDesign == null ) {
            if ( !rawGEOPlatform.useDataFromGeo() ) {
                // MPSS, exon arrays
                return;
            }
            throw new IllegalStateException( "Platform is missing" );
        }

        // find in our system. Note we only use the short name. The full name can change in GEO, causing trouble.
        ArrayDesign existing = arrayDesignService.findByShortName( geoArrayDesign.getShortName() );

        if ( existing == null ) {
            GeoServiceImpl.log.info( rawGEOPlatform + " looks new to Gemma" );
            for ( CompositeSequence cs : geoArrayDesign.getCompositeSequences() ) {
                String geoProbeName = cs.getName();
                probeNamesInGemma.put( geoProbeName, geoProbeName );
                // no mapping needed. NB the converter fills
                // this in already, we're just being defensive
                // here.
            }
        } else {
            GeoServiceImpl.log.info( "Platform " + rawGEOPlatform.getGeoAccession()
                    + " exists in Gemma, checking for correct probe names and re-matching if necessary ..." );

            String columnWithGeoNames;
            columnWithGeoNames = this.getGEOIDColumnName( rawGEOPlatform, geoArrayDesign );

            if ( columnWithGeoNames == null ) {
                // no problem: this means the design has no elements, so it is actually a placeholder (e.g., MPSS)
                return;
            }

            GeoServiceImpl.log.info( "Loading probes ..." );
            Map<CompositeSequence, BioSequence> m = arrayDesignService.getBioSequences( existing );
            c.add( existing, m );

            this.getGemmaIDColumnNameInGEO( rawGEOPlatform, m, columnWithGeoNames );

        }
    }

    /**
     * If platforms used exist in Gemma already, make sure the probe names match the ones in our system, and if not, try
     * to figure out the correct mapping. This is necessary because we sometimes rename probes to match other data
     * sources. Often GEO platforms just have integer ids.
     * In addition, we test if platforms are blacklisted.
     */
    private void matchToExistingPlatforms( GeoConverter geoConverter, GeoSeries series,
            ArrayDesignsForExperimentCache c ) {

        Set<GeoPlatform> platforms = this.getPlatforms( series );
        if ( platforms.isEmpty() )
<<<<<<< HEAD
            throw new IllegalStateException( "Series " + series + " has no platforms" );
=======
            throw new IllegalStateException( "Series " + series.getGeoAccession() + " has no platform." );
>>>>>>> ea632372
        for ( GeoPlatform pl : platforms ) {

            if ( pl.getGeoAccession() != null && expressionExperimentService.isBlackListed( pl.getGeoAccession() ) ) {
                throw new IllegalArgumentException(
                        "A platform used by " + series.getGeoAccession() + " is blacklisted: " + pl.getGeoAccession() );
            }

            /*
             * We suppress the analysis of the array design if it is not supported (i.e. MPSS or exon arrays)
             */
            if ( !pl.useDataFromGeo() ) {
                continue;
            }

            this.matchToExistingPlatform( geoConverter, pl, c );
        }
    }

    /**
     * Combine data sets that use the same platform into one.
     *
     * @param datasets, some of which will be combined.
     */
    private Collection<GeoDataset> potentiallyCombineDatasets( Collection<GeoDataset> datasets ) {
        if ( datasets.size() == 1 )
            return datasets;
        Map<GeoPlatform, Collection<GeoDataset>> seenPlatforms = new HashMap<>();
        for ( GeoDataset dataset : datasets ) {
            GeoPlatform platform = dataset.getPlatform();
            if ( !seenPlatforms.containsKey( platform ) ) {
                seenPlatforms.put( platform, new HashSet<>() );
            }
            seenPlatforms.get( platform ).add( dataset );
        }

        Collection<GeoDataset> finishedDatasets = new HashSet<>();
        for ( GeoPlatform platform : seenPlatforms.keySet() ) {
            Collection<GeoDataset> datasetsForPlatform = seenPlatforms.get( platform );
            if ( datasetsForPlatform.size() > 1 ) {
                GeoDataset combined = this.combineDatasets( datasetsForPlatform );
                finishedDatasets.add( combined );
            } else {
                finishedDatasets.add( datasetsForPlatform.iterator().next() );
            }
        }
        return finishedDatasets;

    }

    private void updateReports( Collection<?> entities ) {
        Collection<ArrayDesign> adsToUpdate = new HashSet<>();
        for ( Object entity : entities ) {
            if ( entity instanceof ExpressionExperiment ) {
                ExpressionExperiment expressionExperiment = ( ExpressionExperiment ) entity;
                expressionExperiment = this.expressionExperimentService.thaw( expressionExperiment );
                this.expressionExperimentReportService.generateSummary( expressionExperiment.getId() );

                expressionExperiment = this.expressionExperimentService.thaw( expressionExperiment );
                for ( BioAssay ba : expressionExperiment.getBioAssays() ) {
                    adsToUpdate.add( ba.getArrayDesignUsed() );
                }

            } else if ( entity instanceof ArrayDesign ) {
                adsToUpdate.add( ( ArrayDesign ) entity );
            }
        }

        for ( ArrayDesign arrayDesign : adsToUpdate ) {
            this.arrayDesignReportService.generateArrayDesignReport( arrayDesign.getId() );
        }

    }

    @Override
    public void setGeoDomainObjectGenerator( GeoDomainObjectGenerator generator ) {
        this.geoDomainObjectGenerator = generator;
        if ( StringUtils.isNotBlank( ncbiApiKey ) ) {
            this.geoDomainObjectGenerator.setNcbiApiKey( ncbiApiKey );
        }
    }
}<|MERGE_RESOLUTION|>--- conflicted
+++ resolved
@@ -44,10 +44,7 @@
 import ubic.gemma.model.expression.experiment.ExpressionExperiment;
 import ubic.gemma.model.genome.biosequence.BioSequence;
 import ubic.gemma.persistence.persister.ArrayDesignsForExperimentCache;
-<<<<<<< HEAD
-=======
 import ubic.gemma.persistence.persister.PersisterHelper;
->>>>>>> ea632372
 import ubic.gemma.persistence.service.common.auditAndSecurity.AuditTrailService;
 import ubic.gemma.persistence.service.common.description.CharacteristicService;
 import ubic.gemma.persistence.service.expression.arrayDesign.ArrayDesignService;
@@ -96,38 +93,6 @@
     private AuditTrailService auditTrailService;
 
     @Value("${geo.minimumSamplesToLoad}")
-<<<<<<< HEAD
-    private int MINIMUM_SAMPLE_COUNT_TO_LOAD;
-
-    private final ArrayDesignReportService arrayDesignReportService;
-    private final BioAssayService bioAssayService;
-    private final ExpressionExperimentReportService expressionExperimentReportService;
-    private final ExpressionExperimentService expressionExperimentService;
-    private final ExpressionExperimentPrePersistService expressionExperimentPrePersistService;
-    private final TaxonService taxonService;
-    private final CharacteristicService characteristicService;
-    private final BioMaterialService bioMaterialService;
-    private final AuditTrailService auditTrailService;
-
-
-    @Autowired
-    public GeoServiceImpl( ArrayDesignReportService arrayDesignReportService, BioAssayService bioAssayService,
-            ExpressionExperimentReportService expressionExperimentReportService,
-            ExpressionExperimentService expressionExperimentService,
-            ExpressionExperimentPrePersistService expressionExperimentPrePersistService,
-            TaxonService taxonService,
-            CharacteristicService characteristicService,
-            BioMaterialService bioMaterialSerivce, AuditTrailService auditTrailService ) {
-        this.arrayDesignReportService = arrayDesignReportService;
-        this.bioAssayService = bioAssayService;
-        this.expressionExperimentReportService = expressionExperimentReportService;
-        this.expressionExperimentService = expressionExperimentService;
-        this.expressionExperimentPrePersistService = expressionExperimentPrePersistService;
-        this.characteristicService = characteristicService;
-        this.bioMaterialService = bioMaterialSerivce;
-        this.taxonService = taxonService;
-        this.auditTrailService = auditTrailService;
-=======
     private int minimumSampleCountToLoad;
     @Value("${entrez.efetch.apikey}")
     private String ncbiApiKey;
@@ -137,7 +102,6 @@
     @Override
     public void afterPropertiesSet() throws Exception {
         geoDomainObjectGenerator.setNcbiApiKey( ncbiApiKey );
->>>>>>> ea632372
     }
 
     @Override
@@ -151,11 +115,7 @@
         String geoAccession = targetPlatform.getExternalReferences().iterator().next().getAccession();
         Collection<? extends GeoData> platforms = geoDomainObjectGenerator.generate( geoAccession );
         if ( platforms.isEmpty() ) {
-<<<<<<< HEAD
-            throw new IllegalStateException( "No GEO data was generated for " + geoAccession + "." );
-=======
             throw new IllegalStateException( "No platform was generated for " + geoAccession );
->>>>>>> ea632372
         }
 
         /*
@@ -226,11 +186,7 @@
         if ( loadPlatformOnly ) {
             Collection<? extends GeoData> platforms = geoDomainObjectGenerator.generate( geoAccession );
             if ( platforms.isEmpty() ) {
-<<<<<<< HEAD
-                AbstractGeoService.log
-=======
                 GeoServiceImpl.log
->>>>>>> ea632372
                         .warn( "GeoService.fetchAndLoad( targetPlatformAcc, true, false, false, false );t no results" );
                 return null;
             }
@@ -249,11 +205,7 @@
 
         Collection<? extends GeoData> parseResult = geoDomainObjectGenerator.generate( geoAccession );
         if ( parseResult.isEmpty() ) {
-<<<<<<< HEAD
-            AbstractGeoService.log.warn( "Got no results for " + geoAccession );
-=======
             GeoServiceImpl.log.warn( "Got no results" );
->>>>>>> ea632372
             return null;
         }
         GeoServiceImpl.log.debug( "Generated GEO domain objects for " + geoAccession );
@@ -868,11 +820,7 @@
             GeoServiceImpl.log.info( "Processing subseries " + subSeriesAccession );
             Collection<? extends GeoData> parseResult = geoDomainObjectGenerator.generate( subSeriesAccession );
             if ( parseResult.isEmpty() ) {
-<<<<<<< HEAD
-                AbstractGeoService.log.warn( "Got no results for " + subSeriesAccession );
-=======
                 GeoServiceImpl.log.warn( "Got no results for " + subSeriesAccession );
->>>>>>> ea632372
                 continue;
             }
             GeoServiceImpl.log.debug( "Generated GEO domain objects for SubSeries " + subSeriesAccession );
@@ -959,11 +907,7 @@
 
         Set<GeoPlatform> platforms = this.getPlatforms( series );
         if ( platforms.isEmpty() )
-<<<<<<< HEAD
-            throw new IllegalStateException( "Series " + series + " has no platforms" );
-=======
             throw new IllegalStateException( "Series " + series.getGeoAccession() + " has no platform." );
->>>>>>> ea632372
         for ( GeoPlatform pl : platforms ) {
 
             if ( pl.getGeoAccession() != null && expressionExperimentService.isBlackListed( pl.getGeoAccession() ) ) {
