package ubic.gemma.core.loader.expression;

import ubic.basecode.dataStructure.matrix.DoubleMatrix;
import ubic.gemma.core.datastructure.matrix.ExpressionDataDoubleMatrix;
import ubic.gemma.model.common.quantitationtype.QuantitationType;
import ubic.gemma.model.expression.arrayDesign.ArrayDesign;
import ubic.gemma.model.expression.experiment.ExpressionExperiment;

import java.io.IOException;

public interface DataUpdater {
    void addAffyDataFromAPTOutput( ExpressionExperiment ee, String pathToAptOutputFile ) throws IOException;

    void addCountData( ExpressionExperiment ee, ArrayDesign targetArrayDesign,
            DoubleMatrix<String, String> countMatrix, DoubleMatrix<String, String> rpkmMatrix, Integer readLength,
            Boolean isPairedReads, boolean allowMissingSamples );

    void log2cpmFromCounts( ExpressionExperiment ee, QuantitationType qt );

    @SuppressWarnings("UnusedReturnValue")
        // Possible external use
    ExpressionExperiment replaceData( ExpressionExperiment ee, ArrayDesign targetPlatform, QuantitationType qt,
            DoubleMatrix<String, String> data );

    void reprocessAffyDataFromCel( ExpressionExperiment ee );

    ExpressionExperiment addData( ExpressionExperiment ee, ArrayDesign targetPlatform, ExpressionDataDoubleMatrix data );

<<<<<<< HEAD
    @SuppressWarnings("UnusedReturnValue")
    // Possible external use
    int deleteData( ExpressionExperiment ee, QuantitationType qt );

    ExpressionExperiment replaceData( ExpressionExperiment ee, ArrayDesign targetPlatform,
            ExpressionDataDoubleMatrix data );
=======
    /**
     * Replace the data associated with the experiment (or add it if there is none). These data become the 'preferred'
     * quantitation type. Note that this replaces the "raw" data.
     * Similar to AffyPowerToolsProbesetSummarize.convertDesignElementDataVectors and code in
     * SimpleExpressionDataLoaderService.
     *
     * @param  ee             the experiment to be modified
     * @param  targetPlatform the platform for the new data (this can only be used for single-platform data sets). The
     *                        experiment will be switched to it if necessary.
     * @param  data           the data to be used
     * @return ee
     */
    ExpressionExperiment replaceData( ExpressionExperiment ee, ArrayDesign targetPlatform,
            ExpressionDataDoubleMatrix data ) {

        Collection<ArrayDesign> ads = experimentService.getArrayDesignsUsed( ee );
        if ( ads.size() > 1 ) {
            throw new IllegalArgumentException( "Can only replace data for an experiment that uses one platform; "
                    + "you must switch/merge first and then provide appropriate replacement data." );
        }

        if ( data.rows() == 0 ) {
            throw new IllegalArgumentException( "Data had no rows" );
        }

        ArrayDesign originalArrayDesign = ads.iterator().next();

        Collection<QuantitationType> qts = data.getQuantitationTypes();

        if ( qts.size() > 1 ) {
            throw new IllegalArgumentException( "Only supports a single quantitation type" );
        }

        if ( qts.isEmpty() ) {
            throw new IllegalArgumentException( "Please supply a quantitation type with the data" );
        }

        QuantitationType qt = qts.iterator().next();
        qt.setIsPreferred( true );

        Collection<RawExpressionDataVector> vectors = this.makeNewVectors( ee, targetPlatform, data, qt );
        if ( vectors.isEmpty() ) {
            throw new IllegalStateException( "no vectors!" );
        }

        ee = experimentService.replaceRawVectors( ee, vectors );

        if ( !targetPlatform.equals( originalArrayDesign ) ) {

            this.switchBioAssaysToTargetPlatform( ee, targetPlatform, ee.getBioAssays() );

            auditTrailService.addUpdateEvent( ee, ExpressionExperimentPlatformSwitchEvent.class,
                    "Switched in course of updating vectors using data input (from " + originalArrayDesign
                            .getShortName() + " to " + targetPlatform.getShortName() + ")" );
        }

        this.audit( ee, "Data vector replacement for " + targetPlatform, true );
        experimentService.update( ee );
        ee = this.postprocess( ee );

        assert ee.getNumberOfDataVectors() != null;

        return ee;
    }

    /**
     * RNA-seq
     *
     * @param ee            experiment
     * @param countEEMatrix count ee matrix
     * @param readLength    read length
     * @param isPairedReads is paired reads
     */
    private void addTotalCountInformation( ExpressionExperiment ee, ExpressionDataDoubleMatrix countEEMatrix,
            Integer readLength, Boolean isPairedReads ) {
        for ( BioAssay ba : ee.getBioAssays() ) {
            Double[] col = countEEMatrix.getColumn( ba );
            int librarySize = ( int ) Math.floor( DescriptiveWithMissing.sum( new DoubleArrayList( ArrayUtils.toPrimitive( col ) ) ) );

            if ( librarySize <= 0 ) {
                // unlike readLength and isPairedReads, we might want to use this value! Sanity check, anyway.
                throw new IllegalStateException( ba + " had no reads" );
            }
            DataUpdater.log.info( ba + " total library size=" + librarySize );

            ba.setSequenceReadLength( readLength );
            ba.setSequencePairedReads( isPairedReads );
            ba.setSequenceReadCount( librarySize );

            bioAssayService.update( ba );

        }
    }

    /**
     * Generic
     *
     * @param replace if true, use a DataReplacedEvent; otherwise DataAddedEvent.
     * @param ee      ee
     * @param note    note
     */
    private void audit( ExpressionExperiment ee, String note, boolean replace ) {
        Class<? extends AuditEventType> eventType;

        if ( replace ) {
            eventType = DataReplacedEvent.class;
        } else {
            eventType = DataAddedEvent.class;
        }

        auditTrailService.addUpdateEvent( ee, eventType, note );
    }

    /**
     * RNA-seq
     *
     * @param  ee                  experiment
     * @param  countMatrix         count matrix
     * @param  allowMissingSamples allow missing samples
     * @return experiment
     */
    private ExpressionExperiment dealWithMissingSamples( ExpressionExperiment ee,
            DoubleMatrix<String, String> countMatrix, boolean allowMissingSamples ) {
        if ( ee.getBioAssays().size() > countMatrix.columns() ) {
            if ( allowMissingSamples ) {

                Map<String, BioMaterial> bmMap = this.makeBioMaterialNameMap( ee );
                List<BioAssay> usedBioAssays = new ArrayList<>();
                for ( String colName : countMatrix.getColNames() ) {
                    BioMaterial bm = bmMap.get( colName );
                    if ( bm == null ) {
                        throw new IllegalStateException( "Could not match a column name to a biomaterial: " + colName );
                    }
                    usedBioAssays.addAll( bm.getBioAssaysUsedIn() );
                }

                assert usedBioAssays.size() == countMatrix.columns();

                Collection<BioAssay> toRemove = new HashSet<>();
                for ( BioAssay ba : ee.getBioAssays() ) {
                    if ( !usedBioAssays.contains( ba ) ) {
                        toRemove.add( ba );
                        DataUpdater.log.info( "Will remove unused bioassay from experiment: " + ba );
                    }
                }

                if ( !toRemove.isEmpty() ) {
                    ee.getBioAssays().removeAll( toRemove );
                    experimentService.update( ee );
                    ee = experimentService.loadOrFail( ee.getId() );
                    ee = experimentService.thawLite( ee );

                    if ( ee.getBioAssays().size() != countMatrix.columns() ) {
                        throw new IllegalStateException( "Something went wrong, could not remove unused samples" );
                    }

                    // this should already be done...
                    for ( BioAssay b : toRemove ) {
                        bioAssayService.remove( b );
                    }

                }

            } else {
                throw new IllegalArgumentException(
                        "Too little data provided: The experiment has " + ee.getBioAssays().size()
                                + " samples but the data has " + countMatrix.columns() + " columns." );
            }
        } else if ( ee.getBioAssays().size() < countMatrix.columns() ) {
            throw new IllegalArgumentException(
                    "Extra data provided: The experiment has " + ee.getBioAssays().size() + " samples but the data has "
                            + countMatrix.columns() + " columns." );
        }
        return ee;
    }

    /**
     * Affymetrix
     *
     * @param  ee    (lightly thawed)
     * @param  files CEL files
     * @return Map of the targetplatform to the bioassays that were run on it. Note that this is not necessarily
     *               the
     *               "original platform".
     */
    private Map<ArrayDesign, Collection<BioAssay>> determinePlatformsFromCELs( ExpressionExperiment ee,
            Collection<LocalFile> files ) {
        Map<BioAssay, String> bm2chips = AffyChipTypeExtractor.getChipTypes( ee, files );
        /*
         * Reverse the map (probably should just make this part of getChipTypes)
         */
        Map<String, Collection<BioAssay>> chip2bms = new HashMap<>();
        for ( BioAssay ba : bm2chips.keySet() ) {
            String c = bm2chips.get( ba );
            if ( !chip2bms.containsKey( c ) ) {
                chip2bms.put( c, new HashSet<BioAssay>() );
            }
            chip2bms.get( c ).add( ba );
        }
        Map<String, String> chipNames2GPL = AffyPowerToolsProbesetSummarize
                .loadMapFromConfig( AffyPowerToolsProbesetSummarize.AFFY_CHIPNAME_PROPERTIES_FILE_NAME );
        Map<ArrayDesign, Collection<BioAssay>> targetPlatform2BioAssays = new HashMap<>();
        for ( String chipname : chip2bms.keySet() ) {

            /*
             * Original.
             */
            String originalPlatName = chipNames2GPL.get( chipname );
            if ( originalPlatName == null ) {
                throw new IllegalStateException( "Couldn't figure out the GPL for " + chipname );
            }

            ArrayDesign originalPlatform = arrayDesignService.findByShortName( originalPlatName );
            ArrayDesign targetPlatform = this.getAffymetrixTargetPlatform( originalPlatform );

            log.info( targetPlatform + " associated with " + chip2bms.get( chipname ).size() + " samples based on CEL files ('" + chipname + "')" );
            targetPlatform2BioAssays.put( targetPlatform, chip2bms.get( chipname ) );
        }
        return targetPlatform2BioAssays;
    }

    /**
     * Affymetrix: Determine the target array design (the one we'll switch to). We use official CDFs and gene-level
     * versions of exon
     * arrays - no custom CDFs!
     *
     * @param  ad array design we are starting with
     * @return platform we should actually use. It can be the same as the input (thawed)
     */
    private ArrayDesign getAffymetrixTargetPlatform( ArrayDesign ad ) {

        /*
         * See also GeoPlatform.useDataFromGeo
         */
        String targetPlatformAcc = GeoPlatform.alternativeToProperAffyPlatform( ad.getShortName() );
        if ( targetPlatformAcc == null ) {
            throw new IllegalArgumentException( "There was no target platform available for " + ad.getShortName() );
        }

        ArrayDesign targetPlatform = arrayDesignService.findByShortName( targetPlatformAcc );

        if ( targetPlatform != null ) {

            if ( arrayDesignService.getCompositeSequenceCount( targetPlatform ) == 0 ) {
                DataUpdater.log.warn( "The target platform " + targetPlatformAcc
                        + " is incomplete in the system, getting from GEO ... " );
                /*
                 * Ok, we have to 'reload it' and add the compositeSequences. RARE
                 */
                geoService.addElements( targetPlatform );
            }
        } else {
            // RARE
            DataUpdater.log.warn( "The target platform " + targetPlatformAcc
                    + " could not be found in the system. Loading it from GEO ..." );

            Collection<?> r = geoService.fetchAndLoad( targetPlatformAcc, true, false, false );

            if ( r.isEmpty() )
                throw new IllegalStateException( "Loading target platform failed." );

            targetPlatform = ( ArrayDesign ) r.iterator().next();

        }

        // we need to thaw it at some point
        return arrayDesignService.thaw( targetPlatform );
    }

    /**
     * @param  a auditable
     * @return true if auditable has vector merge event
     */
    private boolean hasVectorMergeEvent( Auditable a ) {

        for ( AuditEvent event : this.auditTrailService.getEvents( a ) ) {
            if ( event == null )
                continue; // just in case; should not happen
            if ( event.getEventType() != null && ExpressionExperimentVectorMergeEvent.class
                    .isAssignableFrom( event.getEventType().getClass() ) ) {
                return true;
            }
        }
        return false;

    }

    /**
     * Generic (non-Affymetrix)
     *
     * @param  ee ee
     * @return map of strings to biomaterials, where the keys are likely column names used in the input files.
     */
    private Map<String, BioMaterial> makeBioMaterialNameMap( ExpressionExperiment ee ) {
        Map<String, BioMaterial> bmMap = new HashMap<>();

        Collection<BioAssay> bioAssays = ee.getBioAssays();
        for ( BioAssay bioAssay : bioAssays ) {

            BioMaterial bm = bioAssay.getSampleUsed();
            if ( bmMap.containsKey( bm.getName() ) ) {
                // this might not actually be an error (more than one bioassay per biomaterial is possible) - but just in case...
                throw new IllegalStateException(
                        "More than one biomaterial with the same name: '" + bm.getName() + "'\n" + bmMap.get( bm.getName() ) + "\n" + bm );
            }

            bmMap.put( bm.getName(), bm );
            bmMap.put( bioAssay.getName(), bm ); // this is okay, if we have only one platform, which should be the case.

            if ( bioAssay.getAccession() != null ) {
                // e.g. GSM123455
                String accession = bioAssay.getAccession().getAccession();
                if ( bmMap.containsKey( accession ) ) {
                    throw new IllegalStateException( "Two bioassays with the same accession: " + accession );
                }
                bmMap.put( accession, bm );
            }

            // I think it will always be null, if it is from GEO anyway.
            if ( bm.getExternalAccession() != null ) {
                String accession = bm.getExternalAccession().getAccession();
                if ( bmMap.containsKey( accession ) ) {
                    throw new IllegalStateException( "Two biomaterials with the same accession: " + accession );
                }
                bmMap.put( accession, bm );
            }

        }
        return bmMap;
    }

    /**
     * RNA-seq
     *
     * @return QT
     */
    private QuantitationType makeCountQt() {
        QuantitationType countqt = this.makeQt( false );
        countqt.setName( "Counts" );
        countqt.setType( StandardQuantitationType.COUNT );
        countqt.setScale( ScaleType.COUNT );
        countqt.setDescription( "Read counts for gene model" );
        countqt.setIsBackgroundSubtracted( false );
        countqt.setIsNormalized( false );
        countqt.setIsRecomputedFromRawData( true ); // assume this is true...
        return countqt;
    }

    /**
     * RNA-seq
     *
     * @return QT
     */
    private QuantitationType makelog2cpmQt() {
        QuantitationType qt = this.makeQt( true );
        qt.setName( "log2cpm" );
        qt.setType( StandardQuantitationType.AMOUNT );
        qt.setScale( ScaleType.LOG2 );
        qt.setDescription( "log-2 transformed read counts per million" );
        qt.setIsBackgroundSubtracted( false );
        qt.setIsNormalized( false );
        qt.setIsRecomputedFromRawData( true ); // assume this is true...
        return qt;
    }

    /**
     * Non-Affymetrix
     *
     * @param  ee             experiment
     * @param  targetPlatform target platform
     * @param  data           data
     * @param  qt             QT
     * @return raw vectors
     */
    private Collection<RawExpressionDataVector> makeNewVectors( ExpressionExperiment ee, ArrayDesign targetPlatform,
            ExpressionDataDoubleMatrix data, QuantitationType qt ) {
        ByteArrayConverter bArrayConverter = new ByteArrayConverter();

        Collection<RawExpressionDataVector> vectors = new HashSet<>();

        BioAssayDimension bioAssayDimension = data.getBestBioAssayDimension();

        assert bioAssayDimension != null;
        assert !bioAssayDimension.getBioAssays().isEmpty();

        bioAssayDimension = assayDimensionService.findOrCreate( bioAssayDimension );

        assert !bioAssayDimension.getBioAssays().isEmpty();

        for ( int i = 0; i < data.rows(); i++ ) {
            byte[] bdata = bArrayConverter.doubleArrayToBytes( data.getRow( i ) );

            RawExpressionDataVector vector = RawExpressionDataVector.Factory.newInstance();
            vector.setData( bdata );

            CompositeSequence cs = data.getRowElement( i ).getDesignElement();

            if ( cs == null ) {
                continue;
            }

            if ( !cs.getArrayDesign().equals( targetPlatform ) ) {
                throw new IllegalArgumentException(
                        "Input data must use the target platform (was: " + cs.getArrayDesign() + ", expected: "
                                + targetPlatform );
            }

            vector.setDesignElement( cs );
            vector.setQuantitationType( qt );
            vector.setExpressionExperiment( ee );
            vector.setBioAssayDimension( bioAssayDimension );
            vectors.add( vector );

        }
        return vectors;
    }

    /**
     * Generic
     *
     * @param  preferred preffered
     * @return QT
     */
    private QuantitationType makeQt( boolean preferred ) {
        QuantitationType qt = QuantitationType.Factory.newInstance();
        qt.setGeneralType( GeneralType.QUANTITATIVE );
        qt.setScale( ScaleType.LINEAR );
        qt.setIsBackground( false );
        qt.setIsRatio( false );
        qt.setIsBackgroundSubtracted( true );
        qt.setIsNormalized( true );
        qt.setIsMaskedPreferred( true );
        qt.setIsPreferred( preferred );
        qt.setIsBatchCorrected( false );
        qt.setType( StandardQuantitationType.AMOUNT );
        qt.setRepresentation( PrimitiveType.DOUBLE );
        return qt;
    }

    /**
     * RNA-seq
     *
     * @return QT
     */
    private QuantitationType makeRPKMQt() {
        QuantitationType rpkmqt = this.makeQt( false );
        rpkmqt.setIsRatio( false );
        rpkmqt.setName( "RPKM" );
        rpkmqt.setIsPreferred( false );
        rpkmqt.setDescription( "Reads (or fragments) per kb of gene model per million reads" );
        rpkmqt.setIsBackgroundSubtracted( false );
        rpkmqt.setIsNormalized( true );
        rpkmqt.setIsRecomputedFromRawData( true ); // assume this is true...
        return rpkmqt;
    }

    /**
     * Generic
     *
     * @param ee          experiment
     * @param rawMatrix   raw matrix
     * @param finalMatrix final matrix
     */
    private void matchBioMaterialsToColNames( ExpressionExperiment ee, DoubleMatrix<String, String> rawMatrix,
            DoubleMatrix<CompositeSequence, BioMaterial> finalMatrix ) {
        // match column names to the samples. can have any order so be careful.
        List<String> colNames = rawMatrix.getColNames();
        Map<String, BioMaterial> bmMap = this.makeBioMaterialNameMap( ee );

        List<BioMaterial> newColNames = new ArrayList<>();
        for ( String colName : colNames ) {
            BioMaterial bm = bmMap.get( colName );
            if ( bm == null ) {
                throw new IllegalStateException(
                        "Could not match a column name to a biomaterial: " + colName + "; Available keys were:\n"
                                + StringUtils.join( bmMap.keySet(), "\n" ) );
            }
            newColNames.add( bm );
        }

        finalMatrix.setColumnNames( newColNames );
    }

    /**
     * Generic
     *
     * @param  rawMatrix         matrix
     * @param  targetArrayDesign ad
     * @return matrix with row names fixed up. ColumnNames still need to be done.
     */
    private DoubleMatrix<CompositeSequence, BioMaterial> matchElementsToRowNames( ArrayDesign targetArrayDesign,
            DoubleMatrix<String, String> rawMatrix ) {

        Map<String, CompositeSequence> pnmap = new HashMap<>();

        for ( CompositeSequence cs : targetArrayDesign.getCompositeSequences() ) {
            pnmap.put( cs.getName(), cs );
        }
        int failedMatch = 0;
        int timesWarned = 0;
        List<CompositeSequence> newRowNames = new ArrayList<>();
        List<String> usableRowNames = new ArrayList<>();
        assert !rawMatrix.getRowNames().isEmpty();
        for ( String rowName : rawMatrix.getRowNames() ) {
            CompositeSequence cs = pnmap.get( rowName );
            if ( cs == null ) {
                /*
                 * This might be okay, but not too much
                 */
                failedMatch++;
                if ( timesWarned < 20 ) {
                    DataUpdater.log.warn( "No platform match to element named: " + rowName );
                }
                if ( timesWarned == 20 ) {
                    DataUpdater.log.warn( "Further warnings suppressed" );
                }
                timesWarned++;
                continue;
            }
            usableRowNames.add( rowName );
            newRowNames.add( cs );
        }

        if ( usableRowNames.isEmpty() || newRowNames.isEmpty() ) {
            throw new IllegalArgumentException( "None of the rows matched the given platform elements" );
        }
        DoubleMatrix<CompositeSequence, BioMaterial> finalMatrix;
        if ( failedMatch > 0 ) {
            DataUpdater.log.warn( failedMatch + "/" + rawMatrix.rows()
                    + " elements could not be matched to the platform. Lines that did not match will be ignored." );
            DoubleMatrix<String, String> useableData = rawMatrix.subsetRows( usableRowNames );
            finalMatrix = new DenseDoubleMatrix<>( useableData.getRawMatrix() );

        } else {
            finalMatrix = new DenseDoubleMatrix<>( rawMatrix.getRawMatrix() );

        }
        finalMatrix.setRowNames( newRowNames );
        if ( finalMatrix.getRowNames().isEmpty() ) {
            throw new IllegalStateException( "Failed to get row names" );
        }

        return finalMatrix; // not actually final.
    }

    /**
     * Generic
     *
     * @param  ee experiment
     * @return experiment
     */
    private ExpressionExperiment postprocess( ExpressionExperiment ee ) {
        // several transactions
        try {
            preprocessorService.process( ee );
        } catch ( PreprocessingException e ) {
            DataUpdater.log.error( "Error during postprocessing", e );
        }
        return ee;
    }

    //    /**
    //     * For a RNA-seq count matrix, remove rows that have only zeros.
    //     * 
    //     * @param  countEEMatrix
    //     * @return               filtered matrix
    //     */
    //    private ExpressionDataDoubleMatrix removeNoDataRows( ExpressionDataDoubleMatrix countEEMatrix ) {
    //        RowLevelFilter filter = new RowLevelFilter();
    //        filter.setMethod( Method.MAX );
    //        filter.setLowCut( 0.0 ); // rows whose maximum value is greater than zero will be kept.
    //        return filter.filter( countEEMatrix );
    //    }

    /**
     * Affymetrix: Switches bioassays on the original platform to the target platform (if they are the same, nothing
     * will be done)
     *
     * @param  ee             presumed thawed
     * @param  targetPlatform target platform
     * @param  toBeSwitched   if necessary, specific which bioassays need to be switched (case: merged and re-run); or
     *                        null
     * @return how many were switched
     */
    private int switchBioAssaysToTargetPlatform( ExpressionExperiment ee, ArrayDesign targetPlatform,
            Collection<BioAssay> toBeSwitched ) {

        int i = 0;
        for ( BioAssay ba : ee.getBioAssays() ) {
            if ( toBeSwitched != null && !toBeSwitched.contains( ba ) )
                continue;

            // don't clobber the original value if this is getting switched "again"
            if ( ba.getOriginalPlatform() == null ) {
                ba.setOriginalPlatform( ba.getArrayDesignUsed() );
            }
            ba.setArrayDesignUsed( targetPlatform );

            i++;

        }

        experimentService.update( ee );
        return i;
    }

>>>>>>> 947a6808
}<|MERGE_RESOLUTION|>--- conflicted
+++ resolved
@@ -26,619 +26,6 @@
 
     ExpressionExperiment addData( ExpressionExperiment ee, ArrayDesign targetPlatform, ExpressionDataDoubleMatrix data );
 
-<<<<<<< HEAD
-    @SuppressWarnings("UnusedReturnValue")
-    // Possible external use
-    int deleteData( ExpressionExperiment ee, QuantitationType qt );
-
     ExpressionExperiment replaceData( ExpressionExperiment ee, ArrayDesign targetPlatform,
             ExpressionDataDoubleMatrix data );
-=======
-    /**
-     * Replace the data associated with the experiment (or add it if there is none). These data become the 'preferred'
-     * quantitation type. Note that this replaces the "raw" data.
-     * Similar to AffyPowerToolsProbesetSummarize.convertDesignElementDataVectors and code in
-     * SimpleExpressionDataLoaderService.
-     *
-     * @param  ee             the experiment to be modified
-     * @param  targetPlatform the platform for the new data (this can only be used for single-platform data sets). The
-     *                        experiment will be switched to it if necessary.
-     * @param  data           the data to be used
-     * @return ee
-     */
-    ExpressionExperiment replaceData( ExpressionExperiment ee, ArrayDesign targetPlatform,
-            ExpressionDataDoubleMatrix data ) {
-
-        Collection<ArrayDesign> ads = experimentService.getArrayDesignsUsed( ee );
-        if ( ads.size() > 1 ) {
-            throw new IllegalArgumentException( "Can only replace data for an experiment that uses one platform; "
-                    + "you must switch/merge first and then provide appropriate replacement data." );
-        }
-
-        if ( data.rows() == 0 ) {
-            throw new IllegalArgumentException( "Data had no rows" );
-        }
-
-        ArrayDesign originalArrayDesign = ads.iterator().next();
-
-        Collection<QuantitationType> qts = data.getQuantitationTypes();
-
-        if ( qts.size() > 1 ) {
-            throw new IllegalArgumentException( "Only supports a single quantitation type" );
-        }
-
-        if ( qts.isEmpty() ) {
-            throw new IllegalArgumentException( "Please supply a quantitation type with the data" );
-        }
-
-        QuantitationType qt = qts.iterator().next();
-        qt.setIsPreferred( true );
-
-        Collection<RawExpressionDataVector> vectors = this.makeNewVectors( ee, targetPlatform, data, qt );
-        if ( vectors.isEmpty() ) {
-            throw new IllegalStateException( "no vectors!" );
-        }
-
-        ee = experimentService.replaceRawVectors( ee, vectors );
-
-        if ( !targetPlatform.equals( originalArrayDesign ) ) {
-
-            this.switchBioAssaysToTargetPlatform( ee, targetPlatform, ee.getBioAssays() );
-
-            auditTrailService.addUpdateEvent( ee, ExpressionExperimentPlatformSwitchEvent.class,
-                    "Switched in course of updating vectors using data input (from " + originalArrayDesign
-                            .getShortName() + " to " + targetPlatform.getShortName() + ")" );
-        }
-
-        this.audit( ee, "Data vector replacement for " + targetPlatform, true );
-        experimentService.update( ee );
-        ee = this.postprocess( ee );
-
-        assert ee.getNumberOfDataVectors() != null;
-
-        return ee;
-    }
-
-    /**
-     * RNA-seq
-     *
-     * @param ee            experiment
-     * @param countEEMatrix count ee matrix
-     * @param readLength    read length
-     * @param isPairedReads is paired reads
-     */
-    private void addTotalCountInformation( ExpressionExperiment ee, ExpressionDataDoubleMatrix countEEMatrix,
-            Integer readLength, Boolean isPairedReads ) {
-        for ( BioAssay ba : ee.getBioAssays() ) {
-            Double[] col = countEEMatrix.getColumn( ba );
-            int librarySize = ( int ) Math.floor( DescriptiveWithMissing.sum( new DoubleArrayList( ArrayUtils.toPrimitive( col ) ) ) );
-
-            if ( librarySize <= 0 ) {
-                // unlike readLength and isPairedReads, we might want to use this value! Sanity check, anyway.
-                throw new IllegalStateException( ba + " had no reads" );
-            }
-            DataUpdater.log.info( ba + " total library size=" + librarySize );
-
-            ba.setSequenceReadLength( readLength );
-            ba.setSequencePairedReads( isPairedReads );
-            ba.setSequenceReadCount( librarySize );
-
-            bioAssayService.update( ba );
-
-        }
-    }
-
-    /**
-     * Generic
-     *
-     * @param replace if true, use a DataReplacedEvent; otherwise DataAddedEvent.
-     * @param ee      ee
-     * @param note    note
-     */
-    private void audit( ExpressionExperiment ee, String note, boolean replace ) {
-        Class<? extends AuditEventType> eventType;
-
-        if ( replace ) {
-            eventType = DataReplacedEvent.class;
-        } else {
-            eventType = DataAddedEvent.class;
-        }
-
-        auditTrailService.addUpdateEvent( ee, eventType, note );
-    }
-
-    /**
-     * RNA-seq
-     *
-     * @param  ee                  experiment
-     * @param  countMatrix         count matrix
-     * @param  allowMissingSamples allow missing samples
-     * @return experiment
-     */
-    private ExpressionExperiment dealWithMissingSamples( ExpressionExperiment ee,
-            DoubleMatrix<String, String> countMatrix, boolean allowMissingSamples ) {
-        if ( ee.getBioAssays().size() > countMatrix.columns() ) {
-            if ( allowMissingSamples ) {
-
-                Map<String, BioMaterial> bmMap = this.makeBioMaterialNameMap( ee );
-                List<BioAssay> usedBioAssays = new ArrayList<>();
-                for ( String colName : countMatrix.getColNames() ) {
-                    BioMaterial bm = bmMap.get( colName );
-                    if ( bm == null ) {
-                        throw new IllegalStateException( "Could not match a column name to a biomaterial: " + colName );
-                    }
-                    usedBioAssays.addAll( bm.getBioAssaysUsedIn() );
-                }
-
-                assert usedBioAssays.size() == countMatrix.columns();
-
-                Collection<BioAssay> toRemove = new HashSet<>();
-                for ( BioAssay ba : ee.getBioAssays() ) {
-                    if ( !usedBioAssays.contains( ba ) ) {
-                        toRemove.add( ba );
-                        DataUpdater.log.info( "Will remove unused bioassay from experiment: " + ba );
-                    }
-                }
-
-                if ( !toRemove.isEmpty() ) {
-                    ee.getBioAssays().removeAll( toRemove );
-                    experimentService.update( ee );
-                    ee = experimentService.loadOrFail( ee.getId() );
-                    ee = experimentService.thawLite( ee );
-
-                    if ( ee.getBioAssays().size() != countMatrix.columns() ) {
-                        throw new IllegalStateException( "Something went wrong, could not remove unused samples" );
-                    }
-
-                    // this should already be done...
-                    for ( BioAssay b : toRemove ) {
-                        bioAssayService.remove( b );
-                    }
-
-                }
-
-            } else {
-                throw new IllegalArgumentException(
-                        "Too little data provided: The experiment has " + ee.getBioAssays().size()
-                                + " samples but the data has " + countMatrix.columns() + " columns." );
-            }
-        } else if ( ee.getBioAssays().size() < countMatrix.columns() ) {
-            throw new IllegalArgumentException(
-                    "Extra data provided: The experiment has " + ee.getBioAssays().size() + " samples but the data has "
-                            + countMatrix.columns() + " columns." );
-        }
-        return ee;
-    }
-
-    /**
-     * Affymetrix
-     *
-     * @param  ee    (lightly thawed)
-     * @param  files CEL files
-     * @return Map of the targetplatform to the bioassays that were run on it. Note that this is not necessarily
-     *               the
-     *               "original platform".
-     */
-    private Map<ArrayDesign, Collection<BioAssay>> determinePlatformsFromCELs( ExpressionExperiment ee,
-            Collection<LocalFile> files ) {
-        Map<BioAssay, String> bm2chips = AffyChipTypeExtractor.getChipTypes( ee, files );
-        /*
-         * Reverse the map (probably should just make this part of getChipTypes)
-         */
-        Map<String, Collection<BioAssay>> chip2bms = new HashMap<>();
-        for ( BioAssay ba : bm2chips.keySet() ) {
-            String c = bm2chips.get( ba );
-            if ( !chip2bms.containsKey( c ) ) {
-                chip2bms.put( c, new HashSet<BioAssay>() );
-            }
-            chip2bms.get( c ).add( ba );
-        }
-        Map<String, String> chipNames2GPL = AffyPowerToolsProbesetSummarize
-                .loadMapFromConfig( AffyPowerToolsProbesetSummarize.AFFY_CHIPNAME_PROPERTIES_FILE_NAME );
-        Map<ArrayDesign, Collection<BioAssay>> targetPlatform2BioAssays = new HashMap<>();
-        for ( String chipname : chip2bms.keySet() ) {
-
-            /*
-             * Original.
-             */
-            String originalPlatName = chipNames2GPL.get( chipname );
-            if ( originalPlatName == null ) {
-                throw new IllegalStateException( "Couldn't figure out the GPL for " + chipname );
-            }
-
-            ArrayDesign originalPlatform = arrayDesignService.findByShortName( originalPlatName );
-            ArrayDesign targetPlatform = this.getAffymetrixTargetPlatform( originalPlatform );
-
-            log.info( targetPlatform + " associated with " + chip2bms.get( chipname ).size() + " samples based on CEL files ('" + chipname + "')" );
-            targetPlatform2BioAssays.put( targetPlatform, chip2bms.get( chipname ) );
-        }
-        return targetPlatform2BioAssays;
-    }
-
-    /**
-     * Affymetrix: Determine the target array design (the one we'll switch to). We use official CDFs and gene-level
-     * versions of exon
-     * arrays - no custom CDFs!
-     *
-     * @param  ad array design we are starting with
-     * @return platform we should actually use. It can be the same as the input (thawed)
-     */
-    private ArrayDesign getAffymetrixTargetPlatform( ArrayDesign ad ) {
-
-        /*
-         * See also GeoPlatform.useDataFromGeo
-         */
-        String targetPlatformAcc = GeoPlatform.alternativeToProperAffyPlatform( ad.getShortName() );
-        if ( targetPlatformAcc == null ) {
-            throw new IllegalArgumentException( "There was no target platform available for " + ad.getShortName() );
-        }
-
-        ArrayDesign targetPlatform = arrayDesignService.findByShortName( targetPlatformAcc );
-
-        if ( targetPlatform != null ) {
-
-            if ( arrayDesignService.getCompositeSequenceCount( targetPlatform ) == 0 ) {
-                DataUpdater.log.warn( "The target platform " + targetPlatformAcc
-                        + " is incomplete in the system, getting from GEO ... " );
-                /*
-                 * Ok, we have to 'reload it' and add the compositeSequences. RARE
-                 */
-                geoService.addElements( targetPlatform );
-            }
-        } else {
-            // RARE
-            DataUpdater.log.warn( "The target platform " + targetPlatformAcc
-                    + " could not be found in the system. Loading it from GEO ..." );
-
-            Collection<?> r = geoService.fetchAndLoad( targetPlatformAcc, true, false, false );
-
-            if ( r.isEmpty() )
-                throw new IllegalStateException( "Loading target platform failed." );
-
-            targetPlatform = ( ArrayDesign ) r.iterator().next();
-
-        }
-
-        // we need to thaw it at some point
-        return arrayDesignService.thaw( targetPlatform );
-    }
-
-    /**
-     * @param  a auditable
-     * @return true if auditable has vector merge event
-     */
-    private boolean hasVectorMergeEvent( Auditable a ) {
-
-        for ( AuditEvent event : this.auditTrailService.getEvents( a ) ) {
-            if ( event == null )
-                continue; // just in case; should not happen
-            if ( event.getEventType() != null && ExpressionExperimentVectorMergeEvent.class
-                    .isAssignableFrom( event.getEventType().getClass() ) ) {
-                return true;
-            }
-        }
-        return false;
-
-    }
-
-    /**
-     * Generic (non-Affymetrix)
-     *
-     * @param  ee ee
-     * @return map of strings to biomaterials, where the keys are likely column names used in the input files.
-     */
-    private Map<String, BioMaterial> makeBioMaterialNameMap( ExpressionExperiment ee ) {
-        Map<String, BioMaterial> bmMap = new HashMap<>();
-
-        Collection<BioAssay> bioAssays = ee.getBioAssays();
-        for ( BioAssay bioAssay : bioAssays ) {
-
-            BioMaterial bm = bioAssay.getSampleUsed();
-            if ( bmMap.containsKey( bm.getName() ) ) {
-                // this might not actually be an error (more than one bioassay per biomaterial is possible) - but just in case...
-                throw new IllegalStateException(
-                        "More than one biomaterial with the same name: '" + bm.getName() + "'\n" + bmMap.get( bm.getName() ) + "\n" + bm );
-            }
-
-            bmMap.put( bm.getName(), bm );
-            bmMap.put( bioAssay.getName(), bm ); // this is okay, if we have only one platform, which should be the case.
-
-            if ( bioAssay.getAccession() != null ) {
-                // e.g. GSM123455
-                String accession = bioAssay.getAccession().getAccession();
-                if ( bmMap.containsKey( accession ) ) {
-                    throw new IllegalStateException( "Two bioassays with the same accession: " + accession );
-                }
-                bmMap.put( accession, bm );
-            }
-
-            // I think it will always be null, if it is from GEO anyway.
-            if ( bm.getExternalAccession() != null ) {
-                String accession = bm.getExternalAccession().getAccession();
-                if ( bmMap.containsKey( accession ) ) {
-                    throw new IllegalStateException( "Two biomaterials with the same accession: " + accession );
-                }
-                bmMap.put( accession, bm );
-            }
-
-        }
-        return bmMap;
-    }
-
-    /**
-     * RNA-seq
-     *
-     * @return QT
-     */
-    private QuantitationType makeCountQt() {
-        QuantitationType countqt = this.makeQt( false );
-        countqt.setName( "Counts" );
-        countqt.setType( StandardQuantitationType.COUNT );
-        countqt.setScale( ScaleType.COUNT );
-        countqt.setDescription( "Read counts for gene model" );
-        countqt.setIsBackgroundSubtracted( false );
-        countqt.setIsNormalized( false );
-        countqt.setIsRecomputedFromRawData( true ); // assume this is true...
-        return countqt;
-    }
-
-    /**
-     * RNA-seq
-     *
-     * @return QT
-     */
-    private QuantitationType makelog2cpmQt() {
-        QuantitationType qt = this.makeQt( true );
-        qt.setName( "log2cpm" );
-        qt.setType( StandardQuantitationType.AMOUNT );
-        qt.setScale( ScaleType.LOG2 );
-        qt.setDescription( "log-2 transformed read counts per million" );
-        qt.setIsBackgroundSubtracted( false );
-        qt.setIsNormalized( false );
-        qt.setIsRecomputedFromRawData( true ); // assume this is true...
-        return qt;
-    }
-
-    /**
-     * Non-Affymetrix
-     *
-     * @param  ee             experiment
-     * @param  targetPlatform target platform
-     * @param  data           data
-     * @param  qt             QT
-     * @return raw vectors
-     */
-    private Collection<RawExpressionDataVector> makeNewVectors( ExpressionExperiment ee, ArrayDesign targetPlatform,
-            ExpressionDataDoubleMatrix data, QuantitationType qt ) {
-        ByteArrayConverter bArrayConverter = new ByteArrayConverter();
-
-        Collection<RawExpressionDataVector> vectors = new HashSet<>();
-
-        BioAssayDimension bioAssayDimension = data.getBestBioAssayDimension();
-
-        assert bioAssayDimension != null;
-        assert !bioAssayDimension.getBioAssays().isEmpty();
-
-        bioAssayDimension = assayDimensionService.findOrCreate( bioAssayDimension );
-
-        assert !bioAssayDimension.getBioAssays().isEmpty();
-
-        for ( int i = 0; i < data.rows(); i++ ) {
-            byte[] bdata = bArrayConverter.doubleArrayToBytes( data.getRow( i ) );
-
-            RawExpressionDataVector vector = RawExpressionDataVector.Factory.newInstance();
-            vector.setData( bdata );
-
-            CompositeSequence cs = data.getRowElement( i ).getDesignElement();
-
-            if ( cs == null ) {
-                continue;
-            }
-
-            if ( !cs.getArrayDesign().equals( targetPlatform ) ) {
-                throw new IllegalArgumentException(
-                        "Input data must use the target platform (was: " + cs.getArrayDesign() + ", expected: "
-                                + targetPlatform );
-            }
-
-            vector.setDesignElement( cs );
-            vector.setQuantitationType( qt );
-            vector.setExpressionExperiment( ee );
-            vector.setBioAssayDimension( bioAssayDimension );
-            vectors.add( vector );
-
-        }
-        return vectors;
-    }
-
-    /**
-     * Generic
-     *
-     * @param  preferred preffered
-     * @return QT
-     */
-    private QuantitationType makeQt( boolean preferred ) {
-        QuantitationType qt = QuantitationType.Factory.newInstance();
-        qt.setGeneralType( GeneralType.QUANTITATIVE );
-        qt.setScale( ScaleType.LINEAR );
-        qt.setIsBackground( false );
-        qt.setIsRatio( false );
-        qt.setIsBackgroundSubtracted( true );
-        qt.setIsNormalized( true );
-        qt.setIsMaskedPreferred( true );
-        qt.setIsPreferred( preferred );
-        qt.setIsBatchCorrected( false );
-        qt.setType( StandardQuantitationType.AMOUNT );
-        qt.setRepresentation( PrimitiveType.DOUBLE );
-        return qt;
-    }
-
-    /**
-     * RNA-seq
-     *
-     * @return QT
-     */
-    private QuantitationType makeRPKMQt() {
-        QuantitationType rpkmqt = this.makeQt( false );
-        rpkmqt.setIsRatio( false );
-        rpkmqt.setName( "RPKM" );
-        rpkmqt.setIsPreferred( false );
-        rpkmqt.setDescription( "Reads (or fragments) per kb of gene model per million reads" );
-        rpkmqt.setIsBackgroundSubtracted( false );
-        rpkmqt.setIsNormalized( true );
-        rpkmqt.setIsRecomputedFromRawData( true ); // assume this is true...
-        return rpkmqt;
-    }
-
-    /**
-     * Generic
-     *
-     * @param ee          experiment
-     * @param rawMatrix   raw matrix
-     * @param finalMatrix final matrix
-     */
-    private void matchBioMaterialsToColNames( ExpressionExperiment ee, DoubleMatrix<String, String> rawMatrix,
-            DoubleMatrix<CompositeSequence, BioMaterial> finalMatrix ) {
-        // match column names to the samples. can have any order so be careful.
-        List<String> colNames = rawMatrix.getColNames();
-        Map<String, BioMaterial> bmMap = this.makeBioMaterialNameMap( ee );
-
-        List<BioMaterial> newColNames = new ArrayList<>();
-        for ( String colName : colNames ) {
-            BioMaterial bm = bmMap.get( colName );
-            if ( bm == null ) {
-                throw new IllegalStateException(
-                        "Could not match a column name to a biomaterial: " + colName + "; Available keys were:\n"
-                                + StringUtils.join( bmMap.keySet(), "\n" ) );
-            }
-            newColNames.add( bm );
-        }
-
-        finalMatrix.setColumnNames( newColNames );
-    }
-
-    /**
-     * Generic
-     *
-     * @param  rawMatrix         matrix
-     * @param  targetArrayDesign ad
-     * @return matrix with row names fixed up. ColumnNames still need to be done.
-     */
-    private DoubleMatrix<CompositeSequence, BioMaterial> matchElementsToRowNames( ArrayDesign targetArrayDesign,
-            DoubleMatrix<String, String> rawMatrix ) {
-
-        Map<String, CompositeSequence> pnmap = new HashMap<>();
-
-        for ( CompositeSequence cs : targetArrayDesign.getCompositeSequences() ) {
-            pnmap.put( cs.getName(), cs );
-        }
-        int failedMatch = 0;
-        int timesWarned = 0;
-        List<CompositeSequence> newRowNames = new ArrayList<>();
-        List<String> usableRowNames = new ArrayList<>();
-        assert !rawMatrix.getRowNames().isEmpty();
-        for ( String rowName : rawMatrix.getRowNames() ) {
-            CompositeSequence cs = pnmap.get( rowName );
-            if ( cs == null ) {
-                /*
-                 * This might be okay, but not too much
-                 */
-                failedMatch++;
-                if ( timesWarned < 20 ) {
-                    DataUpdater.log.warn( "No platform match to element named: " + rowName );
-                }
-                if ( timesWarned == 20 ) {
-                    DataUpdater.log.warn( "Further warnings suppressed" );
-                }
-                timesWarned++;
-                continue;
-            }
-            usableRowNames.add( rowName );
-            newRowNames.add( cs );
-        }
-
-        if ( usableRowNames.isEmpty() || newRowNames.isEmpty() ) {
-            throw new IllegalArgumentException( "None of the rows matched the given platform elements" );
-        }
-        DoubleMatrix<CompositeSequence, BioMaterial> finalMatrix;
-        if ( failedMatch > 0 ) {
-            DataUpdater.log.warn( failedMatch + "/" + rawMatrix.rows()
-                    + " elements could not be matched to the platform. Lines that did not match will be ignored." );
-            DoubleMatrix<String, String> useableData = rawMatrix.subsetRows( usableRowNames );
-            finalMatrix = new DenseDoubleMatrix<>( useableData.getRawMatrix() );
-
-        } else {
-            finalMatrix = new DenseDoubleMatrix<>( rawMatrix.getRawMatrix() );
-
-        }
-        finalMatrix.setRowNames( newRowNames );
-        if ( finalMatrix.getRowNames().isEmpty() ) {
-            throw new IllegalStateException( "Failed to get row names" );
-        }
-
-        return finalMatrix; // not actually final.
-    }
-
-    /**
-     * Generic
-     *
-     * @param  ee experiment
-     * @return experiment
-     */
-    private ExpressionExperiment postprocess( ExpressionExperiment ee ) {
-        // several transactions
-        try {
-            preprocessorService.process( ee );
-        } catch ( PreprocessingException e ) {
-            DataUpdater.log.error( "Error during postprocessing", e );
-        }
-        return ee;
-    }
-
-    //    /**
-    //     * For a RNA-seq count matrix, remove rows that have only zeros.
-    //     * 
-    //     * @param  countEEMatrix
-    //     * @return               filtered matrix
-    //     */
-    //    private ExpressionDataDoubleMatrix removeNoDataRows( ExpressionDataDoubleMatrix countEEMatrix ) {
-    //        RowLevelFilter filter = new RowLevelFilter();
-    //        filter.setMethod( Method.MAX );
-    //        filter.setLowCut( 0.0 ); // rows whose maximum value is greater than zero will be kept.
-    //        return filter.filter( countEEMatrix );
-    //    }
-
-    /**
-     * Affymetrix: Switches bioassays on the original platform to the target platform (if they are the same, nothing
-     * will be done)
-     *
-     * @param  ee             presumed thawed
-     * @param  targetPlatform target platform
-     * @param  toBeSwitched   if necessary, specific which bioassays need to be switched (case: merged and re-run); or
-     *                        null
-     * @return how many were switched
-     */
-    private int switchBioAssaysToTargetPlatform( ExpressionExperiment ee, ArrayDesign targetPlatform,
-            Collection<BioAssay> toBeSwitched ) {
-
-        int i = 0;
-        for ( BioAssay ba : ee.getBioAssays() ) {
-            if ( toBeSwitched != null && !toBeSwitched.contains( ba ) )
-                continue;
-
-            // don't clobber the original value if this is getting switched "again"
-            if ( ba.getOriginalPlatform() == null ) {
-                ba.setOriginalPlatform( ba.getArrayDesignUsed() );
-            }
-            ba.setArrayDesignUsed( targetPlatform );
-
-            i++;
-
-        }
-
-        experimentService.update( ee );
-        return i;
-    }
-
->>>>>>> 947a6808
 }