package ubic.gemma.core.loader.expression;

<<<<<<< HEAD
=======
import org.springframework.transaction.annotation.Propagation;
import org.springframework.transaction.annotation.Transactional;
>>>>>>> f9060770
import ubic.basecode.dataStructure.matrix.DoubleMatrix;
import ubic.gemma.core.datastructure.matrix.ExpressionDataDoubleMatrix;
import ubic.gemma.model.common.quantitationtype.QuantitationType;
import ubic.gemma.model.expression.arrayDesign.ArrayDesign;
import ubic.gemma.model.expression.experiment.ExpressionExperiment;

import java.io.IOException;

public interface DataUpdater {
    void addAffyDataFromAPTOutput( ExpressionExperiment ee, String pathToAptOutputFile ) throws IOException;

    void addCountData( ExpressionExperiment ee, ArrayDesign targetArrayDesign,
            DoubleMatrix<String, String> countMatrix, DoubleMatrix<String, String> rpkmMatrix, Integer readLength,
            Boolean isPairedReads, boolean allowMissingSamples );

    void log2cpmFromCounts( ExpressionExperiment ee, QuantitationType qt );

<<<<<<< HEAD
    @SuppressWarnings("UnusedReturnValue")
        // Possible external use
    ExpressionExperiment replaceData( ExpressionExperiment ee, ArrayDesign targetPlatform, QuantitationType qt,
=======
    @SuppressWarnings("UnusedReturnValue") // Possible external use
    void replaceData( ExpressionExperiment ee, ArrayDesign targetPlatform, QuantitationType qt,
>>>>>>> f9060770
            DoubleMatrix<String, String> data );

    void reprocessAffyDataFromCel( ExpressionExperiment ee );

    ExpressionExperiment addData( ExpressionExperiment ee, ArrayDesign targetPlatform, ExpressionDataDoubleMatrix data );

    ExpressionExperiment replaceData( ExpressionExperiment ee, ArrayDesign targetPlatform,
            ExpressionDataDoubleMatrix data );
}<|MERGE_RESOLUTION|>--- conflicted
+++ resolved
@@ -1,10 +1,5 @@
 package ubic.gemma.core.loader.expression;
 
-<<<<<<< HEAD
-=======
-import org.springframework.transaction.annotation.Propagation;
-import org.springframework.transaction.annotation.Transactional;
->>>>>>> f9060770
 import ubic.basecode.dataStructure.matrix.DoubleMatrix;
 import ubic.gemma.core.datastructure.matrix.ExpressionDataDoubleMatrix;
 import ubic.gemma.model.common.quantitationtype.QuantitationType;
@@ -22,14 +17,7 @@
 
     void log2cpmFromCounts( ExpressionExperiment ee, QuantitationType qt );
 
-<<<<<<< HEAD
-    @SuppressWarnings("UnusedReturnValue")
-        // Possible external use
-    ExpressionExperiment replaceData( ExpressionExperiment ee, ArrayDesign targetPlatform, QuantitationType qt,
-=======
-    @SuppressWarnings("UnusedReturnValue") // Possible external use
     void replaceData( ExpressionExperiment ee, ArrayDesign targetPlatform, QuantitationType qt,
->>>>>>> f9060770
             DoubleMatrix<String, String> data );
 
     void reprocessAffyDataFromCel( ExpressionExperiment ee );
