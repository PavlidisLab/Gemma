/*
 * The Gemma project
 *
 * Copyright (c) 2006 University of British Columbia
 *
 * Licensed under the Apache License, Version 2.0 (the "License");
 * you may not use this file except in compliance with the License.
 * You may obtain a copy of the License at
 *
 *       http://www.apache.org/licenses/LICENSE-2.0
 *
 * Unless required by applicable law or agreed to in writing, software
 * distributed under the License is distributed on an "AS IS" BASIS,
 * WITHOUT WARRANTIES OR CONDITIONS OF ANY KIND, either express or implied.
 * See the License for the specific language governing permissions and
 * limitations under the License.
 *
 */
package ubic.gemma.core.loader.expression.geo.fetcher;

import org.apache.commons.configuration2.ex.ConfigurationException;
import org.apache.commons.lang3.StringUtils;
import org.apache.commons.net.ftp.FTP;
import ubic.basecode.util.NetUtils;
import ubic.gemma.core.config.Settings;
import ubic.gemma.core.loader.expression.geo.service.GeoUtils;
import ubic.gemma.core.loader.expression.geo.util.GeoUtil;
import ubic.gemma.core.loader.util.fetcher.AbstractFetcher;
import ubic.gemma.core.loader.util.fetcher.FtpArchiveFetcher;
<<<<<<< HEAD
import ubic.gemma.core.config.Settings;
=======
import ubic.gemma.model.common.description.LocalFile;
import ubic.gemma.persistence.util.EntityUtils;
>>>>>>> e428e337

import java.io.File;
import java.io.FileNotFoundException;
import java.io.IOException;
import java.util.Collection;
import java.util.concurrent.Callable;

/**
 * Retrieve and unpack the raw data files for GEO series. These are the CEL and other files (RPT, EXP and maybe DAT) for
 * Affymetrix data sets. For other types of arrays there may also be raw data?
 *
 * @author pavlidis
 */
public class RawDataFetcher extends FtpArchiveFetcher {

    public RawDataFetcher() {
        super();
        this.setExcludePattern( ".tar" );
        this.initArchiveHandler( "tar" );
    }

    public boolean checkForFile( String identifier ) {
        try {
            if ( this.ftpClient == null || !this.ftpClient.isConnected() )
                this.ftpClient = ( new GeoUtil() ).connect( FTP.BINARY_FILE_TYPE );
            assert this.ftpClient != null;
            final String seekFile = this.formRemoteFilePath( identifier );
            try {
                NetUtils.checkForFile( this.ftpClient, seekFile );
                return true;
            } catch ( FileNotFoundException e ) {
                this.ftpClient.disconnect(); // important to do this!
                return false;
            }
        } catch ( Exception e ) {
            return false;
        }
    }

    /**
     * @param  identifier The url for the supplementary file.
     * @return local files
     */
    @Override
    public Collection<File> fetch( String identifier ) {
        try {
            if ( this.ftpClient == null || !this.ftpClient.isConnected() )
                this.ftpClient = ( new GeoUtil() ).connect( FTP.BINARY_FILE_TYPE );
            assert this.ftpClient != null;
            File newDir = this.mkdir( identifier );
            newDir = new File( newDir, "rawDataFiles" );
            if ( !newDir.canRead() && !newDir.mkdir() )
                throw new IOException( "Could not create the raw data subdirectory" );
            final String outputFileName = this.formLocalFilePath( identifier, newDir );
            final String seekFile = this.formRemoteFilePath( identifier );
            try {
                NetUtils.checkForFile( this.ftpClient, seekFile );
            } catch ( FileNotFoundException e ) {
                // that's okay, just return.
                AbstractFetcher.log
                        .info( "There is apparently no raw data archive for " + identifier + "(sought: " + seekFile
                                + ")" );
                if ( !newDir.delete() ) {
                    throw new IOException( "Could not delete file " + newDir.getPath() );
                }
                this.ftpClient.disconnect(); // important to do this!
                return null;
            }
            if ( this.ftpClient == null || !this.ftpClient.isConnected() ) {
                throw new IOException( "Lost FTP connection" );
            }
            long expectedSize = this.getExpectedSize( seekFile );
            Callable<Boolean> future = this.defineTask( outputFileName, seekFile );
<<<<<<< HEAD
            Collection<File> result = this.doTask( future, expectedSize, seekFile, outputFileName );
=======
            Collection<LocalFile> result = this.doTask( future, expectedSize, seekFile, outputFileName );
>>>>>>> e428e337

            if ( result == null || result.isEmpty() ) {
                throw new IOException( "Files were not obtained, or download was cancelled." );
            }

            log.info( result.size() + " files obtained from archive" );

            return result;
        } catch ( IOException e ) {
            throw new RuntimeException( e );
        }

    }

    @Override
    public final void setNetDataSourceUtil() {
        this.netDataSourceUtil = new GeoUtil();
    }

    @Override
    protected String formLocalFilePath( String identifier, File newDir ) {
        return newDir + File.separator + identifier + "_RAW.tar";
    }

<<<<<<< HEAD
    /*
     * ftp://ftp.ncbi.nih.gov/pub/geo/DATA/supplementary/series/GSE1nnn/GSE1105/GSE1105%5FRAW%2Etar
     */
=======
>>>>>>> e428e337
    @Override
    protected String formRemoteFilePath( String identifier ) {
        return remoteBaseDir + "/" + GeoUtils.formShortenedFtpDirName( identifier ) + "/" + identifier + "/suppl/" + identifier + "_RAW.tar";
    }

    @Override
    public void initConfig() {
        localBasePath = Settings.getString( "geo.local.datafile.basepath" );
        remoteBaseDir = Settings.getString( "geo.remote.rawDataDir" );
        if ( StringUtils.isBlank( localBasePath ) )
            throw new RuntimeException( new ConfigurationException( "localBasePath was null or empty" ) );
        if ( StringUtils.isBlank( remoteBaseDir ) )
            throw new RuntimeException( new ConfigurationException( "baseDir was null or empty" ) );
    }
}<|MERGE_RESOLUTION|>--- conflicted
+++ resolved
@@ -27,12 +27,6 @@
 import ubic.gemma.core.loader.expression.geo.util.GeoUtil;
 import ubic.gemma.core.loader.util.fetcher.AbstractFetcher;
 import ubic.gemma.core.loader.util.fetcher.FtpArchiveFetcher;
-<<<<<<< HEAD
-import ubic.gemma.core.config.Settings;
-=======
-import ubic.gemma.model.common.description.LocalFile;
-import ubic.gemma.persistence.util.EntityUtils;
->>>>>>> e428e337
 
 import java.io.File;
 import java.io.FileNotFoundException;
@@ -106,11 +100,7 @@
             }
             long expectedSize = this.getExpectedSize( seekFile );
             Callable<Boolean> future = this.defineTask( outputFileName, seekFile );
-<<<<<<< HEAD
             Collection<File> result = this.doTask( future, expectedSize, seekFile, outputFileName );
-=======
-            Collection<LocalFile> result = this.doTask( future, expectedSize, seekFile, outputFileName );
->>>>>>> e428e337
 
             if ( result == null || result.isEmpty() ) {
                 throw new IOException( "Files were not obtained, or download was cancelled." );
@@ -135,12 +125,6 @@
         return newDir + File.separator + identifier + "_RAW.tar";
     }
 
-<<<<<<< HEAD
-    /*
-     * ftp://ftp.ncbi.nih.gov/pub/geo/DATA/supplementary/series/GSE1nnn/GSE1105/GSE1105%5FRAW%2Etar
-     */
-=======
->>>>>>> e428e337
     @Override
     protected String formRemoteFilePath( String identifier ) {
         return remoteBaseDir + "/" + GeoUtils.formShortenedFtpDirName( identifier ) + "/" + identifier + "/suppl/" + identifier + "_RAW.tar";
