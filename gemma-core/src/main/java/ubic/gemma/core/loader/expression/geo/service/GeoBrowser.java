--- conflicted
+++ resolved
@@ -1,15 +1,7 @@
 package ubic.gemma.core.loader.expression.geo.service;
 
 import ubic.gemma.core.loader.expression.geo.model.GeoRecord;
-<<<<<<< HEAD
 import ubic.gemma.core.loader.expression.geo.model.GeoSeriesType;
-import ubic.gemma.core.util.SimpleRetry;
-import ubic.gemma.core.util.SimpleRetryCallable;
-import ubic.gemma.core.util.XMLUtils;
-import ubic.gemma.model.common.description.BibliographicReference;
-import ubic.gemma.model.common.description.MedicalSubjectHeading;
-=======
->>>>>>> e428e337
 import ubic.gemma.persistence.util.Slice;
 
 import javax.annotation.Nullable;
@@ -70,151 +62,14 @@
      * @param  pageSize page size
      * @return a slice of GEO records
      */
-<<<<<<< HEAD
-    public Slice<GeoRecord> searchGeoRecords( @Nullable String searchTerms, @Nullable GeoSearchField field, @Nullable Collection<String> allowedTaxa, @Nullable Collection<String> limitPlatforms, @Nullable Collection<GeoSeriesType> seriesTypes, int start, int pageSize, boolean detailed ) throws IOException {
-        String term = "gse[ETYP]";
-
-        if ( StringUtils.isNotBlank( searchTerms ) ) {
-            term += " AND " + quoteTerm( searchTerms );
-            if ( field != null ) {
-                term += "[" + field + "]";
-            }
-        }
-
-        if ( limitPlatforms != null && !limitPlatforms.isEmpty() ) {
-            term += " AND (" + limitPlatforms.stream().map( s -> quoteTerm( s ) + "[ACCN]" ).collect( Collectors.joining( " OR " ) ) + ")";
-        }
-
-        if ( allowedTaxa != null && !allowedTaxa.isEmpty() ) {
-            term += " AND (" + allowedTaxa.stream().map( s -> quoteTerm( s ) + "[ORGN]" ).collect( Collectors.joining( " OR " ) ) + ")";
-        }
-
-        if ( seriesTypes != null ) {
-            term += " AND (" + seriesTypes.stream().map( s -> quoteTerm( s.getIdentifier() ) + "[DataSet Type]" ).collect( Collectors.joining( " OR " ) ) + ")";
-        }
-
-        String searchUrl = ESEARCH
-                + "&term=" + urlEncode( term )
-                + "&retstart=" + start
-                + "&retmax=" + pageSize
-                + "&usehistory=y";
-
-        if ( StringUtils.isNotBlank( ncbiApiKey ) ) {
-            searchUrl += "&api_key=" + ncbiApiKey;
-        }
-
-        Document searchDocument = parseMiniMLDocument( new URL( searchUrl ) );
-        NodeList countNode = searchDocument.getElementsByTagName( "Count" );
-        Node countEl = countNode.item( 0 );
-
-        long count = Long.parseLong( XMLUtils.getTextValue( ( Element ) countEl ) );
-        if ( count == 0 ) {
-            log.warn( "Got no records from: " + searchUrl );
-            return new Slice<>( Collections.emptyList(), Sort.by( null, "releaseDate", Sort.Direction.DESC, Sort.NullMode.DEFAULT ), 0, pageSize, count );
-        }
-
-        NodeList qnode = searchDocument.getElementsByTagName( "QueryKey" );
-
-        Element queryIdEl = ( Element ) qnode.item( 0 );
-
-        NodeList cknode = searchDocument.getElementsByTagName( "WebEnv" );
-        Element cookieEl = ( Element ) cknode.item( 0 );
-
-        String queryId = XMLUtils.getTextValue( queryIdEl );
-        String cookie = XMLUtils.getTextValue( cookieEl );
-
-        String fetchUrl = GeoBrowser.ESUMMARY
-                + "&mode=mode.text"
-                + "&query_key=" + urlEncode( queryId )
-                + "&retstart=" + start
-                + "&retmax=" + pageSize
-                + "&WebEnv=" + urlEncode( cookie )
-                + ( StringUtils.isNotBlank( ncbiApiKey ) ? "&api_key=" + urlEncode( ncbiApiKey ) : "" );
-
-        StopWatch t = new StopWatch();
-        DateFormat dateFormat = new SimpleDateFormat( "yyyy.MM.dd", Locale.ENGLISH ); // for logging
-
-        t.start();
-
-        Document summaryDocument = parseMiniMLDocument( new URL( fetchUrl ) );
-        NodeList accNodes = evaluate( xaccession, summaryDocument );
-        NodeList titleNodes = evaluate( xtitle, summaryDocument );
-        NodeList sampleNodes = evaluate( xnumSamples, summaryDocument );
-        NodeList dateNodes = evaluate( xreleaseDate, summaryDocument );
-        NodeList orgnNodes = evaluate( xorganisms, summaryDocument );
-        NodeList platformNodes = evaluate( xgpl, summaryDocument );
-        NodeList summaryNodes = evaluate( xsummary, summaryDocument );
-        NodeList typeNodes = evaluate( xtype, summaryDocument );
-        NodeList pubmedNodes = evaluate( xpubmed, summaryDocument );
-        // NodeList sampleLists = ( NodeList ) xsamples.evaluate( summaryDocument, XPathConstants.NODESET );
-
-        // Create GeoRecords using information parsed from XML file
-        log.debug( String.format( "Got %d XML records in %d ms", accNodes.getLength(), t.getTime( TimeUnit.MILLISECONDS ) ) );
-
-        List<GeoRecord> records = new ArrayList<>();
-        for ( int i = 0; i < accNodes.getLength(); i++ ) {
-            t.reset();
-            t.start();
-
-            GeoRecord record = new GeoRecord();
-            record.setGeoAccession( "GSE" + accNodes.item( i ).getTextContent() );
-            record.setSeriesType( typeNodes.item( i ).getTextContent() );
-            fillOrganisms( record, orgnNodes.item( i ) );
-            record.setTitle( titleNodes.item( i ).getTextContent() );
-            record.setNumSamples( Integer.parseInt( sampleNodes.item( i ).getTextContent() ) );
-
-            try {
-                Date date = DateUtil.convertStringToDate( "yyyy/MM/dd", dateNodes.item( i ).getTextContent() );
-                record.setReleaseDate( date );
-            } catch ( ParseException e ) {
-                log.error( String.format( "Failed to parse date for %s", record.getGeoAccession() ) );
-            }
-
-            // there can be more than one, delimited by ';'
-            String[] platformlist = StringUtils.split( platformNodes.item( i ).getTextContent(), ";" );
-            List<String> finalPlatformIds = new ArrayList<>();
-            for ( String p : platformlist ) {
-                finalPlatformIds.add( "GPL" + p );
-            }
-
-            String platformS = StringUtils.join( finalPlatformIds, ";" );
-
-            record.setPlatform( platformS );
-
-            record.setSummary( StringUtils.strip( summaryNodes.item( i ).getTextContent() ) );
-            fillPubMedIds( record, pubmedNodes.item( i ) );
-            record.setSuperSeries( record.getTitle().contains( "SuperSeries" ) || record.getSummary().contains( "SuperSeries" ) );
-
-            if ( detailed ) {
-                // without details this goes a lot quicker so feedback isn't very important
-                log.debug( "Obtaining details for " + record.getGeoAccession() + " " + record.getNumSamples() + " samples..." );
-                fillDetails( record );
-            }
-
-            records.add( record );
-
-            log.debug( "Processed: " + record.getGeoAccession() + " (" + dateFormat.format( record.getReleaseDate() ) + "), " + record.getNumSamples() + " samples, " + t.getTime() / 1000 + "s " );
-        }
-
-        if ( records.isEmpty() ) {
-            // When there are raw records, all that happened is we filtered them all out.
-            GeoBrowser.log.warn( "No records retained from query - all filtered out; number of raw records was " + accNodes.getLength() );
-        }
-
-        GeoBrowser.log.debug( "Parsed " + accNodes.getLength() + " records, " + records.size() + " retained at this stage" );
-
-        return new Slice<>( records, Sort.by( null, "releaseDate", Sort.Direction.DESC, Sort.NullMode.DEFAULT ), start, pageSize, count );
-    }
-=======
     Slice<GeoRecord> getRecentGeoRecords( GeoRecordType recordType, int start, int pageSize ) throws IOException;
->>>>>>> e428e337
 
     /**
      * Search and retrieve GEO records.
      * @see #searchGeoRecords(GeoRecordType, String, GeoSearchField, Collection, Collection, Collection)
      * @see #retrieveGeoRecords(GeoQuery, int, int, GeoRetrieveConfig)
      */
-    default Slice<GeoRecord> searchAndRetrieveGeoRecords( GeoRecordType recordType, @Nullable String searchTerms, @Nullable GeoSearchField field, @Nullable Collection<String> allowedTaxa, @Nullable Collection<String> limitPlatforms, @Nullable Collection<String> seriesTypes, int start, int pageSize, boolean detailed ) throws IOException {
+    default Slice<GeoRecord> searchAndRetrieveGeoRecords( GeoRecordType recordType, @Nullable String searchTerms, @Nullable GeoSearchField field, @Nullable Collection<String> allowedTaxa, @Nullable Collection<String> limitPlatforms, @Nullable Collection<GeoSeriesType> seriesTypes, int start, int pageSize, boolean detailed ) throws IOException {
         return retrieveGeoRecords( searchGeoRecords( recordType, searchTerms, field, allowedTaxa, limitPlatforms, seriesTypes ), start, pageSize, detailed ? GeoRetrieveConfig.DETAILED : GeoRetrieveConfig.DEFAULT );
     }
 
@@ -235,7 +90,7 @@
      * @return a GEO query that can be retrieved with {@link #retrieveGeoRecords(GeoQuery, int, int, GeoRetrieveConfig)}
      * @throws IOException if there is a problem obtaining or manipulating the file (some exceptions are not thrown and just logged)
      */
-    GeoQuery searchGeoRecords( GeoRecordType recordType, @Nullable String searchTerms, @Nullable GeoSearchField field, @Nullable Collection<String> allowedTaxa, @Nullable Collection<String> limitPlatforms, @Nullable Collection<String> seriesTypes ) throws IOException;
+    GeoQuery searchGeoRecords( GeoRecordType recordType, @Nullable String searchTerms, @Nullable GeoSearchField field, @Nullable Collection<String> allowedTaxa, @Nullable Collection<String> limitPlatforms, @Nullable Collection<GeoSeriesType> seriesTypes ) throws IOException;
 
     /**
      * Search GEO records.
