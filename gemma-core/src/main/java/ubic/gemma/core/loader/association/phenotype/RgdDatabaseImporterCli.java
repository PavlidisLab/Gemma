/*
 * The Gemma project
 *
 * Copyright (c) 2013 University of British Columbia
 *
 * Licensed under the Apache License, Version 2.0 (the "License"); you may not use this file except in compliance with
 * the License. You may obtain a copy of the License at
 *
 * http://www.apache.org/licenses/LICENSE-2.0
 *
 * Unless required by applicable law or agreed to in writing, software distributed under the License is distributed on
 * an "AS IS" BASIS, WITHOUT WARRANTIES OR CONDITIONS OF ANY KIND, either express or implied. See the License for the
 * specific language governing permissions and limitations under the License.
 */
package ubic.gemma.core.loader.association.phenotype;

import org.apache.commons.cli.CommandLine;
import org.apache.commons.cli.Options;
import ubic.basecode.util.FileTools;
import ubic.gemma.core.apps.GemmaCLI.CommandGroup;
import ubic.gemma.model.genome.Gene;
import ubic.gemma.model.genome.Taxon;

import java.io.BufferedReader;
import java.io.InputStreamReader;
import java.util.ArrayList;
import java.util.Collection;
import java.util.List;

import org.apache.commons.lang.StringUtils;

public class RgdDatabaseImporterCli extends ExternalDatabaseEvidenceImporterAbstractCLI {

    private static final String RGD_FILE_HUMAN = "homo_genes_rdo";

    private static final String RGD_FILE_MOUSE = "mus_genes_rdo";
    private static final String RGD_FILE_RAT = "rattus_genes_rdo";
    // path of files to download
    private static final String RGD_URL_PATH = "ftp://ftp.rgd.mcw.edu/pub/data_release/annotated_rgd_objects_by_ontology/";
    // name of the external database
    private static final String RGD = "RGD";

    @Override
    public String getCommandName() {
        return "rgdDownload";
    }

    @Override
    public CommandGroup getCommandGroup() {
        return CommandGroup.PHENOTYPES;
    }

    @Override
    protected void buildOptions( Options options ) {
        // No-op
    }

    @Override
    protected void doWork() throws Exception {
        // this gets the context, so we can access beans
        super.init();

        try {
            // creates the folder where to place the file web downloaded files and final output files
            this.writeFolder = ppUtil.createWriteFolderWithDate( RgdDatabaseImporterCli.RGD );

            String rgdHuman = ppUtil
                    .downloadFileFromWeb( RgdDatabaseImporterCli.RGD_URL_PATH, RgdDatabaseImporterCli.RGD_FILE_HUMAN, writeFolder,
                            RGD_FILE_HUMAN + ".tsv" );
            String rgdMouse = ppUtil
                    .downloadFileFromWeb( RgdDatabaseImporterCli.RGD_URL_PATH, RgdDatabaseImporterCli.RGD_FILE_MOUSE, writeFolder,
                            RGD_FILE_MOUSE + ".tsv" );
            String rgdRat = ppUtil
                    .downloadFileFromWeb( RgdDatabaseImporterCli.RGD_URL_PATH, RgdDatabaseImporterCli.RGD_FILE_RAT, writeFolder,
                            RGD_FILE_RAT + ".tsv" );

            // find the OMIM and Mesh terms from the disease ontology file
            ppUtil.loadMESHOMIM2DOMappings();

            // process the rgd files
            this.processRGDFiles( rgdHuman, rgdMouse, rgdRat );
        } catch ( Exception e ) {
            e.printStackTrace();
        }
    }

    @Override
    public String getShortDesc() {
        return "Creates a .tsv file of lines of evidence from RGD, to be used with evidenceImport to import into Phenocarta.";
    }

    @Override
<<<<<<< HEAD
    protected void processOptions( CommandLine commandLine ) {
        super.processOptions( commandLine );
=======
    protected void processOptions() {

>>>>>>> 3c602e65
    }

    private void processRGDFile( String taxonName, String fileName ) throws Exception {

        Taxon taxon = taxonService.findByCommonName( taxonName );

        BufferedReader br = new BufferedReader(
                new InputStreamReader( FileTools.getInputStreamFromPlainOrCompressedFile( fileName ) ) );

        String line = null;

        //!{ As of December 2016, the gene_association.rgd file only contains 'RGD' in column 1 and RGD gene identifiers in column 2. } + 

        int numLines = 0;
        int numUsableLines = 0;
        // reads the manual file and put the data in a structure
        while ( ( line = br.readLine() ) != null ) {
            if ( line.indexOf( '!' ) != -1 ) {
                continue;
            }

            String[] tokens = line.split( "\t" );

            String geneSymbol = this.removeSpecialSymbol( tokens[2] ).trim();

            // this contains multiple pubmeds delimited by |
            String rawpubmedIDs = tokens[5];
            List<String> pmids = new ArrayList<>();
            for ( String pubmedID : rawpubmedIDs.split( "|" ) ) {
                if ( pubmedID.startsWith( "PMID:" ) ) {
                    pubmedID = pubmedID.replaceFirst( "PMID:", "" );
                    pmids.add( pubmedID );
                }
            }
            String pubmedReady = StringUtils.join( pmids, ";" ); // separation by semicolon should be more clearly documented... see EvidenceImporterCLI

            String evidenceCode = tokens[6].trim();
            String comment = tokens[3].trim();
            String databaseLink = "?term=" + tokens[4].trim() + "&id=" + tokens[1].trim(); // I don't know what is expected to be in field 4, but currently it is the DOID
            //  String meshOrOmimId = tokens[10].trim();
            String doID = tokens[4];

            if ( !evidenceCode.equalsIgnoreCase( "ISS" ) && !evidenceCode.equalsIgnoreCase( "NAS" ) && !evidenceCode
                    .equalsIgnoreCase( "IEA" ) && !doID.equals( "" ) && StringUtils.isBlank( pubmedReady ) ) {

                Gene gene = null;
                try {
                    gene = geneService.findByOfficialSymbol( geneSymbol, taxon );
                } catch ( org.hibernate.NonUniqueResultException e ) { // temporary
                    Collection<Gene> nonuniques = geneService.findByOfficialSymbol( geneSymbol );
                    log.info( "Multiple " + taxonName + " genes matched " + geneSymbol );

                    for ( Gene gene2 : nonuniques ) {
                        if ( gene2.getTaxon().equals( taxon ) ) {
                            System.err.println( gene2 );
                        }
                    }
                    continue;
                }

                if ( gene != null ) {

                    if ( ppUtil.findMapping( doID, gene, pubmedReady, evidenceCode, comment, null, RgdDatabaseImporterCli.RGD,
                            databaseLink ) ) {
                        numUsableLines++;
                    }
                }
            }
            numLines++;

        }

        log.info( "Parsed and found mappings for " + numUsableLines + "/" + numLines + " RDG records" );
    }

    private void processRGDFiles( String rgdHuman, String rgdMouse, String rgdRat ) throws Exception {
        this.processRGDFile( "human", rgdHuman );
        this.processRGDFile( "mouse", rgdMouse );
        this.processRGDFile( "rat", rgdRat );
        ppUtil.writeBuffersAndCloseFiles();
    }

    private String removeSpecialSymbol( String geneId ) {
        int index1 = geneId.indexOf( "<sup>" );

        if ( index1 != -1 ) {
            return geneId.substring( 0, index1 );
        }
        return geneId;
    }
}<|MERGE_RESOLUTION|>--- conflicted
+++ resolved
@@ -90,13 +90,8 @@
     }
 
     @Override
-<<<<<<< HEAD
     protected void processOptions( CommandLine commandLine ) {
-        super.processOptions( commandLine );
-=======
-    protected void processOptions() {
 
->>>>>>> 3c602e65
     }
 
     private void processRGDFile( String taxonName, String fileName ) throws Exception {
