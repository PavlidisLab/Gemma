--- conflicted
+++ resolved
@@ -228,11 +228,7 @@
     }
 
     @Override
-<<<<<<< HEAD
-    public Collection<OntologyTerm> getAllParents( Collection<OntologyTerm> entries, boolean includePartOf ) {
-=======
     public Set<OntologyTerm> getAllParents( Collection<OntologyTerm> entries, boolean includePartOf ) {
->>>>>>> 36ad35a0
         return super.getParents( entries, false, includePartOf );
     }
 
