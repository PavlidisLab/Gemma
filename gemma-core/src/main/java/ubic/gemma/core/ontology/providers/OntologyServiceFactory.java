package ubic.gemma.core.ontology.providers;

import lombok.extern.apachecommons.CommonsLog;
import org.apache.commons.lang3.StringUtils;
import org.springframework.beans.BeanUtils;
<<<<<<< HEAD
import org.springframework.beans.factory.DisposableBean;
import org.springframework.beans.factory.FactoryBean;
=======
import org.springframework.beans.factory.config.AbstractFactoryBean;
>>>>>>> 95258b46
import ubic.basecode.ontology.providers.OntologyService;
import ubic.basecode.util.Configuration;

/**
 * Factory bean for baseCode's {@link OntologyService}.
 * @param <T> the type of ontology service this factory produces
 */
@CommonsLog
public class OntologyServiceFactory<T extends OntologyService> extends AbstractFactoryBean<T> {

    /**
     * Determine if ontologies are to be loaded on startup.
     */
    private static final boolean isAutoLoad = ( StringUtils.isBlank( Configuration.getString( "load.ontologies" ) ) || Configuration.getBoolean( "load.ontologies" ) );

    static {
        if ( !isAutoLoad ) {
            log.warn( "Auto-loading of ontologies is disabled, enable it by setting load.ontologies=true in Gemma.properties." );
        }
    }

    private final Class<T> ontologyServiceClass;
    private boolean forceLoad = false;
    private boolean forceIndexing = false;
    private boolean loadInBackground = true;


    /**
     * @param ontologyServiceClass Class for the ontology service.
     */
    public OntologyServiceFactory( Class<T> ontologyServiceClass ) {
        this.ontologyServiceClass = ontologyServiceClass;
    }

    /**
     * Force loading, regardless of the {@code load.{name}Ontology} property value.
     */
    public void setForceLoad( boolean forceLoad ) {
        this.forceLoad = forceLoad;
    }

    /**
     * Force indexing for full-text search.
     */
    public void setForceIndexing( boolean forceIndexing ) {
        this.forceIndexing = forceIndexing;
    }

    /**
     * Initialize the service using a background thread.
     *
     * @see OntologyService#startInitializationThread(boolean, boolean)
     * @see OntologyService#initialize(boolean, boolean)
     */
    public void setLoadInBackground( boolean loadInBackground ) {
        this.loadInBackground = loadInBackground;
<<<<<<< HEAD
    }

    /**
     * Check if the ontology returned by this factory will be loaded.
     * <p>
     * This happens if either the {@code load.ontologies} configuration key is set to true or the loading is forced via
     * {@link #setForceLoad(boolean)}.
     */
    public boolean isAutoLoaded() {
        return isAutoLoad || forceLoad;
    }

    private T service = null;

    @Override
    public synchronized T getObject() {
        if ( service != null )
            return service;
        service = BeanUtils.instantiate( ontologyServiceClass );
        if ( isAutoLoad || forceLoad ) {
            if ( loadInBackground ) {
                service.startInitializationThread( forceLoad, forceIndexing );
            } else {
                service.initialize( forceLoad, forceIndexing );
            }
        }
        return service;
=======
    }

    /**
     * Check if the ontology returned by this factory will be loaded.
     * <p>
     * This happens if either the {@code load.ontologies} configuration key is set to true or the loading is forced via
     * {@link #setForceLoad(boolean)}.
     */
    public boolean isAutoLoaded() {
        return isAutoLoad || forceLoad;
>>>>>>> 95258b46
    }

    @Override
    public Class<?> getObjectType() {
        return ontologyServiceClass;
    }

    @Override
    public boolean isSingleton() {
        return true;
    }

<<<<<<< HEAD
=======
    @Override
    protected T createInstance() throws Exception {
        T service = BeanUtils.instantiate( ontologyServiceClass );
        if ( isAutoLoad || forceLoad ) {
            if ( loadInBackground ) {
                service.startInitializationThread( forceLoad, forceIndexing );
            } else {
                service.initialize( forceLoad, forceIndexing );
            }
        }
        return service;
    }

>>>>>>> 95258b46
    @Override
    protected void destroyInstance( T instance ) {
        if ( instance.isInitializationThreadAlive() ) {
            log.info( String.format( "Cancelling initialization thread for %s...", instance ) );
            instance.cancelInitializationThread();
        }
    }
}<|MERGE_RESOLUTION|>--- conflicted
+++ resolved
@@ -3,12 +3,7 @@
 import lombok.extern.apachecommons.CommonsLog;
 import org.apache.commons.lang3.StringUtils;
 import org.springframework.beans.BeanUtils;
-<<<<<<< HEAD
-import org.springframework.beans.factory.DisposableBean;
-import org.springframework.beans.factory.FactoryBean;
-=======
 import org.springframework.beans.factory.config.AbstractFactoryBean;
->>>>>>> 95258b46
 import ubic.basecode.ontology.providers.OntologyService;
 import ubic.basecode.util.Configuration;
 
@@ -65,7 +60,6 @@
      */
     public void setLoadInBackground( boolean loadInBackground ) {
         this.loadInBackground = loadInBackground;
-<<<<<<< HEAD
     }
 
     /**
@@ -78,35 +72,6 @@
         return isAutoLoad || forceLoad;
     }
 
-    private T service = null;
-
-    @Override
-    public synchronized T getObject() {
-        if ( service != null )
-            return service;
-        service = BeanUtils.instantiate( ontologyServiceClass );
-        if ( isAutoLoad || forceLoad ) {
-            if ( loadInBackground ) {
-                service.startInitializationThread( forceLoad, forceIndexing );
-            } else {
-                service.initialize( forceLoad, forceIndexing );
-            }
-        }
-        return service;
-=======
-    }
-
-    /**
-     * Check if the ontology returned by this factory will be loaded.
-     * <p>
-     * This happens if either the {@code load.ontologies} configuration key is set to true or the loading is forced via
-     * {@link #setForceLoad(boolean)}.
-     */
-    public boolean isAutoLoaded() {
-        return isAutoLoad || forceLoad;
->>>>>>> 95258b46
-    }
-
     @Override
     public Class<?> getObjectType() {
         return ontologyServiceClass;
@@ -117,8 +82,6 @@
         return true;
     }
 
-<<<<<<< HEAD
-=======
     @Override
     protected T createInstance() throws Exception {
         T service = BeanUtils.instantiate( ontologyServiceClass );
@@ -132,7 +95,6 @@
         return service;
     }
 
->>>>>>> 95258b46
     @Override
     protected void destroyInstance( T instance ) {
         if ( instance.isInitializationThreadAlive() ) {
