--- conflicted
+++ resolved
@@ -25,10 +25,7 @@
 import org.springframework.beans.factory.InitializingBean;
 import org.springframework.beans.factory.annotation.Autowired;
 import org.springframework.beans.factory.annotation.Qualifier;
-<<<<<<< HEAD
-=======
 import org.springframework.cache.CacheManager;
->>>>>>> 06ae9a4e
 import org.springframework.core.io.ClassPathResource;
 import org.springframework.core.io.Resource;
 import org.springframework.core.task.AsyncTaskExecutor;
@@ -104,31 +101,6 @@
 
     @Autowired
     private ExperimentalFactorOntologyService experimentalFactorOntologyService;
-<<<<<<< HEAD
-    //    @Deprecated
-//    @Autowired
-//    private FMAOntologyService fmaOntologyService;
-    @Autowired
-    private GemmaOntologyService gemmaOntologyService;
-    @Autowired
-    private HumanDevelopmentOntologyService humanDevelopmentOntologyService;
-    @Autowired
-    private HumanPhenotypeOntologyService humanPhenotypeOntologyService;
-    @Autowired
-    private MammalianPhenotypeOntologyService mammalianPhenotypeOntologyService;
-    @Autowired
-    private MouseDevelopmentOntologyService mouseDevelopmentOntologyService;
-    //    @Deprecated
-//    @Autowired
-//    private NIFSTDOntologyService nifstdOntologyService;
-=======
-    @Deprecated
-    @Autowired
-    private FMAOntologyService fmaOntologyService;
-    @Deprecated
-    @Autowired
-    private NIFSTDOntologyService nifstdOntologyService;
->>>>>>> 06ae9a4e
     @Autowired
     private ObiService obiService;
 
@@ -150,25 +122,6 @@
 
     @Override
     public void afterPropertiesSet() throws Exception {
-<<<<<<< HEAD
-        List<ubic.basecode.ontology.providers.OntologyService> enabledOntologyServices = ontologyServiceFactories.stream()
-                .filter( OntologyServiceFactory::isAutoLoaded )
-                .map( factory -> {
-                    try {
-                        return factory.getObject();
-                    } catch ( Exception e ) {
-                        throw new RuntimeException( e );
-                    }
-                } )
-                .filter( ubic.basecode.ontology.providers.OntologyService::isEnabled )
-                .collect( Collectors.toList() );
-        if ( enabledOntologyServices.isEmpty() ) {
-            log.info( "No ontology services are enabled, consider enabling them by setting 'load.{name}Ontology' options in Gemma.properties." );
-        } else {
-            log.info( "The following ontology services are enabled:\n\t" + enabledOntologyServices.stream()
-                    .map( ubic.basecode.ontology.providers.OntologyService::toString )
-                    .collect( Collectors.joining( "\n\t" ) ) );
-=======
         ontologyCache = new OntologyCache( cacheManager.getCache( PARENTS_CACHE_NAME ), cacheManager.getCache( CHILDREN_CACHE_NAME ) );
         if ( ontologyServiceFactories != null ) {
             List<ubic.basecode.ontology.providers.OntologyService> enabledOntologyServices = ontologyServiceFactories.stream()
@@ -189,7 +142,6 @@
                         .map( ubic.basecode.ontology.providers.OntologyService::toString )
                         .collect( Collectors.joining( "\n\t" ) ) );
             }
->>>>>>> 06ae9a4e
         }
         // remove GeneOntologyService, it was originally not included in the list before bean injection was used
         ontologyServices.remove( geneOntologyService );
@@ -785,13 +737,8 @@
         }, ontologyServicesToUse );
     }
 
-<<<<<<< HEAD
-    private String foundValueKey( CharacteristicValueObject c ) {
-        if ( c.getValueUri() != null && StringUtils.isNotBlank( c.getValueUri() ) ) {
-=======
     private String foundValueKey( Characteristic c ) {
         if ( StringUtils.isNotBlank( c.getValueUri() ) ) {
->>>>>>> 06ae9a4e
             return c.getValueUri().toLowerCase();
         }
         return c.getValue().toLowerCase();
