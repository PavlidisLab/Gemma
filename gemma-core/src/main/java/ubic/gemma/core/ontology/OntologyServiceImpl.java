--- conflicted
+++ resolved
@@ -934,22 +934,9 @@
         SearchService.SearchResultMap geneResults = this.searchService.search( ss, true, false );
 
         for ( SearchResult<Gene> sr : geneResults.get( Gene.class ) ) {
-<<<<<<< HEAD
-            if ( !sr.getResultType().isAssignableFrom( Gene.class ) ) {
-                throw new IllegalStateException( "Expected a gene search result, got a " + sr.getResultType() );
-            }
-
-            GeneValueObject g = this.geneService.loadValueObjectById( sr.getResultId() );
-
-            if ( g == null ) {
-                log.warn(
-                        "There is no gene with ID=" + sr.getResultId() + " (in response to search for "
-                                + queryString + ") - index out of date?" );
-=======
             if ( sr.getResultObject() == null ) {
                 log.warn( String.format( "There is no gene with ID=%d (in response to search for %s) - index out of date?",
                         sr.getResultId(), queryString ) );
->>>>>>> f9060770
                 continue;
             }
             GeneValueObject g = this.geneService.loadValueObject( sr.getResultObject() );
