--- conflicted
+++ resolved
@@ -3,14 +3,8 @@
 import lombok.extern.apachecommons.CommonsLog;
 import org.springframework.beans.factory.InitializingBean;
 import org.springframework.beans.factory.annotation.Value;
-<<<<<<< HEAD
-import org.springframework.context.annotation.Configuration;
-import org.springframework.core.io.ClassPathResource;
-import org.springframework.format.datetime.DateFormatter;
-=======
 import org.springframework.core.io.ClassPathResource;
 import org.springframework.stereotype.Component;
->>>>>>> 08c8123a
 
 import javax.annotation.Nullable;
 import java.io.FileNotFoundException;
@@ -18,14 +12,6 @@
 import java.io.InputStream;
 import java.text.DateFormat;
 import java.text.ParseException;
-<<<<<<< HEAD
-import java.util.Date;
-import java.util.Locale;
-import java.util.Properties;
-
-@CommonsLog
-@Configuration
-=======
 import java.text.SimpleDateFormat;
 import java.util.Date;
 import java.util.Locale;
@@ -34,7 +20,6 @@
 
 @Component
 @CommonsLog
->>>>>>> 08c8123a
 public class BuildInfo implements InitializingBean {
 
     private static final DateFormat MAVEN_DATETIME_PATTERN;
@@ -85,13 +70,7 @@
     public void afterPropertiesSet() {
         if ( timestampAsString != null ) {
             try {
-<<<<<<< HEAD
-                timestamp = new DateFormatter( MAVEN_DATETIME_PATTERN )
-                        .parse( timestampAsString, Locale.getDefault() );
-
-=======
                 timestamp = MAVEN_DATETIME_PATTERN.parse( timestampAsString );
->>>>>>> 08c8123a
             } catch ( ParseException e ) {
                 log.error( "Failed to parse build timestamp.", e );
             }
