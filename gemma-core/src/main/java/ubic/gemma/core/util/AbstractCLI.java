--- conflicted
+++ resolved
@@ -494,12 +494,6 @@
      * Set up logging according to the user-selected (or default) verbosity level.
      */
     private void configureLogging( String loggerName, LoggerConfig loggerConfig, Level newLevel ) {
-<<<<<<< HEAD
-        AbstractCLI.log.info( String.format( "Setting logging level of %s to %s.", loggerConfig.getName(), newLevel ) );
-        if ( !originalLoggingLevels.containsKey( loggerName ) ) {
-            originalLoggingLevels.put( loggerName, loggerConfig.getLevel() );
-        }
-=======
         if ( loggerName.equals( loggerConfig.getName() ) ) {
             AbstractCLI.log.info( String.format( "Setting logging level of '%s' to %s.", loggerConfig.getName(), newLevel ) );
         } else {
@@ -511,7 +505,6 @@
         if ( !originalLoggingLevels.containsKey( loggerConfig.getName() ) ) {
             originalLoggingLevels.put( loggerConfig.getName(), loggerConfig.getLevel() );
         }
->>>>>>> 6226ac4d
         loggerConfig.setLevel( newLevel );
     }
 
