/*
 * The Gemma project
 *
 * Copyright (c) 2007-2012 University of British Columbia
 *
 * Licensed under the Apache License, Version 2.0 (the "License");
 * you may not use this file except in compliance with the License.
 * You may obtain a copy of the License at
 *
 *       http://www.apache.org/licenses/LICENSE-2.0
 *
 * Unless required by applicable law or agreed to in writing, software
 * distributed under the License is distributed on an "AS IS" BASIS,
 * WITHOUT WARRANTIES OR CONDITIONS OF ANY KIND, either express or implied.
 * See the License for the specific language governing permissions and
 * limitations under the License.
 *
 */
package ubic.gemma.core.association.phenotype;

import gemma.gsec.SecurityService;
import gemma.gsec.acl.domain.AclPrincipalSid;
import gemma.gsec.util.SecurityUtil;
import org.apache.commons.lang3.StringUtils;
import org.apache.commons.lang3.time.StopWatch;
import org.apache.commons.logging.Log;
import org.apache.commons.logging.LogFactory;
import org.springframework.beans.factory.InitializingBean;
import org.springframework.beans.factory.annotation.Autowired;
import org.springframework.stereotype.Service;
import org.springframework.transaction.annotation.Transactional;
import ubic.basecode.ontology.model.OntologyTerm;
import ubic.basecode.util.DateUtil;
import ubic.basecode.util.StringUtil;
import ubic.gemma.core.annotation.reference.BibliographicReferenceService;
import ubic.gemma.core.genome.gene.service.GeneService;
import ubic.gemma.core.loader.entrez.pubmed.PubMedXMLFetcher;
import ubic.gemma.core.loader.genome.gene.ncbi.homology.HomologeneService;
import ubic.gemma.core.ontology.OntologyService;
import ubic.gemma.core.search.SearchException;
import ubic.gemma.core.search.SearchResult;
import ubic.gemma.core.search.SearchService;
import ubic.gemma.core.security.authentication.UserManager;
import ubic.gemma.model.analysis.expression.diff.GeneDifferentialExpressionMetaAnalysis;
import ubic.gemma.model.analysis.expression.diff.GeneDifferentialExpressionMetaAnalysisResult;
import ubic.gemma.model.analysis.expression.diff.GeneDifferentialExpressionMetaAnalysisSummaryValueObject;
import ubic.gemma.model.association.phenotype.*;
import ubic.gemma.model.common.description.*;
import ubic.gemma.model.common.search.SearchSettings;
import ubic.gemma.model.expression.experiment.ExpressionExperiment;
import ubic.gemma.model.genome.Gene;
import ubic.gemma.model.genome.Taxon;
import ubic.gemma.model.genome.gene.GeneValueObject;
import ubic.gemma.model.genome.gene.phenotype.EvidenceFilter;
import ubic.gemma.model.genome.gene.phenotype.valueObject.*;
import ubic.gemma.persistence.service.analysis.expression.diff.GeneDiffExMetaAnalysisService;
import ubic.gemma.persistence.service.association.phenotype.service.PhenotypeAssociationService;
import ubic.gemma.persistence.service.common.description.CharacteristicService;
import ubic.gemma.persistence.service.common.description.DatabaseEntryDao;
import ubic.gemma.persistence.service.expression.experiment.ExpressionExperimentService;
import ubic.gemma.persistence.service.genome.taxon.TaxonService;
import ubic.gemma.persistence.util.EntityUtils;
import ubic.gemma.persistence.util.Settings;

import java.io.BufferedWriter;
import java.io.File;
import java.io.FileWriter;
import java.io.IOException;
import java.nio.file.Files;
import java.util.*;
import java.util.Map.Entry;

/**
 * High Level Service used to add Candidate Gene Management System capabilities
 *
 * @author nicolas
 */
@SuppressWarnings("SpringAutowiredFieldsWarningInspection")
@Service
public class PhenotypeAssociationManagerServiceImpl implements PhenotypeAssociationManagerService, InitializingBean {

    private static final int MAX_PHENOTYPES_FROM_ONTOLOGY = 100;
    private static final String ERROR_MSG_ONTOLOGIES_NOT_LOADED = "Ontologies are not fully loaded yet, try again soon";
    private static final Log log = LogFactory.getLog( PhenotypeAssociationManagerServiceImpl.class );
    @Autowired
    private PhenotypeAssociationService phenoAssocService;

    @Autowired
    private BibliographicReferenceService bibliographicReferenceService;

    @Autowired
    private CharacteristicService characteristicService;

    @Autowired
    private DatabaseEntryDao databaseEntryDao;

    @Autowired
    private GeneDiffExMetaAnalysisService geneDiffExMetaAnalysisService;

    @Autowired
    private GeneService geneService;

    @Autowired
    private HomologeneService homologeneService;

    @Autowired
    private PhenotypeAssoOntologyHelper ontologyHelper = null;

    @Autowired
    private OntologyService ontologyService;

    @Autowired
    private PhenotypeAssoManagerServiceHelper phenotypeAssoManagerServiceHelper;

    private PubMedXMLFetcher pubMedXmlFetcher = null;

    @Autowired
    private SearchService searchService;

    @Autowired
    private SecurityService securityService;

    @Autowired
    private TaxonService taxonService;

    @Autowired
    private UserManager userManager;

    @Autowired
    private ExpressionExperimentService expressionExperimentService;

    @Override
    public void afterPropertiesSet() {
        this.pubMedXmlFetcher = new PubMedXMLFetcher();
    }

    @Override
    @Transactional(readOnly = true)
    public BibliographicReferenceValueObject findBibliographicReference( String pubMedId ) {

        if ( StringUtils.isBlank( pubMedId ) )
            return null;

        // check if the given pubmedID is already in the database
        BibliographicReference bibliographicReference = this.bibliographicReferenceService.findByExternalId( pubMedId );

        // already in the database
        if ( bibliographicReference != null ) {

            BibliographicReferenceValueObject bibliographicReferenceVO = new BibliographicReferenceValueObject(
                    bibliographicReference );

            Collection<PhenotypeAssociation> phenotypeAssociations = this.phenoAssocService
                    .findPhenotypesForBibliographicReference( pubMedId );

            Collection<BibliographicPhenotypesValueObject> bibliographicPhenotypesValueObjects = BibliographicPhenotypesValueObject
                    .phenotypeAssociations2BibliographicPhenotypesValueObjects( phenotypeAssociations );

            // set phenotypes associated with this bibliographic reference
            bibliographicReferenceVO.setBibliographicPhenotypes( bibliographicPhenotypesValueObjects );

            // set experiments associated with this bibliographic reference
            Collection<ExpressionExperiment> experiments = this.bibliographicReferenceService
                    .getRelatedExperiments( bibliographicReference );

            if ( experiments != null && !experiments.isEmpty() ) {
                bibliographicReferenceVO.setExperiments( expressionExperimentService.loadValueObjects( experiments ) );
            }

            return bibliographicReferenceVO;
        }

        // find the Bibliographic on PubMed
        bibliographicReference = this.pubMedXmlFetcher.retrieveByHTTP( Integer.parseInt( pubMedId ) );

        // the pudmedId doesn't exists in PudMed
        if ( bibliographicReference == null ) {
            return null;
        }

        return new BibliographicReferenceValueObject( bibliographicReference );
    }

    @Override
    @Transactional(readOnly = true)
    public Collection<GeneEvidenceValueObject> findCandidateGenes( Collection<String> phenotypeValueUris,
            Taxon taxon ) {

        if ( phenotypeValueUris == null || phenotypeValueUris.isEmpty() ) {
            throw new IllegalArgumentException( "No phenotypes values uri provided" );
        }

        // map query phenotypes given to the set of possible children phenotypes in the database + query phenotype
        Set<String> usedPhenotypes = this.phenoAssocService.loadAllUsedPhenotypeUris();
        Map<String, Set<String>> phenotypesWithChildren = this
                .findChildrenForEachPhenotype( phenotypeValueUris, usedPhenotypes );

        Set<String> possibleChildrenPhenotypes = this.findAllPossibleChildren( phenotypesWithChildren );

        Collection<GeneEvidenceValueObject> geneEvidenceValueObjects = this.phenoAssocService
                .findGenesWithPhenotypes( possibleChildrenPhenotypes, taxon, false, null );

        return this.filterGenesWithPhenotypes( geneEvidenceValueObjects, phenotypesWithChildren );
    }

    @Override
    @Transactional(readOnly = true)
    public Set<GeneEvidenceValueObject> findCandidateGenes( EvidenceFilter evidenceFilter,
            Set<String> phenotypesValuesUri ) {

        this.addDefaultExcludedDatabases( evidenceFilter );

        if ( phenotypesValuesUri == null || phenotypesValuesUri.isEmpty() ) {
            throw new IllegalArgumentException( "No phenotypes values uri provided" );
        }

        Taxon taxon = null;
        boolean showOnlyEditable = false;
        Collection<Long> externalDatabaseIds = null;

        if ( evidenceFilter != null ) {
            taxon = this.checkAndGetTaxon( evidenceFilter );
            showOnlyEditable = evidenceFilter.isShowOnlyEditable();
            externalDatabaseIds = evidenceFilter.getExternalDatabaseIds();
        }

        Set<String> usedPhenotypes = this.phenoAssocService.loadAllUsedPhenotypeUris();

        // map query phenotypes given to the set of possible children phenotypes in the database + query phenotype
        Map<String, Set<String>> phenotypesWithChildren = this
                .findChildrenForEachPhenotype( phenotypesValuesUri, usedPhenotypes );

        Set<String> possibleChildrenPhenotypes = this.findAllPossibleChildren( phenotypesWithChildren );

        Collection<GeneEvidenceValueObject> genesPhenotypeHelperObject = this.phenoAssocService
                .findGenesWithPhenotypes( possibleChildrenPhenotypes, taxon, showOnlyEditable, externalDatabaseIds );

        return this.filterGenesWithPhenotypes( genesPhenotypeHelperObject, phenotypesWithChildren );
    }

    @Override
    public Map<String, Collection<? extends GeneValueObject>> findCandidateGenesForEach( Set<String> phenotypeUris,
            Taxon taxon ) {
        if ( phenotypeUris == null || phenotypeUris.isEmpty() ) {
            throw new IllegalArgumentException( "No phenotypes values uri provided" );

        }

        Set<String> usedPhenotypes = this.phenoAssocService.loadAllUsedPhenotypeUris();
        Map<String, Set<String>> phenotypesWithChildren = this
                .findChildrenForEachPhenotype( phenotypeUris, usedPhenotypes );

        Map<String, Collection<? extends GeneValueObject>> results = new HashMap<>();

        for ( Entry<String, Set<String>> el : phenotypesWithChildren.entrySet() ) {
            String queryPhenotype = el.getKey();

            Collection<GeneEvidenceValueObject> geneEvidenceValueObjects = this.phenoAssocService
                    .findGenesWithPhenotypes( phenotypesWithChildren.keySet(), taxon, false, null );

            results.put( queryPhenotype, geneEvidenceValueObjects );

        }

        return results;

    }

    @Override
    @Transactional(readOnly = true)
    public Collection<EvidenceValueObject<? extends PhenotypeAssociation>> findEvidenceByFilters( Long taxonId,
            Integer limit, String userName ) {
        final Collection<EvidenceValueObject<? extends PhenotypeAssociation>> evidenceValueObjects;

        if ( SecurityUtil.isUserLoggedIn() ) {
            final Set<Long> paIds;

            if ( userName == null ) {
                if ( SecurityUtil.isUserAdmin() ) {
                    paIds = this.phenoAssocService.findPrivateEvidenceId( null, null, taxonId, limit );
                } else {
                    paIds = this.phenoAssocService.findPrivateEvidenceId( this.userManager.getCurrentUsername(),
                            this.userManager.findAllGroups(), taxonId, limit );
                }
            } else {
                paIds = this.phenoAssocService
                        .findPrivateEvidenceId( userName, this.userManager.findAllGroups(), taxonId, limit );
            }

            Collection<PhenotypeAssociation> phenotypeAssociations = this.phenoAssocService
                    .findPhenotypeAssociationWithIds( paIds );

            evidenceValueObjects = this.convert2ValueObjects( phenotypeAssociations );
        } else {
            evidenceValueObjects = new HashSet<>();
        }

        return evidenceValueObjects;
    }

    @Override
    @Transactional(readOnly = true)
    public Collection<EvidenceValueObject<? extends PhenotypeAssociation>> findEvidenceByGeneId( Long geneId ) {

        Collection<PhenotypeAssociation> phenotypeAssociations = this.phenoAssocService
                .findPhenotypeAssociationForGeneId( geneId );

        return this.convert2ValueObjects( phenotypeAssociations );
    }

    @Override
    @Transactional(readOnly = true)
    public Collection<EvidenceValueObject<? extends PhenotypeAssociation>> findEvidenceByGeneId( Long geneId,
            Set<String> phenotypesValuesUri, EvidenceFilter evidenceFilter ) {

        this.addDefaultExcludedDatabases( evidenceFilter );

        Collection<Long> externalDatabaseIds = null;

        if ( evidenceFilter != null ) {
            externalDatabaseIds = evidenceFilter.getExternalDatabaseIds();
        }

        Collection<? extends PhenotypeAssociation> phenotypeAssociations = this.phenoAssocService
                .findPhenotypeAssociationForGeneIdAndDatabases( geneId, externalDatabaseIds );

        if ( evidenceFilter != null && evidenceFilter.isShowOnlyEditable() ) {
            phenotypeAssociations = this.filterPhenotypeAssociationsMyAnnotation( phenotypeAssociations );
        }

        Collection<EvidenceValueObject<? extends PhenotypeAssociation>> evidenceValueObjects = this
                .convert2ValueObjects( phenotypeAssociations );

        // add all homologue evidence
        evidenceValueObjects.addAll( this.findHomologueEvidence( geneId, evidenceFilter ) );

        this.flagEvidence( evidenceValueObjects, phenotypesValuesUri,
                this.phenoAssocService.loadAllUsedPhenotypeUris() );

        return evidenceValueObjects;
    }

    @Override
    @Transactional(readOnly = true)
    public Collection<EvidenceValueObject<? extends PhenotypeAssociation>> findEvidenceByGeneNCBI( Integer geneNCBI ) {

        Collection<PhenotypeAssociation> phenotypeAssociations = this.phenoAssocService
                .findPhenotypeAssociationForGeneNCBI( geneNCBI );

        return this.convert2ValueObjects( phenotypeAssociations );
    }

    @Override
    public Collection<String> findEvidenceOwners() {
        return this.phenoAssocService.findEvidenceOwners();
    }

    @Override
    public Collection<CharacteristicValueObject> findExperimentCategory() {
        return this.phenoAssocService.findEvidenceCategoryTerms();
    }

    @Override
    public Collection<CharacteristicValueObject> findExperimentOntologyValue( String givenQueryString ) {
        return this.ontologyService.findExperimentsCharacteristicTags( givenQueryString, true );
    }

    @Override
    public Collection<ExternalDatabaseValueObject> findExternalDatabasesWithEvidence() {

        Collection<ExternalDatabaseValueObject> exDatabases = ExternalDatabaseValueObject
                .fromEntity( this.phenoAssocService.findExternalDatabasesWithEvidence() );

        // id of databases we want to exclude in the filter
        String excludedDefaultDatabases = Settings.getString( "gemma.neurocarta.exluded_database_id" );

        if ( excludedDefaultDatabases != null ) {
            Collection<String> excludedDatabaseId = Arrays.asList( excludedDefaultDatabases.split( "," ) );

            for ( ExternalDatabaseValueObject databaseVO : exDatabases ) {
                if ( excludedDatabaseId.contains( databaseVO.getId().toString() ) ) {
                    databaseVO.setChecked( true );
                }
            }
        }

        // so manual curation will be put at the end
        List<ExternalDatabaseValueObject> exDatabasesAsList = new ArrayList<>( exDatabases );
        // add manual curation type
        ExternalDatabaseValueObject manualEvidence = new ExternalDatabaseValueObject( 1L,
                PhenotypeAssociationConstants.MANUAL_CURATION, false );
        exDatabasesAsList.add( manualEvidence );

        return exDatabasesAsList;
    }

    @Override
    public Map<GeneValueObject, OntologyTerm> findGenesForPhenotype( String phenotype, Long taxonId,
            boolean includeIEA ) {

        OntologyTerm ontologyTermFound = this.ontologyHelper.findOntologyTermByUri( phenotype );
        if ( ontologyTermFound == null )
            throw new IllegalArgumentException( "No term found for URI: " + phenotype );

        return this.phenoAssocService.findGenesForPhenotype( ontologyTermFound, taxonId, includeIEA );

    }

    @Override
    @Transactional(readOnly = true)
    public List<GeneEvidenceValueObject> findGenesWithEvidence( String query, Long taxonId ) throws SearchException {

        if ( query == null || query.length() == 0 ) {
            throw new IllegalArgumentException( "No search query provided" );
        }

        // make sure it does an inexact search
        String newQuery = query + "%";

        Taxon taxon = null;
        if ( taxonId != null ) {
            taxon = this.taxonService.load( taxonId );
        }
        SearchSettings settings = SearchSettings.geneSearch( newQuery, taxon );
<<<<<<< HEAD
        List<SearchResult<Gene>> geneSearchResults = this.searchService.search( settings, Gene.class );
=======
        List<SearchResult<?>> geneSearchResults = this.searchService.search( settings ).get( Gene.class );
>>>>>>> 4c349ec5

        Collection<Gene> genes = new HashSet<>();
        if ( geneSearchResults == null || geneSearchResults.isEmpty() ) {
            return Collections.emptyList();
        }

        for ( SearchResult<Gene> sr : geneSearchResults ) {
            Gene g = geneService.load( sr.getResultId() );
            if ( g == null ) {
                log.warn( "No gene matching search result " + sr );
                continue;
            }
            genes.add( g );
        }

        Collection<GeneEvidenceValueObject> geneEvidenceValueObjects = new HashSet<>();

        for ( Gene g : genes ) {
            GeneEvidenceValueObject geneEvidenceValueObject = new GeneEvidenceValueObject( g,
                    this.convert2ValueObjects( g.getPhenotypeAssociations() ) );
            geneEvidenceValueObjects.add( geneEvidenceValueObject );
        }

        List<GeneEvidenceValueObject> geneValueObjectsFilter = new ArrayList<>();

        for ( GeneEvidenceValueObject gene : geneEvidenceValueObjects ) {
            if ( gene.getEvidence() != null && gene.getEvidence().size() != 0 ) {
                geneValueObjectsFilter.add( gene );
            }
        }

        return geneValueObjectsFilter;
    }

    @Override
    @Transactional(readOnly = true)
    public EvidenceValueObject<? extends PhenotypeAssociation> load( Long id ) {

        assert id != null;

        PhenotypeAssociation phenotypeAssociation = this.phenoAssocService.load( id );

        if ( phenotypeAssociation == null ) {
            return null;
        }

        return this.convert2ValueObjects( phenotypeAssociation );
    }

    @Override
    public Collection<PhenotypeValueObject> loadAllNeurocartaPhenotypes() {
        return this.phenoAssocService.loadAllNeurocartaPhenotypes();
    }

    @Override
    public Collection<SimpleTreeValueObject> loadAllPhenotypesByTree( EvidenceFilter evidenceFilter ) {
        this.addDefaultExcludedDatabases( evidenceFilter );

        Collection<SimpleTreeValueObject> simpleTreeValueObjects = new TreeSet<>();

        Collection<TreeCharacteristicValueObject> phenotypes = this
                .findAllPhenotypesByTree( evidenceFilter, SecurityUtil.isUserAdmin(), false );

        Collection<TreeCharacteristicValueObject> ontologyTrees = this.customTreeFeatures( phenotypes );

        // unpack the tree in a simple structure
        for ( TreeCharacteristicValueObject t : ontologyTrees ) {
            this.convertToFlatTree( simpleTreeValueObjects, t, null /* parent of root */ );
        }

        return simpleTreeValueObjects;
    }

    @Override
    public Collection<TreeCharacteristicValueObject> loadAllPhenotypesAsTree( EvidenceFilter evidenceFilter ) {
        Collection<TreeCharacteristicValueObject> phenotypes = this
                .findAllPhenotypesByTree( evidenceFilter, SecurityUtil.isUserAdmin(), false );

        return this.customTreeFeatures( phenotypes );
    }

    @Override
    public Set<DumpsValueObject> helpFindAllDumps() {

        Set<DumpsValueObject> dumpsValueObjects = new HashSet<>();

        Collection<ExternalDatabaseStatisticsValueObject> externalDatabaseStatisticsValueObjects = new TreeSet<>(
                this.phenoAssocService.loadStatisticsOnExternalDatabases(
                        PhenotypeAssociationConstants.GEMMA_PHENOCARTA_HOST_URL_DATASETS ) );
        for ( ExternalDatabaseStatisticsValueObject currObj : externalDatabaseStatisticsValueObjects ) {
            DumpsValueObject currDumpsObj = new DumpsValueObject();
            if ( currObj.getName() != null && !currObj.getName().equals( "" ) )
                currDumpsObj.setName( currObj.getName() );
            if ( currObj.getPathToDownloadFile() != null && !currObj.getPathToDownloadFile().equals( "" ) )
                currDumpsObj.setUrl( currObj.getPathToDownloadFile() );
            if ( currObj.getLastUpdateDate() != null && !currObj.getLastUpdateDate().toString().equals( "" ) )
                currDumpsObj.setModified( currObj.getLastUpdateDate().toString() );
            dumpsValueObjects.add( currDumpsObj );
        }

        return dumpsValueObjects;
    }

    @Override
    @Transactional(readOnly = true)
    public Set<EvidenceValueObject<? extends PhenotypeAssociation>> loadEvidenceWithExternalDatabaseName(
            String externalDatabaseName, Integer limit, int start ) {
        Collection<PhenotypeAssociation> phenotypeAssociations = this.phenoAssocService
                .findEvidencesWithExternalDatabaseName( externalDatabaseName, limit, start );

        return this.convert2ValueObjects( phenotypeAssociations );
    }

    @Override
    public DiffExpressionEvidenceValueObject loadEvidenceWithGeneDifferentialExpressionMetaAnalysis(
            Long geneDifferentialExpressionMetaAnalysisId ) {

        Collection<DifferentialExpressionEvidence> differentialExpressionEvidence = this.phenoAssocService
                .loadEvidenceWithGeneDifferentialExpressionMetaAnalysis( geneDifferentialExpressionMetaAnalysisId, 1 );

        if ( !differentialExpressionEvidence.isEmpty() ) {
            return this.convertDifferentialExpressionEvidence2ValueObject(
                    differentialExpressionEvidence.iterator().next() );
        }

        return null;
    }

    @Override
    @Transactional(readOnly = true)
    public Collection<EvidenceValueObject<? extends PhenotypeAssociation>> loadEvidenceWithoutExternalDatabaseName() {
        Collection<PhenotypeAssociation> phenotypeAssociations = this.phenoAssocService
                .findEvidencesWithoutExternalDatabaseName();

        return this.convert2ValueObjects( phenotypeAssociations );
    }

    @Override
    public Collection<ExternalDatabaseStatisticsValueObject> loadNeurocartaStatistics() {

        // find statistics the external databases sources, each file download path depends on its name
        Collection<ExternalDatabaseStatisticsValueObject> externalDatabaseStatisticsValueObjects = new TreeSet<>(
                this.phenoAssocService.loadStatisticsOnExternalDatabases(
                        PhenotypeAssociationConstants.GEMMA_PHENOCARTA_HOST_URL_DATASETS ) );
        // manual curation and give path to download the file
        externalDatabaseStatisticsValueObjects.add( this.phenoAssocService
                .loadStatisticsOnManualCuration( PhenotypeAssociationConstants.MANUAL_CURATION_FILE_LOCATION ) );
        // total
        externalDatabaseStatisticsValueObjects.add( this.phenoAssocService.loadStatisticsOnAllEvidence(
                PhenotypeAssociationConstants.ALL_PHENOCARTA_ANNOTATIONS_FILE_LOCATION ) );

        return externalDatabaseStatisticsValueObjects;
    }

    @Override
    public ValidateEvidenceValueObject makeDifferentialExpressionEvidencesFromDiffExpressionMetaAnalysis(
            Long geneDifferentialExpressionMetaAnalysisId, SortedSet<CharacteristicValueObject> phenotypes,
            Double selectionThreshold ) {

        GeneDifferentialExpressionMetaAnalysis geneDifferentialExpressionMetaAnalysis = this.geneDiffExMetaAnalysisService
                .load( geneDifferentialExpressionMetaAnalysisId );

        // check that no evidence already exists with that metaAnalysis
        Collection<DifferentialExpressionEvidence> differentialExpressionEvidence = this.phenoAssocService
                .loadEvidenceWithGeneDifferentialExpressionMetaAnalysis( geneDifferentialExpressionMetaAnalysisId, 1 );

        if ( !differentialExpressionEvidence.isEmpty() ) {
            ValidateEvidenceValueObject validateEvidenceValueObject = new ValidateEvidenceValueObject();
            validateEvidenceValueObject.setSameEvidenceFound( true );
            return validateEvidenceValueObject;
        }

        for ( GeneDifferentialExpressionMetaAnalysisResult geneDifferentialExpressionMetaAnalysisResult : geneDifferentialExpressionMetaAnalysis
                .getResults() ) {

            if ( geneDifferentialExpressionMetaAnalysisResult.getMetaQvalue() <= selectionThreshold ) {

                DiffExpressionEvidenceValueObject diffExpressionEvidenceValueObject = new DiffExpressionEvidenceValueObject(
                        -1L, geneDifferentialExpressionMetaAnalysis, geneDifferentialExpressionMetaAnalysisResult,
                        phenotypes, "IEP", selectionThreshold );

                // set the score
                ScoreValueObject scoreValueObject = new ScoreValueObject( null,
                        geneDifferentialExpressionMetaAnalysisResult.getMetaPvalue().toString(), "P-value" );

                diffExpressionEvidenceValueObject.setScoreValueObject( scoreValueObject );

                ValidateEvidenceValueObject validateEvidenceValueObject = this
                        .makeEvidence( diffExpressionEvidenceValueObject );

                if ( validateEvidenceValueObject != null ) {
                    // since this method created multiple evidence, if a problem is detected stop the transaction
                    throw new RuntimeException(
                            "makeDifferentialExpressionEvidencesFromDiffExpressionMetaAnalysis() problem detected" );
                }
            }
        }
        return null;
    }

    @Override
    @Transactional
    public ValidateEvidenceValueObject makeEvidence( EvidenceValueObject<? extends PhenotypeAssociation> evidence ) {

        if ( evidence.getPhenotypes().isEmpty() ) {
            throw new IllegalArgumentException( "Cannot create an Evidence with no Phenotype" );
        }
        if ( evidence.getGeneNCBI() == null ) {
            throw new IllegalArgumentException( "Cannot create an Evidence not linked to a Gene" );
        }

        StopWatch sw = new StopWatch();
        sw.start();
        PhenotypeAssociationManagerServiceImpl.log
                .debug( "Create PhenotypeAssociation on geneNCBI: " + evidence.getGeneNCBI() + " to " + StringUtils
                        .join( evidence.getPhenotypes(), "," ) );

        if ( this.evidenceAlreadyInDatabase( evidence ) != null ) {
            ValidateEvidenceValueObject validateEvidenceValueObject = new ValidateEvidenceValueObject();
            validateEvidenceValueObject.setSameEvidenceFound( true );
            PhenotypeAssociationManagerServiceImpl.log
                    .info( "The evidence is already in the database: " + evidence.getGeneNCBI() + " to " + StringUtils
                            .join( evidence.getPhenotypes(), "," ) + ", no change will be made" );
            return validateEvidenceValueObject;
        }

        if ( !StringUtil.containsValidCharacter( evidence.getDescription() ) ) {
            ValidateEvidenceValueObject validateEvidenceValueObject = new ValidateEvidenceValueObject();
            validateEvidenceValueObject.setDescriptionInvalidSymbol( true );
            return validateEvidenceValueObject;
        }

        PhenotypeAssociation phenotypeAssociation = this.phenotypeAssoManagerServiceHelper
                .valueObject2Entity( evidence );
        phenotypeAssociation.setLastUpdated( new Date() );
        assert !phenotypeAssociation.getPhenotypes().isEmpty();

        phenotypeAssociation = this.phenoAssocService.create( phenotypeAssociation );

        Gene gene = phenotypeAssociation.getGene();
        gene.getPhenotypeAssociations().add( phenotypeAssociation );

        if ( sw.getTime() > 100 )
            log.info( "The create method took : " + sw + "  " + evidence.getGeneNCBI() );

        return null;
    }

    @Override
    @Transactional
    public ValidateEvidenceValueObject remove( Long id ) {

        ValidateEvidenceValueObject validateEvidenceValueObject = null;

        PhenotypeAssociation evidence = this.phenoAssocService.load( id );

        if ( evidence != null ) {

            if ( evidence.getEvidenceSource() != null ) {
                this.databaseEntryDao.remove( evidence.getEvidenceSource().getId() );
            }

            this.phenoAssocService.remove( evidence );

        } else {
            validateEvidenceValueObject = new ValidateEvidenceValueObject();
            validateEvidenceValueObject.setEvidenceNotFound( true );
        }
        return validateEvidenceValueObject;
    }

    @Override
    public ValidateEvidenceValueObject removeAllEvidenceFromMetaAnalysis(
            Long geneDifferentialExpressionMetaAnalysisId ) {

        // checking if there is something to remove
        Collection<DifferentialExpressionEvidence> differentialExpressionEvidence = this.phenoAssocService
                .loadEvidenceWithGeneDifferentialExpressionMetaAnalysis( geneDifferentialExpressionMetaAnalysisId, -1 );
        if ( differentialExpressionEvidence.isEmpty() ) {
            ValidateEvidenceValueObject validateEvidenceValueObject = new ValidateEvidenceValueObject();
            validateEvidenceValueObject.setEvidenceNotFound( true );
            return validateEvidenceValueObject;
        }

        for ( DifferentialExpressionEvidence diffExpressionEvidence : differentialExpressionEvidence ) {
            this.phenoAssocService.remove( diffExpressionEvidence );
        }

        return null;
    }

    @Override
    @Transactional(readOnly = true)
    public Collection<CharacteristicValueObject> searchInDatabaseForPhenotype( String searchQuery ) {

        Collection<CharacteristicValueObject> results = new TreeSet<>();

        String newSearchQuery = this.prepareOntologyQuery( searchQuery );

        // search the Ontology with the search query
        Collection<OntologyTerm> ontologyTermsFound = this.ontologyHelper.findValueUriInOntology( newSearchQuery );

        // Set of valueUri of all Ontology Terms found + their children
        Set<String> phenotypesFoundAndChildren = this.ontologyHelper.findAllChildrenAndParent( ontologyTermsFound );

        if ( !phenotypesFoundAndChildren.isEmpty() ) {

            // gene counts for all phenotypes used
            for ( int i = 0; i < PhenotypeAssociationConstants.TAXA_IN_USE.length; i++ ) {
                results.addAll( this.findPhenotypeCount( ontologyTermsFound,
                        this.taxonService.findByCommonName( PhenotypeAssociationConstants.TAXA_IN_USE[i] ),
                        phenotypesFoundAndChildren ) );
            }
        }

        return results;
    }

    @Override
    public Collection<CharacteristicValueObject> searchOntologyForPhenotypes( String searchQuery, Long geneId ) {
        StopWatch timer = new StopWatch();
        timer.start();
        List<CharacteristicValueObject> orderedPhenotypesFromOntology = new ArrayList<>();

        boolean geneProvided = true;

        if ( geneId == null ) {
            geneProvided = false;
        }

        // prepare the searchQuery to correctly query the Ontology
        String newSearchQuery = this.prepareOntologyQuery( searchQuery );

        // search the Ontology with the new search query
        Set<CharacteristicValueObject> allPhenotypesFoundInOntology = this.ontologyHelper
                .findPhenotypesInOntology( newSearchQuery );

        // All phenotypes present on the gene (if the gene was given)
        Set<CharacteristicValueObject> phenotypesOnCurrentGene = null;

        if ( geneProvided ) {
            phenotypesOnCurrentGene = this.findUniquePhenotypesForGeneId( geneId );
        }

        // all phenotypes currently in the database
        Set<String> allPhenotypesInDatabase = this.phenoAssocService.loadAllUsedPhenotypeUris();
        if ( allPhenotypesInDatabase.isEmpty() ) {
            return orderedPhenotypesFromOntology;
        }

        // rules to order the Ontology results found
        Set<CharacteristicValueObject> phenotypesWithExactMatch = new TreeSet<>();
        Set<CharacteristicValueObject> phenotypesAlreadyPresentOnGene = new TreeSet<>();
        Set<CharacteristicValueObject> phenotypesStartWithQueryAndInDatabase = new TreeSet<>();
        Set<CharacteristicValueObject> phenotypesStartWithQuery = new TreeSet<>();
        Set<CharacteristicValueObject> phenotypesSubstringAndInDatabase = new TreeSet<>();
        Set<CharacteristicValueObject> phenotypesSubstring = new TreeSet<>();

        /*
         * for each CharacteristicVO found from the Ontology, filter them and add them to a specific list if they
         * satisfied the condition
         */
        if ( allPhenotypesFoundInOntology.isEmpty() ) {
            /*
             * This is just for the case where ontology isn't loaded; so we can still get results. But that means only
             * results are terms that are already used in a phenotype.
             */
            Collection<PhenotypeValueObject> allNeurocartaPhenotypes = this.phenoAssocService
                    .loadAllNeurocartaPhenotypes();
            for ( PhenotypeValueObject pvo : allNeurocartaPhenotypes ) {

                CharacteristicValueObject cha = new CharacteristicValueObject( -1L, pvo.getValue(), pvo.getValueUri() );
                // set flag for UI, flag if the phenotype is on the Gene or if in the database
                cha.setAlreadyPresentOnGene( true );
                cha.setAlreadyPresentInDatabase( true );

                // order the results by specific rules

                // Case 1, exact match
                if ( cha.getValue().equalsIgnoreCase( searchQuery ) ) {
                    phenotypesWithExactMatch.add( cha );
                }
                // Case 2, phenotype already present on Gene
                else if ( phenotypesOnCurrentGene != null && phenotypesOnCurrentGene.contains( cha ) ) {
                    phenotypesAlreadyPresentOnGene.add( cha );
                }
                // Case 3, starts with a substring of the word
                else if ( cha.getValue().toLowerCase().startsWith( searchQuery.toLowerCase() ) ) {
                    phenotypesStartWithQueryAndInDatabase.add( cha );
                    phenotypesStartWithQuery.add( cha );

                }
                // Case 4, contains a substring of the word
                else if ( cha.getValue().toLowerCase().contains( searchQuery.toLowerCase() ) ) {
                    phenotypesSubstringAndInDatabase.add( cha );
                    phenotypesSubstring.add( cha );
                }
            }

        } else {
            for ( CharacteristicValueObject cha : allPhenotypesFoundInOntology ) {

                // set flag for UI, flag if the phenotype is on the Gene or if in the database
                if ( phenotypesOnCurrentGene != null && phenotypesOnCurrentGene.contains( cha ) ) {
                    cha.setAlreadyPresentOnGene( true );
                } else if ( allPhenotypesInDatabase.contains( cha.getValueUri() ) ) {
                    cha.setAlreadyPresentInDatabase( true );
                }

                // order the results by specific rules

                // Case 1, exact match
                if ( cha.getValue().equalsIgnoreCase( searchQuery ) ) {
                    phenotypesWithExactMatch.add( cha );
                }
                // Case 2, phenotype already present on Gene
                else if ( phenotypesOnCurrentGene != null && phenotypesOnCurrentGene.contains( cha ) ) {
                    phenotypesAlreadyPresentOnGene.add( cha );
                }
                // Case 3, starts with a substring of the word
                else if ( cha.getValue().toLowerCase().startsWith( searchQuery.toLowerCase() ) ) {
                    if ( allPhenotypesInDatabase.contains( cha.getValueUri() ) ) {
                        phenotypesStartWithQueryAndInDatabase.add( cha );
                    } else {
                        phenotypesStartWithQuery.add( cha );
                    }
                }
                // Case 4, contains a substring of the word
                else if ( cha.getValue().toLowerCase().contains( searchQuery.toLowerCase() ) ) {
                    if ( allPhenotypesInDatabase.contains( cha.getValueUri() ) ) {
                        phenotypesSubstringAndInDatabase.add( cha );
                    } else {
                        phenotypesSubstring.add( cha );
                    }
                }
            }
        }

        // place them in the correct order to display
        orderedPhenotypesFromOntology.addAll( phenotypesWithExactMatch );
        orderedPhenotypesFromOntology.addAll( phenotypesAlreadyPresentOnGene );
        orderedPhenotypesFromOntology.addAll( phenotypesStartWithQueryAndInDatabase );
        orderedPhenotypesFromOntology.addAll( phenotypesSubstringAndInDatabase );
        orderedPhenotypesFromOntology.addAll( phenotypesStartWithQuery );
        orderedPhenotypesFromOntology.addAll( phenotypesSubstring );

        // limit the size of the returned phenotypes to 100 terms
        if ( orderedPhenotypesFromOntology.size() > PhenotypeAssociationManagerServiceImpl.MAX_PHENOTYPES_FROM_ONTOLOGY ) {
            if ( timer.getTime() > 1000 ) {
                PhenotypeAssociationManagerServiceImpl.log.info( "Phenotype search: " + timer.getTime() + "ms" );
            }
            return orderedPhenotypesFromOntology
                    .subList( 0, PhenotypeAssociationManagerServiceImpl.MAX_PHENOTYPES_FROM_ONTOLOGY );
        }
        if ( timer.getTime() > 1000 ) {
            PhenotypeAssociationManagerServiceImpl.log.info( "Phenotype search: " + timer.getTime() + "ms" );
        }
        return orderedPhenotypesFromOntology;
    }

    @Override
    @Transactional
    public ValidateEvidenceValueObject update(
            EvidenceValueObject<? extends PhenotypeAssociation> modifiedEvidenceValueObject ) {

        if ( modifiedEvidenceValueObject.getPhenotypes() == null || modifiedEvidenceValueObject.getPhenotypes()
                .isEmpty() ) {
            throw new IllegalArgumentException( "An evidence must have a phenotype" );
        }

        if ( modifiedEvidenceValueObject instanceof DiffExpressionEvidenceValueObject ) {
            throw new IllegalArgumentException( "DiffExpressionEvidence type cannot be updated" );
        }

        if ( modifiedEvidenceValueObject.getGeneNCBI() == null ) {
            throw new IllegalArgumentException( "Evidence not linked to a Gene" );
        }

        if ( modifiedEvidenceValueObject.getId() == null ) {
            throw new IllegalArgumentException( "No database id provided" );
        }

        if ( this.evidenceAlreadyInDatabase( modifiedEvidenceValueObject ) != null ) {
            ValidateEvidenceValueObject validateEvidenceValueObject = new ValidateEvidenceValueObject();
            validateEvidenceValueObject.setSameEvidenceFound( true );
            return validateEvidenceValueObject;
        }

        PhenotypeAssociation phenotypeAssociation = this.phenoAssocService.load( modifiedEvidenceValueObject.getId() );

        if ( phenotypeAssociation == null ) {
            ValidateEvidenceValueObject validateEvidenceValueObject = new ValidateEvidenceValueObject();
            validateEvidenceValueObject.setEvidenceNotFound( true );
            return validateEvidenceValueObject;
        }

        // check for the race condition
        if ( phenotypeAssociation.getLastUpdated().getTime() != modifiedEvidenceValueObject.getLastUpdated() ) {
            ValidateEvidenceValueObject validateEvidenceValueObject = new ValidateEvidenceValueObject();
            validateEvidenceValueObject.setLastUpdateDifferent( true );
            return validateEvidenceValueObject;
        }

        EvidenceValueObject<? extends PhenotypeAssociation> evidenceValueObject = this
                .convert2ValueObjects( phenotypeAssociation );

        // evidence type changed
        if ( !evidenceValueObject.getClass().equals( modifiedEvidenceValueObject.getClass() ) ) {
            this.remove( modifiedEvidenceValueObject.getId() );
            return this.makeEvidence( modifiedEvidenceValueObject );
        }

        // modify phenotypes
        this.populateModifiedPhenotypes( modifiedEvidenceValueObject.getPhenotypes(), phenotypeAssociation );

        // modify all other values needed
        this.phenotypeAssoManagerServiceHelper
                .populateModifiedValues( modifiedEvidenceValueObject, phenotypeAssociation );

        this.phenoAssocService.update( phenotypeAssociation );

        return null;
    }

    @Override
    @Transactional(readOnly = true)
    public ValidateEvidenceValueObject validateEvidence( EvidenceValueObject<PhenotypeAssociation> evidence ) {

        ValidateEvidenceValueObject validateEvidenceValueObject = null;

        EvidenceValueObject<?> evidenceValueObjectInDatabase = this.evidenceAlreadyInDatabase( evidence );

        if ( evidenceValueObjectInDatabase != null ) {
            validateEvidenceValueObject = new ValidateEvidenceValueObject();
            validateEvidenceValueObject.setSameEvidenceFound( true );
            validateEvidenceValueObject.getProblematicEvidenceIds().add( evidenceValueObjectInDatabase.getId() );
            return validateEvidenceValueObject;
        }

        if ( !evidence.getPhenotypeAssPubVO().isEmpty() && evidence.getEvidenceSource() == null ) {

            PhenotypeAssPubValueObject pubVo = evidence.getPhenotypeAssPubVO().iterator().next();
            CitationValueObject citationValueObject = pubVo.getCitationValueObject();
            String pubmedAccession = citationValueObject == null ? null : citationValueObject.getPubmedAccession();

            validateEvidenceValueObject = this.determineSameGeneAndPhenotypeAnnotated( evidence, pubmedAccession );

        }

        return validateEvidenceValueObject;
    }

    @SuppressWarnings("ResultOfMethodCallIgnored") // Will know if mkdirs failed from failures of later methods
    @Override
    @Transactional(readOnly = true)
    public void writeAllEvidenceToFile() throws IOException {

        String disclaimer = "# Generated by Gemma\n" + "# " + DateUtil.getTodayDate( true ) + "\n"
                + "# Fields are delimited by tabs\n"
                + "# If you use this file for your research, please cite PhenoCarta (previously known as Neurocarta): Portales-Casamar, E., et al., Neurocarta: aggregating and sharing disease-gene relations for the neurosciences. BMC Genomics. 2013 Feb 26;14(1):129.\n";

        int i = 0;

        // path of the folder where the dump will be created and the data put
        String mainFolderPath = PhenotypeAssociationConstants.PHENOCARTA_HOME_FOLDER_PATH
                + PhenotypeAssociationConstants.PHENOCARTA_EXPORT + "_" + DateUtil.getTodayDate( true )
                + File.separator;

        // folder where AnnotationByDatasets will be kept
        String datasetsFolderPath = mainFolderPath + PhenotypeAssociationConstants.DATASET_FOLDER_NAME + File.separator;

        // folder where ErmineJ Files are kept
        String ermineJFolderPath = mainFolderPath + PhenotypeAssociationConstants.ERMINEJ_FOLDER_NAME + File.separator;

        // folder where ErmineJ Files, without OMIM-sourced data, are kept
        String ermineJWithOmimFolderPath = mainFolderPath + "AnnotationsWithOMIM" + File.separator;

        // creates the folders if they dont exist
        File phenocartaHomeFolder = new File( PhenotypeAssociationConstants.PHENOCARTA_HOME_FOLDER_PATH );
        phenocartaHomeFolder.mkdir();
        File mainFolder = new File( mainFolderPath );
        mainFolder.mkdir();
        File datasetsFolder = new File( datasetsFolderPath );
        datasetsFolder.mkdir();
        File ermineJFolder = new File( ermineJFolderPath );
        ermineJFolder.mkdir();
        File ermineJWithOmimFolder = new File( ermineJWithOmimFolderPath );
        ermineJWithOmimFolder.mkdir();

        // this writer will be used to write 1 file per resource
        BufferedWriter fileWriterDataSource;
        // this writer is the dump of all evidence
        try (BufferedWriter fileWriterAllEvidence = new BufferedWriter(
                new FileWriter( mainFolderPath + PhenotypeAssociationConstants.FILE_ALL_PHENOCARTA_ANNOTATIONS ) );
                BufferedWriter fileWriterAllEvidenceWithOMIM = new BufferedWriter( new FileWriter(
                        mainFolderPath + "AnnotationsWithOMIM" + File.separator
                                + PhenotypeAssociationConstants.FILE_ALL_PHENOCARTA_ANNOTATIONS ) )) {

            // header of file
            String header = disclaimer
                    + "Data Source\tGene NCBI\tGene Symbol\tTaxon\tPhenotype Names\tRelationship\tPhenotype URIs\tPubmeds\tWeb Link\tIs Negative\tNote\n";
            fileWriterAllEvidence.write( header );

            // lets get all external databases linked to evidence, we will create a file for each
            Collection<ExternalDatabaseValueObject> externalDatabaseValueObjects = this
                    .findExternalDatabasesWithEvidence();

            for ( ExternalDatabaseValueObject externalDatabaseValueObject : externalDatabaseValueObjects ) {

                File thisFile = new File(
                        datasetsFolderPath + externalDatabaseValueObject.getName().replaceAll( " ", "" ) + ".tsv" );

                boolean currDBFoundinExtDBs = false;
                Iterator<ExternalDatabaseStatisticsValueObject> iter = this.loadNeurocartaStatistics().iterator();
                ExternalDatabaseStatisticsValueObject dbFromColln = null;
                while ( !currDBFoundinExtDBs && iter.hasNext() ) {
                    dbFromColln = iter.next();
                    if ( dbFromColln.getName().equals( externalDatabaseValueObject.getName() ) )
                        currDBFoundinExtDBs = true;
                }

                if ( dbFromColln != null && dbFromColln.getLastUpdateDate() != null
                        && dbFromColln.getLastUpdateDate().getTime() > thisFile.lastModified() ) {
                    fileWriterDataSource = new BufferedWriter( new FileWriter(
                            datasetsFolderPath + externalDatabaseValueObject.getName().replaceAll( " ", "" )
                                    + ".tsv" ) );

                    // header of file
                    fileWriterDataSource.write( header );

                    // not using value object to make it faster
                    Collection<PhenotypeAssociation> phenotypeAssociations;

                    // this one is a special case, not actually linked to an external database
                    if ( externalDatabaseValueObject.getName()
                            .equalsIgnoreCase( PhenotypeAssociationConstants.MANUAL_CURATION ) ) {
                        phenotypeAssociations = this.phenoAssocService.findEvidencesWithoutExternalDatabaseName();
                    } else {
                        phenotypeAssociations = this.phenoAssocService
                                .findEvidencesWithExternalDatabaseName( externalDatabaseValueObject.getName(), null,
                                        0 );
                    }

                    for ( PhenotypeAssociation phenotypeAssociation : phenotypeAssociations ) {

                        if ( i++ % 5000 == 0 ) {
                            PhenotypeAssociationManagerServiceImpl.log
                                    .debug( "Phenocarta dump of evidence at evidence number: " + i );
                        }

                        StringBuilder pubmeds = new StringBuilder();

                        for ( PhenotypeAssociationPublication phenotypeAssociationPublication : phenotypeAssociation
                                .getPhenotypeAssociationPublications() ) {
                            String pubId = phenotypeAssociationPublication.getCitation().getPubAccession().getAccession()
                                    + ";";
                            // primary should be order first
                            if ( phenotypeAssociationPublication.getType()
                                    .equals( PhenotypeAssPubValueObject.PRIMARY ) ) {
                                pubmeds.insert( 0, pubId );
                            } else {
                                pubmeds.append( pubId );
                            }
                        }

                        String relationship;
                        relationship = phenotypeAssociation.getRelationship();

                        StringBuilder phenotypes = new StringBuilder();

                        for ( Characteristic cha : phenotypeAssociation.getPhenotypes() ) {
                            phenotypes.append( cha.getValue() ).append( ";" );
                        }

                        StringBuilder phenotypesUri = new StringBuilder();

                        for ( Characteristic cha : phenotypeAssociation.getPhenotypes() ) {
                            if ( StringUtils.isNotBlank( cha.getValueUri() ) ) {
                                phenotypesUri.append( cha.getValueUri() ).append( ";" );
                            }
                        }

                        // this should never happen
                        if ( ( phenotypes.length() == 0 ) || ( phenotypesUri.length() == 0 ) ) {
                            PhenotypeAssociationManagerServiceImpl.log
                                    .error( "Found an evidence without phenotypes : " + phenotypeAssociation.getId() );
                        }

                        String webLink = "";

                        if ( phenotypeAssociation.getEvidenceSource() != null
                                && phenotypeAssociation.getEvidenceSource().getExternalDatabase() != null ) {
                            webLink = phenotypeAssociation.getEvidenceSource().getExternalDatabase().getWebUri()
                                    + phenotypeAssociation.getEvidenceSource().getAccession();
                        }

                        String isNegative;

                        if ( phenotypeAssociation.getIsNegativeEvidence() ) {
                            isNegative = "Yes";
                        } else {
                            isNegative = "No";
                        }

                        String description = phenotypeAssociation.getDescription();

                        // represents 1 evidence
                        String evidenceLine = externalDatabaseValueObject.getName() + "\t" + phenotypeAssociation.getGene()
                                .getNcbiGeneId() + "\t" + phenotypeAssociation.getGene().getOfficialSymbol()
                                + "\t" + phenotypeAssociation.getGene().getTaxon().getCommonName() + "\t"
                                + StringUtils.removeEnd( phenotypes.toString(), ";" ) + "\t" + relationship
                                + "\t"
                                // relationship
                                // information
                                + StringUtils.removeEnd( phenotypesUri.toString(), ";" ) + "\t" + StringUtils
                                        .removeEnd( pubmeds.toString(), ";" )
                                + "\t" + webLink + "\t" + isNegative
                                + "\t" + description + "\n";

                        fileWriterDataSource.write( evidenceLine );
                        if ( !externalDatabaseValueObject.getName().contains( "OMIM" ) )
                            fileWriterAllEvidence.write( evidenceLine );
                        fileWriterAllEvidenceWithOMIM.write( evidenceLine );
                    }
                    fileWriterDataSource.close();// finish writing one given data src file
                } // old: finish loop of writing all ext data src files
            } // new: finish loop of writing all ext data src files, including checking modified times
            fileWriterAllEvidence.close();
            fileWriterAllEvidenceWithOMIM.close();

            // LatestEvidenceExport ---> points to the latest dump
            File symbolicLink = new File( PhenotypeAssociationConstants.PHENOCARTA_HOME_FOLDER_PATH
                    + PhenotypeAssociationConstants.LATEST_EVIDENCE_EXPORT );

            if ( symbolicLink.exists() ) {
                Files.delete( symbolicLink.toPath() );
            }
            Files.createSymbolicLink( symbolicLink.toPath(), mainFolder.toPath() );

            PhenotypeAssociationManagerServiceImpl.log
                    .debug( "After symlink code; symlink now exists: " + symbolicLink.exists() );
            PhenotypeAssociationManagerServiceImpl.log
                    .debug( "Right before ErmineJ; latest dir exists: " + mainFolder.exists() + " and is: " + mainFolder
                            .toPath().toString() );

            this.writeErmineJFile( ermineJFolderPath, disclaimer, this.taxonService.findByCommonName( "mouse" ),
                    false );
            this.writeErmineJFile( ermineJFolderPath, disclaimer, this.taxonService.findByCommonName( "mouse" ), true );
            this.writeErmineJFile( ermineJFolderPath, disclaimer, this.taxonService.findByCommonName( "human" ),
                    false );
            this.writeErmineJFile( ermineJFolderPath, disclaimer, this.taxonService.findByCommonName( "human" ), true );

            this.writeErmineJFile( ermineJWithOmimFolderPath, disclaimer, this.taxonService.findByCommonName( "mouse" ),
                    false );
            this.writeErmineJFile( ermineJWithOmimFolderPath, disclaimer, this.taxonService.findByCommonName( "mouse" ),
                    true );
            this.writeErmineJFile( ermineJWithOmimFolderPath, disclaimer, this.taxonService.findByCommonName( "human" ),
                    false );
            this.writeErmineJFile( ermineJWithOmimFolderPath, disclaimer, this.taxonService.findByCommonName( "human" ),
                    true );
        }
    }

    private void addDefaultExcludedDatabases( EvidenceFilter evidenceFilter ) {
        if ( evidenceFilter != null ) {
            if ( evidenceFilter.getExternalDatabaseIds() == null
                    && Settings.getString( "gemma.neurocarta.exluded_database_id" ) != null ) {
                Collection<Long> externalDatabaseIds = new HashSet<>();
                for ( String token : Settings.getString( "gemma.neurocarta.exluded_database_id" ).split( "," ) ) {
                    externalDatabaseIds.add( new Long( token ) );
                }
                evidenceFilter.setExternalDatabaseIds( externalDatabaseIds );
            }
        }
    }

    /**
     * Convert an collection of evidence entities to their corresponding value objects
     *
     * @param  phenotypeAssociations The List of entities we need to convert to value object
     * @return                       Collection<EvidenceValueObject> the converted results
     */
    private Set<EvidenceValueObject<? extends PhenotypeAssociation>> convert2ValueObjects(
            Collection<? extends PhenotypeAssociation> phenotypeAssociations ) {

        Set<EvidenceValueObject<? extends PhenotypeAssociation>> returnEvidenceVO = new HashSet<>();

        if ( phenotypeAssociations != null ) {

            for ( PhenotypeAssociation phe : phenotypeAssociations ) {

                EvidenceValueObject<? extends PhenotypeAssociation> evidence = this.convert2ValueObjects( phe );

                if ( evidence != null ) {
                    returnEvidenceVO.add( evidence );
                }
            }
        }
        return returnEvidenceVO;
    }

    /**
     * Convert an evidence entity to its corresponding value object
     *
     * @param  phe The phenotype Entity
     * @return     Collection<EvidenceValueObject> its corresponding value object
     */
    private EvidenceValueObject<? extends PhenotypeAssociation> convert2ValueObjects( PhenotypeAssociation phe ) {

        EvidenceValueObject<? extends PhenotypeAssociation> evidence;

        Class<?> userClass = phe.getClass();
        Object p = phe;
        if ( EntityUtils.isProxy( phe ) ) {
            p = EntityUtils.getImplementationForProxy( phe );
            userClass = p.getClass();
        }

        if ( ExperimentalEvidence.class.isAssignableFrom( userClass ) ) {
            evidence = new ExperimentalEvidenceValueObject( ( ExperimentalEvidence ) p );
        } else if ( GenericEvidence.class.isAssignableFrom( userClass ) ) {
            evidence = new GenericEvidenceValueObject( ( GenericEvidence ) p );
        } else if ( LiteratureEvidence.class.isAssignableFrom( userClass ) ) {
            evidence = new LiteratureEvidenceValueObject( ( LiteratureEvidence ) p );
        } else if ( DifferentialExpressionEvidence.class.isAssignableFrom( userClass ) ) {
            evidence = this.convertDifferentialExpressionEvidence2ValueObject( ( DifferentialExpressionEvidence ) p );
        } else {
            throw new UnsupportedOperationException( "Don't know how to convert a " + userClass.getSimpleName() );
        }

        this.findEvidencePermissions( phe, evidence );

        return evidence;
    }

    private DiffExpressionEvidenceValueObject convertDifferentialExpressionEvidence2ValueObject(
            DifferentialExpressionEvidence differentialExpressionEvidence ) {

        DiffExpressionEvidenceValueObject diffExpressionEvidenceValueObject = null;
        if ( differentialExpressionEvidence != null ) {

            GeneDifferentialExpressionMetaAnalysis geneDifferentialExpressionMetaAnalysis = this.geneDiffExMetaAnalysisService
                    .loadWithResultId(
                            differentialExpressionEvidence.getGeneDifferentialExpressionMetaAnalysisResult().getId() );

            Collection<Long> ids = new HashSet<>();
            ids.add( geneDifferentialExpressionMetaAnalysis.getId() );

            GeneDifferentialExpressionMetaAnalysisSummaryValueObject geneDiffExMetaAnalysisSummaryValueObject = this.geneDiffExMetaAnalysisService
                    .findMetaAnalyses( ids ).iterator().next();

            diffExpressionEvidenceValueObject = new DiffExpressionEvidenceValueObject( differentialExpressionEvidence,
                    geneDiffExMetaAnalysisSummaryValueObject );

            // set the count, how many evidences where created from the specific meta analysis
            diffExpressionEvidenceValueObject.setNumEvidenceFromSameMetaAnalysis( this.phenoAssocService
                    .countEvidenceWithGeneDifferentialExpressionMetaAnalysis(
                            geneDifferentialExpressionMetaAnalysis.getId() ) );
        }

        return diffExpressionEvidenceValueObject;
    }

    /**
     * Recursively take the trees made and put them in the exact way the client wants them
     *
     * @param parent                        parent
     * @param simpleTreeValueObjects        simple tree value object
     * @param treeCharacteristicValueObject tree characteristic value object
     */
    private void convertToFlatTree( Collection<SimpleTreeValueObject> simpleTreeValueObjects,
            TreeCharacteristicValueObject treeCharacteristicValueObject, String parent ) {

        if ( treeCharacteristicValueObject == null ) {
            return;
        }

        SimpleTreeValueObject simpleTreeValueObject = new SimpleTreeValueObject( treeCharacteristicValueObject,
                parent );

        if ( treeCharacteristicValueObject.getChildren().isEmpty() ) {
            simpleTreeValueObject.set_is_leaf( true );
        }

        simpleTreeValueObjects.add( simpleTreeValueObject );

        for ( TreeCharacteristicValueObject tree : treeCharacteristicValueObject.getChildren() ) {
            this.convertToFlatTree( simpleTreeValueObjects, tree, simpleTreeValueObject.get_id() );
        }

    }

    /**
     * @param  ontologyTrees ontology trees
     * @return               Changing the root names and the order to present them
     */
    private Collection<TreeCharacteristicValueObject> customTreeFeatures(
            Collection<TreeCharacteristicValueObject> ontologyTrees ) {

        TreeCharacteristicValueObject[] customOntologyTrees = new TreeCharacteristicValueObject[3];

        for ( TreeCharacteristicValueObject tree : ontologyTrees ) {
            if ( tree.getValueUri().contains( "DOID" ) ) {
                tree.setValue( "Disease Ontology" );
                customOntologyTrees[0] = tree;
            } else if ( tree.getValueUri().contains( "HP" ) ) {
                tree.setValue( "Human Phenotype Ontology" );
                customOntologyTrees[1] = tree;
            } else if ( tree.getValueUri().contains( "MP" ) ) {
                tree.setValue( "Mammalian Phenotype Ontology" );
                customOntologyTrees[2] = tree;
            }
        }
        return Arrays.asList( customOntologyTrees );
    }

    /**
     * @param  evidence evidence
     * @param  pubmed   pub med
     * @return          Populates the ValidateEvidenceValueObject with the correct flags if necessary
     */
    private ValidateEvidenceValueObject determineSameGeneAndPhenotypeAnnotated(
            EvidenceValueObject<PhenotypeAssociation> evidence, String pubmed ) {

        ValidateEvidenceValueObject validateEvidenceValueObject = null;

        BibliographicReferenceValueObject bibliographicReferenceValueObject = this.findBibliographicReference( pubmed );

        if ( bibliographicReferenceValueObject == null ) {
            validateEvidenceValueObject = new ValidateEvidenceValueObject();
            validateEvidenceValueObject.setPubmedIdInvalid( true );
        } else {

            // rule to determine if its an update
            if ( evidence.getId() != null ) {

                PhenotypeAssociation phenotypeAssociation = this.phenoAssocService.load( evidence.getId() );

                if ( phenotypeAssociation == null ) {
                    validateEvidenceValueObject = new ValidateEvidenceValueObject();
                    validateEvidenceValueObject.setEvidenceNotFound( true );
                    return validateEvidenceValueObject;
                }

                // check for the race condition
                if ( phenotypeAssociation.getLastUpdated().getTime() != evidence.getLastUpdated() ) {
                    validateEvidenceValueObject = new ValidateEvidenceValueObject();
                    validateEvidenceValueObject.setLastUpdateDifferent( true );
                    return validateEvidenceValueObject;
                }
            }

            for ( BibliographicPhenotypesValueObject bibliographicPhenotypesValueObject : bibliographicReferenceValueObject
                    .getBibliographicPhenotypes() ) {

                if ( evidence.getId() != null ) {
                    // dont compare evidence to itself since it already exists
                    if ( evidence.getId().equals( bibliographicPhenotypesValueObject.getEvidenceId() ) ) {
                        continue;
                    }
                }

                // look if the gene have already been annotated
                if ( evidence.getGeneNCBI().equals( bibliographicPhenotypesValueObject.getGeneNCBI() ) ) {

                    if ( validateEvidenceValueObject == null ) {
                        validateEvidenceValueObject = new ValidateEvidenceValueObject();
                    }

                    validateEvidenceValueObject.setSameGeneAnnotated( true );
                    validateEvidenceValueObject.getProblematicEvidenceIds()
                            .add( bibliographicPhenotypesValueObject.getEvidenceId() );

                    boolean containsExact = true;

                    for ( CharacteristicValueObject phenotype : evidence.getPhenotypes() ) {

                        if ( !bibliographicPhenotypesValueObject.getPhenotypesValues().contains( phenotype ) ) {
                            containsExact = false;
                        }
                    }

                    if ( containsExact ) {
                        validateEvidenceValueObject.setSameGeneAndOnePhenotypeAnnotated( true );
                        validateEvidenceValueObject.getProblematicEvidenceIds()
                                .add( bibliographicPhenotypesValueObject.getEvidenceId() );
                    }

                    if ( evidence.getPhenotypes().size() == bibliographicPhenotypesValueObject.getPhenotypesValues()
                            .size() && evidence.getPhenotypes()
                                    .containsAll( bibliographicPhenotypesValueObject.getPhenotypesValues() ) ) {
                        validateEvidenceValueObject.setSameGeneAndPhenotypesAnnotated( true );
                        validateEvidenceValueObject.getProblematicEvidenceIds()
                                .add( bibliographicPhenotypesValueObject.getEvidenceId() );
                    }

                    Set<String> parentOrChildTerm = new HashSet<>();

                    // for the phenotype already present we add his children and direct parents, and check that
                    // the phenotype we want to add is not in that subset
                    for ( CharacteristicValueObject phenotypeAlreadyPresent : bibliographicPhenotypesValueObject
                            .getPhenotypesValues() ) {

                        OntologyTerm ontologyTerm = this.ontologyService
                                .getTerm( phenotypeAlreadyPresent.getValueUri() );

                        for ( OntologyTerm ot : ontologyTerm.getParents( true ) ) {
                            parentOrChildTerm.add( ot.getUri() );
                        }

                        for ( OntologyTerm ot : ontologyTerm.getChildren( false ) ) {
                            parentOrChildTerm.add( ot.getUri() );
                        }
                    }

                    for ( CharacteristicValueObject characteristicValueObject : evidence.getPhenotypes() ) {

                        if ( parentOrChildTerm.contains( characteristicValueObject.getValueUri() ) ) {
                            validateEvidenceValueObject.setSameGeneAndPhenotypeChildOrParentAnnotated( true );
                            validateEvidenceValueObject.getProblematicEvidenceIds()
                                    .add( bibliographicPhenotypesValueObject.getEvidenceId() );
                        }
                    }
                }
            }
        }
        return validateEvidenceValueObject;
    }

    /**
     * @param  evidence the evidence
     * @return          Checks to see if the evidence is already in the database
     */
    private EvidenceValueObject<?> evidenceAlreadyInDatabase(
            EvidenceValueObject<? extends PhenotypeAssociation> evidence ) {

        Collection<PhenotypeAssociation> phenotypeAssociations = this.phenoAssocService
                .findPhenotypeAssociationForGeneNCBI( evidence.getGeneNCBI(), evidence.getPhenotypesValueUri() );

        Collection<EvidenceValueObject<? extends PhenotypeAssociation>> evidenceValueObjects = this
                .convert2ValueObjects( phenotypeAssociations );

        // verify that the evidence is not a duplicate
        for ( EvidenceValueObject<?> evidenceFound : evidenceValueObjects ) {
            if ( evidenceFound.equals( evidence ) ) {

                // if doing an update dont take into account the current evidence
                if ( evidence.getId() != null ) {
                    if ( evidenceFound.getId().equals( evidence.getId() ) ) {
                        continue;
                    }
                }
                return evidenceFound;
            }
        }
        return null;
    }

    private Set<GeneEvidenceValueObject> filterGenesWithPhenotypes(
            Collection<GeneEvidenceValueObject> geneEvidenceValueObjects,
            Map<String, Set<String>> phenotypesWithChildren ) {

        Set<GeneEvidenceValueObject> genesVO = new HashSet<>();

        for ( GeneEvidenceValueObject geneEvidenceValueObject : geneEvidenceValueObjects ) {

            // all phenotypeUri for a gene
            Set<String> allPhenotypesOnGene = geneEvidenceValueObject.getPhenotypesValueUri();

            // if the Gene has all the phenotypes
            boolean keepGene = true;

            for ( String phe : phenotypesWithChildren.keySet() ) {
                // at least 1 value must be found
                Set<String> possiblePheno = phenotypesWithChildren.get( phe );

                boolean foundSpecificPheno = false;

                for ( String pheno : possiblePheno ) {
                    if ( allPhenotypesOnGene.contains( pheno ) ) {
                        foundSpecificPheno = true;
                    }
                }

                if ( !foundSpecificPheno ) {
                    // dont keep the gene since a root phenotype + children was not found for all evidence of that gene
                    keepGene = false;
                    break;
                }
            }
            if ( keepGene ) {
                genesVO.add( geneEvidenceValueObject );
            }
        }

        return genesVO;
    }

    private Collection<PhenotypeAssociation> filterPhenotypeAssociationsMyAnnotation(
            Collection<? extends PhenotypeAssociation> phenotypeAssociations ) {

        Collection<PhenotypeAssociation> phenotypeAssociationsFiltered = new HashSet<>();

        for ( PhenotypeAssociation p : phenotypeAssociations ) {

            Boolean currentUserHasWritePermission = false;
            Boolean isShared = this.securityService.isShared( p );
            Boolean currentUserIsOwner = this.securityService.isOwnedByCurrentUser( p );

            if ( isShared ) {
                currentUserHasWritePermission = this.securityService.isEditable( p );
            }

            if ( currentUserHasWritePermission || currentUserIsOwner ) {
                phenotypeAssociationsFiltered.add( p );
            }
        }
        return phenotypeAssociationsFiltered;
    }

    /**
     * Using all the phenotypes in the database, builds a tree structure using the Ontology
     *
     * @param  isAdmin,                can see everything
     * @param  noElectronicAnnotation, if true don't include evidence code IEA
     * @param  evidenceFilter          evidence filter
     * @return                         Collection<TreeCharacteristicValueObject> list of all phenotypes in gemma
     *                                 represented as
     *                                 trees
     */
    private Collection<TreeCharacteristicValueObject> findAllPhenotypesByTree( EvidenceFilter evidenceFilter,
            boolean isAdmin, boolean noElectronicAnnotation ) {

        StopWatch sw = new StopWatch();
        sw.start();

        Taxon taxon = null;
        boolean showOnlyEditable = false;
        Collection<Long> externalDatabaseIds = null;

        if ( evidenceFilter != null ) {
            taxon = this.checkAndGetTaxon( evidenceFilter );
            showOnlyEditable = evidenceFilter.isShowOnlyEditable();
            externalDatabaseIds = evidenceFilter.getExternalDatabaseIds();
        }

        Map<String, Set<Integer>> publicPhenotypesGenesAssociations = new HashMap<>();
        Map<String, Set<Integer>> privatePhenotypesGenesAssociations = new HashMap<>();
        Set<String> allPhenotypesGenesAssociations = new HashSet<>();

        boolean isUserLoggedIn = SecurityUtil.isUserLoggedIn();
        String userName;
        Collection<String> groups;

        PhenotypeAssociationManagerServiceImpl.log
                .info( "Starting loading phenotype tree" ); // note we can't cache this because varies per user.
        if ( isUserLoggedIn ) {
            userName = this.userManager.getCurrentUsername();
            // groups the user belong to
            groups = this.userManager.findGroupsForUser( userName );

            // show only my annotation was chosen
            if ( showOnlyEditable ) {
                // show public owned by the user
                publicPhenotypesGenesAssociations = this.phenoAssocService
                        .findPublicPhenotypesGenesAssociations( taxon, null, userName, groups, true,
                                externalDatabaseIds, noElectronicAnnotation );

                // show all private owned by the user or shared by a group
                privatePhenotypesGenesAssociations = this.phenoAssocService
                        .findPrivatePhenotypesGenesAssociations( taxon, null, userName, groups, true,
                                externalDatabaseIds, noElectronicAnnotation );
            } else {
                // logged in, but not filtered. all public evidences
                publicPhenotypesGenesAssociations = this.phenoAssocService
                        .findPublicPhenotypesGenesAssociations( taxon, null, null, groups, false, externalDatabaseIds,
                                noElectronicAnnotation );

                if ( isAdmin ) {
                    // show all private since admin
                    privatePhenotypesGenesAssociations = this.phenoAssocService
                            .findPrivatePhenotypesGenesAssociations( taxon, null, null, null, false,
                                    externalDatabaseIds, noElectronicAnnotation );
                } else {
                    // show all private owned by the user or shared by a group
                    privatePhenotypesGenesAssociations = this.phenoAssocService
                            .findPrivatePhenotypesGenesAssociations( taxon, null, userName, groups, false,
                                    externalDatabaseIds, noElectronicAnnotation );
                }
            }
        } else if ( !showOnlyEditable ) {
            // anonymous user
            publicPhenotypesGenesAssociations = this.phenoAssocService
                    .findPublicPhenotypesGenesAssociations( taxon, null, null, null, false, externalDatabaseIds,
                            noElectronicAnnotation );
        }

        allPhenotypesGenesAssociations.addAll( privatePhenotypesGenesAssociations.keySet() );
        allPhenotypesGenesAssociations.addAll( publicPhenotypesGenesAssociations.keySet() );

        // map to help the placement of elements in the tree, used to find quickly the position to add subtrees
        Map<String, TreeCharacteristicValueObject> phenotypeFoundInTree = new HashMap<>();

        // represents each phenotype and children found in the Ontology, TreeSet used to order trees [why do we need a
        // TreeSet? Can't we just sort at the end?]
        TreeSet<TreeCharacteristicValueObject> treesPhenotypes = new TreeSet<>();

        // creates the tree structure
        for ( String valueUri : allPhenotypesGenesAssociations ) {

            // don't create the tree if it is already present in an other [another what?]
            if ( phenotypeFoundInTree.containsKey( valueUri ) ) {
                // flag the node as phenotype found in database [when does this happen? It seems useless, since we don't
                // use this]
                phenotypeFoundInTree.get( valueUri ).setDbPhenotype( true );
            } else {
                try {
                    // find the ontology term using the valueURI
                    OntologyTerm ontologyTerm = this.ontologyHelper.findOntologyTermByUri( valueUri );

                    // we don't show obsolete terms
                    if ( ontologyTerm.isTermObsolete() ) {
                        PhenotypeAssociationManagerServiceImpl.log
                                .warn( "A valueUri found in the database is obsolete: " + valueUri );
                    } else {

                        // transform an OntologyTerm and his children to a TreeCharacteristicValueObject
                        TreeCharacteristicValueObject treeCharacteristicValueObject = TreeCharacteristicValueObject
                                .ontology2TreeCharacteristicValueObjects( ontologyTerm, phenotypeFoundInTree );

                        // set flag that this node represents a phenotype used in the database
                        treeCharacteristicValueObject.setDbPhenotype( true );

                        // add tree to the phenotypes found in ontology
                        phenotypeFoundInTree.put( ontologyTerm.getUri(), treeCharacteristicValueObject );

                        if ( !treesPhenotypes.add( treeCharacteristicValueObject ) ) {
                            throw new IllegalStateException( "Add failed for " + ontologyTerm );
                        }
                        if ( PhenotypeAssociationManagerServiceImpl.log.isDebugEnabled() )
                            PhenotypeAssociationManagerServiceImpl.log.debug( "Added: " + ontologyTerm );

                    }

                } catch ( EntityNotFoundException entityNotFoundException ) {
                    if ( this.ontologyHelper.areOntologiesAllLoaded() ) {
                        if ( PhenotypeAssociationManagerServiceImpl.log.isDebugEnabled() )
                            PhenotypeAssociationManagerServiceImpl.log.debug(
                                    // this ends up being pretty verbose.
                                    "A valueUri in the database was not found in the ontology; DB out of date?; valueUri: "
                                            + valueUri );
                    } else {
                        throw new RuntimeException(
                                PhenotypeAssociationManagerServiceImpl.ERROR_MSG_ONTOLOGIES_NOT_LOADED + " ( "
                                        + entityNotFoundException.getMessage() + " )" );
                    }
                }
            }
        }

        TreeSet<TreeCharacteristicValueObject> finalTreesWithRoots = new TreeSet<>();

        for ( TreeCharacteristicValueObject tc : treesPhenotypes ) {
            this.findParentRoot( tc, finalTreesWithRoots, phenotypeFoundInTree );
        }
        treesPhenotypes = finalTreesWithRoots;

        // set the public count
        for ( TreeCharacteristicValueObject tc : treesPhenotypes ) {
            tc.countPublicGeneForEachNode( publicPhenotypesGenesAssociations );
            tc.countPrivateGeneForEachNode( privatePhenotypesGenesAssociations );
            tc.removeUnusedPhenotypes();

        }

        PhenotypeAssociationManagerServiceImpl.log.info( "Done total time=" + sw.getTime() + "ms" );
        return treesPhenotypes;
    }

    private Taxon checkAndGetTaxon( EvidenceFilter evidenceFilter ) {
        Taxon taxon = null;
        if ( evidenceFilter.getTaxonId() != null && evidenceFilter.getTaxonId() > 0 ) {
            taxon = this.taxonService.load( evidenceFilter.getTaxonId() );
        }
        return taxon;
    }

    /**
     * @param  phenotypesWithChildren phenotypes
     * @return                        add all the keySet together and return a set representing all children for all
     *                                valueUri given (collapse the map
     *                                down to a single set)
     */
    private Set<String> findAllPossibleChildren( Map<String, Set<String>> phenotypesWithChildren ) {

        Set<String> possibleChildrenPhenotypes = new HashSet<>();

        for ( String key : phenotypesWithChildren.keySet() ) {
            possibleChildrenPhenotypes.addAll( phenotypesWithChildren.get( key ) );
        }
        return possibleChildrenPhenotypes;
    }

    /**
     * Map query phenotypes given to the set of possible children phenotypes in the database so for example if the user
     * search for : cerebral palsy (parent phenotype), this will return all children associated with it that are also
     * present in the database(all children of phenotype) : Map<String(parent phenotype), Set<String>(all children of
     * phenotype)>
     *
     * @param  usedPhenotypes       the URIs of all phenotypes actually used in the database.
     * @param  phenotypesValuesUris URIs
     * @return                      map of terms to their children. The term itself is included.
     */
    private Map<String, Set<String>> findChildrenForEachPhenotype( Collection<String> phenotypesValuesUris,
            Collection<String> usedPhenotypes ) {

        // root corresponds to one value found in phenotypesValuesUri
        // root ---> root+children phenotypes
        Map<String, Set<String>> parentPheno = new HashMap<>();

        // determine all children terms for each other phenotypes
        for ( String phenoRoot : phenotypesValuesUris ) {

            if ( phenoRoot.isEmpty() ) {
                continue;
            }
            OntologyTerm ontologyTermFound;
            try {
                ontologyTermFound = this.ontologyHelper.findOntologyTermByUri( phenoRoot );
                if ( ontologyTermFound == null )
                    continue;
            } catch ( EntityNotFoundException e ) {
                if ( !ontologyHelper.areOntologiesAllLoaded() ) {
                    throw new RuntimeException(
                            PhenotypeAssociationManagerServiceImpl.ERROR_MSG_ONTOLOGIES_NOT_LOADED + " ( " + e
                                    .getMessage() + " )" );
                }
                throw e;
            }
            Collection<OntologyTerm> ontologyChildrenFound = ontologyTermFound.getChildren( false );

            Set<String> parentChildren = new HashSet<>();
            parentChildren.add( phenoRoot );

            for ( OntologyTerm ot : ontologyChildrenFound ) {

                if ( usedPhenotypes.contains( ot.getUri() ) ) {
                    parentChildren.add( ot.getUri() );
                }
            }
            parentPheno.put( phenoRoot, parentChildren );
        }
        return parentPheno;
    }

    private void findEvidencePermissions( PhenotypeAssociation p, EvidenceValueObject<?> evidenceValueObject ) {

        Boolean currentUserHasWritePermission = false;
        String owner = null;
        Boolean isPublic = this.securityService.isPublic( p );
        Boolean isShared = this.securityService.isShared( p );
        Boolean currentUserIsOwner = this.securityService.isOwnedByCurrentUser( p );

        if ( currentUserIsOwner || isPublic || isShared || SecurityUtil.isUserAdmin() ) {

            /*
             * FIXME WARNING it is not guaranteed that owner is a PrincipalSid.
             */
            currentUserHasWritePermission = this.securityService.isEditable( p );
            owner = ( ( AclPrincipalSid ) this.securityService.getOwner( p ) ).getPrincipal();
        }

        evidenceValueObject.setEvidenceSecurityValueObject(
                new EvidenceSecurityValueObject( currentUserHasWritePermission, currentUserIsOwner, isPublic, isShared,
                        owner ) );
    }

    /**
     * @param  evidenceFilter evidence filter
     * @param  geneId         Gemma's identifier
     * @return                find Homologue-linked Evidence for a gene
     */
    private Collection<EvidenceValueObject<? extends PhenotypeAssociation>> findHomologueEvidence( Long geneId,
            EvidenceFilter evidenceFilter ) {

        Collection<Long> externalDatabaseIDs = null;

        if ( evidenceFilter != null ) {
            externalDatabaseIDs = evidenceFilter.getExternalDatabaseIds();
        }

        // Get the Gene object for finding homologues' evidence.
        Gene gene = this.geneService.load( geneId );

        Collection<Gene> homologues = this.homologeneService.getHomologues( gene );

        Collection<PhenotypeAssociation> homologuePhenotypeAssociations = new HashSet<>();

        for ( Gene homologue : homologues ) {
            Collection<PhenotypeAssociation> currHomologuePhenotypeAssociations = this.phenoAssocService
                    .findPhenotypeAssociationForGeneIdAndDatabases( homologue.getId(), externalDatabaseIDs );
            homologuePhenotypeAssociations.addAll( currHomologuePhenotypeAssociations );
        }

        if ( evidenceFilter != null && evidenceFilter.isShowOnlyEditable() ) {
            //noinspection unchecked
            homologuePhenotypeAssociations = this
                    .filterPhenotypeAssociationsMyAnnotation( homologuePhenotypeAssociations );
        }

        Collection<EvidenceValueObject<? extends PhenotypeAssociation>> homologueEvidenceValueObjects = this
                .convert2ValueObjects( homologuePhenotypeAssociations );

        for ( EvidenceValueObject<?> evidenceValueObject : homologueEvidenceValueObjects ) {
            evidenceValueObject.setHomologueEvidence( true );
        }

        return homologueEvidenceValueObjects;
    }

    /**
     * Recursively build the full trees of the Ontology with the given branches
     *
     * @param finalTreesWithRoots  final trees with roots
     * @param phenotypeFoundInTree phenotypes found in tree
     * @param tc                   tree characteristic value object
     */
    private void findParentRoot( TreeCharacteristicValueObject tc,
            TreeSet<TreeCharacteristicValueObject> finalTreesWithRoots,
            Map<String, TreeCharacteristicValueObject> phenotypeFoundInTree ) {

        if ( tc == null || tc.getValueUri() == null ) {
            // ???? there was a null check at the end of this method, which doesn't do any good since we access TC in
            // the next line here.
            return;
        }

        OntologyTerm ontologyTerm = this.ontologyHelper.findOntologyTermByUri( tc.getValueUri() );

        Collection<OntologyTerm> ontologyParents = ontologyTerm.getParents( true );

        if ( !ontologyParents.isEmpty() ) {

            for ( OntologyTerm onTerm : ontologyParents ) {

                // see if the node is already in the tree
                TreeCharacteristicValueObject alreadyOnTree = phenotypeFoundInTree.get( onTerm.getUri() );

                if ( alreadyOnTree != null ) {
                    alreadyOnTree.getChildren().add( tc );
                } else {
                    TreeCharacteristicValueObject tree = new TreeCharacteristicValueObject( -1L, onTerm.getLabel(),
                            onTerm.getUri() );

                    // add children to the parent
                    tree.getChildren().add( tc );

                    // put node in the hashmap for fast access
                    phenotypeFoundInTree.put( tree.getValueUri(), tree );

                    this.findParentRoot( tree, finalTreesWithRoots, phenotypeFoundInTree );
                }
            }
        } else {
            // found a root, no more parents
            if ( tc.getValue() != null && !tc.getValue().equals( "" ) ) {
                finalTreesWithRoots.add( tc );
            }
        }
    }

    /**
     * @param  taxon                      taxon
     * @param  ontologyTermsFound         ontology terms found
     * @param  phenotypesFoundAndChildren phenotypes found and their children
     * @return                            For a given Ontology Term, count the occurence of the term + children in the
     *                                    database
     */
    private Collection<CharacteristicValueObject> findPhenotypeCount( Collection<OntologyTerm> ontologyTermsFound,
            Taxon taxon, Set<String> phenotypesFoundAndChildren ) {

        Collection<CharacteristicValueObject> phenotypesFound = new HashSet<>();

        // Phenotype ---> Genes
        Map<String, Set<Integer>> publicPhenotypesGenesAssociations = this.phenoAssocService
                .findPublicPhenotypesGenesAssociations( taxon, phenotypesFoundAndChildren, null, null, false, null,
                        false );

        // for each Ontoly Term find in the search
        for ( OntologyTerm ontologyTerm : ontologyTermsFound ) {

            Set<Integer> geneFoundForOntologyTerm = new HashSet<>();

            if ( publicPhenotypesGenesAssociations.get( ontologyTerm.getUri() ) != null ) {
                geneFoundForOntologyTerm.addAll( publicPhenotypesGenesAssociations.get( ontologyTerm.getUri() ) );
            }

            // for all his children
            for ( OntologyTerm ontologyTermChildren : ontologyTerm.getChildren( false ) ) {

                if ( publicPhenotypesGenesAssociations.get( ontologyTermChildren.getUri() ) != null ) {
                    geneFoundForOntologyTerm
                            .addAll( publicPhenotypesGenesAssociations.get( ontologyTermChildren.getUri() ) );
                }
            }
            // count the number of distinct gene linked to this ontologyTerm ( or children) in the database
            if ( !geneFoundForOntologyTerm.isEmpty() ) {
                CharacteristicValueObject characteristicValueObject = new CharacteristicValueObject( -1L,
                        ontologyTerm.getLabel().toLowerCase(), ontologyTerm.getUri() );
                characteristicValueObject.setPublicGeneCount( geneFoundForOntologyTerm.size() );
                characteristicValueObject.setTaxon( taxon.getCommonName() );
                phenotypesFound.add( characteristicValueObject );
            }
        }
        return phenotypesFound;
    }

    /**
     * @param  geneId gene id
     * @return        Given a geneId finds all phenotypes for that gene
     */
    private Set<CharacteristicValueObject> findUniquePhenotypesForGeneId( Long geneId ) {

        Set<CharacteristicValueObject> phenotypes = new TreeSet<>();

        Collection<EvidenceValueObject<? extends PhenotypeAssociation>> evidence = this.findEvidenceByGeneId( geneId );

        for ( EvidenceValueObject<? extends PhenotypeAssociation> evidenceVO : evidence ) {
            phenotypes.addAll( evidenceVO.getPhenotypes() );
        }
        return phenotypes;
    }

    /**
     * Add flags to Evidence and CharacteristicValueObjects
     *
     * @param evidencesVO         evidence value objects
     * @param phenotypesValuesUri phenotype value URIs
     * @param usedPhenotypes      used phenotypes
     */
    private void flagEvidence( Collection<EvidenceValueObject<? extends PhenotypeAssociation>> evidencesVO,
            Set<String> phenotypesValuesUri, Collection<String> usedPhenotypes ) {

        // map query phenotypes given to the set of possible children phenotypes in the database + query phenotype
        Map<String, Set<String>> phenotypesWithChildren = this
                .findChildrenForEachPhenotype( phenotypesValuesUri, usedPhenotypes );

        Set<String> possibleChildrenPhenotypes = new HashSet<>();

        for ( String key : phenotypesWithChildren.keySet() ) {
            possibleChildrenPhenotypes.addAll( phenotypesWithChildren.get( key ) );
        }

        // flag relevant evidence, root phenotypes and children phenotypes

        for ( EvidenceValueObject<? extends PhenotypeAssociation> evidenceVO : evidencesVO ) {

            boolean relevantEvidence = false;

            for ( CharacteristicValueObject chaVO : evidenceVO.getPhenotypes() ) {

                // if the phenotype is a root
                if ( phenotypesValuesUri.contains( chaVO.getValueUri() ) ) {
                    relevantEvidence = true;
                    chaVO.setRoot( true );
                }
                // if the phenotype is a children of the root
                else if ( possibleChildrenPhenotypes.contains( chaVO.getValueUri() ) ) {
                    chaVO.setChild( true );
                    relevantEvidence = true;
                }
            }
            if ( relevantEvidence ) {
                evidenceVO.setContainQueryPhenotype( true );
            }
        }
    }

    /**
     * Take care of populating new values for the phenotypes in an update
     *
     * @param phenotypeAssociation phenotype associations
     * @param updatedPhenotypes    updated phenotypes
     */
    private void populateModifiedPhenotypes( Set<CharacteristicValueObject> updatedPhenotypes,
            PhenotypeAssociation phenotypeAssociation ) {

        // the modified final phenotype to update
        Collection<Characteristic> finalPhenotypes = new HashSet<>();

        Map<Long, CharacteristicValueObject> updatedPhenotypesMap = new HashMap<>();

        for ( CharacteristicValueObject updatedPhenotype : updatedPhenotypes ) {

            // updated
            if ( updatedPhenotype.getId() != null ) {
                updatedPhenotypesMap.put( updatedPhenotype.getId(), updatedPhenotype );
            }
            // new one
            else {
                Characteristic c = this.ontologyHelper.valueUri2Characteristic( updatedPhenotype.getValueUri() );
                if ( c == null ) {
                    throw new IllegalStateException(
                            updatedPhenotype.getValueUri() + " could not be converted to a characteristic" );
                }
                finalPhenotypes.add( c );
            }
        }

        for ( Characteristic phenotype : phenotypeAssociation.getPhenotypes() ) {

            CharacteristicValueObject updatedPhenotype = updatedPhenotypesMap.get( phenotype.getId() );

            // found an update, same database id
            if ( updatedPhenotype != null ) {
                phenotype.setValueUri( updatedPhenotype.getValueUri() );
                phenotype.setValue( updatedPhenotype.getValue() );
                finalPhenotypes.add( phenotype );
            }
            // this phenotype was deleted
            else {
                this.characteristicService.remove( phenotype );
            }
        }
        phenotypeAssociation.getPhenotypes().clear();
        phenotypeAssociation.getPhenotypes().addAll( finalPhenotypes );
    }

    /**
     * used when we add an evidence and search for phenotype to add, other places too adds a wildcard to the search
     *
     * @param  query query
     * @return       the string with an added wildcard to it.
     */
    private String prepareOntologyQuery( String query ) {

        String newSearchQuery = query;

        if ( query != null ) {
            newSearchQuery = newSearchQuery + "*";
        }
        return newSearchQuery;
    }

    private void writeErmineJFile( String writeFolder, String disclaimer, Taxon taxon, boolean noElectronicAnnotation )
            throws IOException {

        String noElectronicA = "";

        if ( noElectronicAnnotation ) {
            noElectronicA = "NoIEA";
        }

        try (BufferedWriter phenoCartageneSets = new BufferedWriter( new FileWriter(
                writeFolder + "Phenocarta_ErmineJ_" + taxon.getCommonName() + "Genesets" + noElectronicA + ".tsv" ) )) {

            phenoCartageneSets.write( disclaimer );

            // gets all : DOID id ---> gene NBCI
            Collection<ExternalDatabaseValueObject> externalDatabaseValueObjects = this
                    .findExternalDatabasesWithEvidence();
            Collection<Long> extIDs = new HashSet<>();

            for ( ExternalDatabaseValueObject externalDatabaseValueObject : externalDatabaseValueObjects ) {
                if ( !externalDatabaseValueObject.getName().contains( "OMIM" ) )
                    extIDs.add( externalDatabaseValueObject.getId() );
            }
            EvidenceFilter ef = new EvidenceFilter( taxon.getId(), false, extIDs );
            Collection<TreeCharacteristicValueObject> ontologyTrees;
            if ( writeFolder.contains( "OMIM" ) )
                ontologyTrees = this
                        .customTreeFeatures( this.findAllPhenotypesByTree( null, false, noElectronicAnnotation ) );
            else
                ontologyTrees = this
                        .customTreeFeatures( this.findAllPhenotypesByTree( ef, false, noElectronicAnnotation ) );

            // cache the results, for a gene found
            HashMap<Integer, String> cacheMap = new HashMap<>();

            if ( writeFolder.contains( "OMIM" ) )
                PhenotypeAssociationManagerServiceImpl.log
                        .debug( "ErmineJ file dump, incl OMIM; ontologyTrees: " + ontologyTrees.size() );
            else
                PhenotypeAssociationManagerServiceImpl.log
                        .debug( "ErmineJ file dump; ontologyTrees: " + ontologyTrees.size() );

            // ontologyTrees.iterator().next() is the disease Ontology, always at first position
            this.writeForErmineJ( ontologyTrees.iterator().next(), taxon, cacheMap, phenoCartageneSets );

        }
    }

    private void writeForErmineJ( TreeCharacteristicValueObject t, Taxon taxon, HashMap<Integer, String> cacheMap,
            BufferedWriter phenoCartageneSets ) throws IOException {

        Set<String> geneSymbols = new HashSet<>();

        if ( t != null ) {
            PhenotypeAssociationManagerServiceImpl.log.debug( "Writing ErmineJ: tree is not null" );
            if ( t.getPublicGenesNBCI() != null ) {
                PhenotypeAssociationManagerServiceImpl.log.debug( "Writing ErmineJ: tree genes are not null" );
                for ( Integer geneNCBI : t.getPublicGenesNBCI() ) {

                    if ( cacheMap.get( geneNCBI ) != null ) {
                        geneSymbols.add( cacheMap.get( geneNCBI ) );
                    } else {
                        Gene gene = this.geneService.findByNCBIId( geneNCBI );
                        if ( gene.getTaxon().equals( taxon ) ) {
                            geneSymbols.add( gene.getOfficialSymbol() );
                            cacheMap.put( geneNCBI, gene.getOfficialSymbol() );
                        } else {
                            Gene homoGene = this.homologeneService.getHomologue( gene, taxon );

                            if ( homoGene != null ) {
                                geneSymbols.add( homoGene.getOfficialSymbol() );
                                cacheMap.put( geneNCBI, homoGene.getOfficialSymbol() );
                            }
                        }
                    }
                }
            }
        }

        // do all children
        if ( t != null ) {

            if ( geneSymbols.size() > 1 && !t.get_id()
                    .equalsIgnoreCase( PhenotypeAssociationConstants.DISEASE_ONTOLOGY_ROOT ) ) {
                phenoCartageneSets.write( t.get_id() + "\t" + t.getValue() + "\t" );
                phenoCartageneSets.write( StringUtils.join( geneSymbols, "\t" ) );
                phenoCartageneSets.write( "\n" );
            }

            if ( t.getChildren() != null ) {
                for ( TreeCharacteristicValueObject children : t.getChildren() ) {
                    this.writeForErmineJ( children, taxon, cacheMap, phenoCartageneSets );
                }
            }
        }

    }

}<|MERGE_RESOLUTION|>--- conflicted
+++ resolved
@@ -422,11 +422,7 @@
             taxon = this.taxonService.load( taxonId );
         }
         SearchSettings settings = SearchSettings.geneSearch( newQuery, taxon );
-<<<<<<< HEAD
         List<SearchResult<Gene>> geneSearchResults = this.searchService.search( settings, Gene.class );
-=======
-        List<SearchResult<?>> geneSearchResults = this.searchService.search( settings ).get( Gene.class );
->>>>>>> 4c349ec5
 
         Collection<Gene> genes = new HashSet<>();
         if ( geneSearchResults == null || geneSearchResults.isEmpty() ) {
