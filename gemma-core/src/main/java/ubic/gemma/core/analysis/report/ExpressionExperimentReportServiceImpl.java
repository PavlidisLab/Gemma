--- conflicted
+++ resolved
@@ -85,13 +85,9 @@
     @Autowired
     private DifferentialExpressionAnalysisService differentialExpressionAnalysisService;
     @Autowired
-    private ExperimentalDesignVisualizationService experimentalDesignVisualizationService;
-    @Autowired
     private ExpressionExperimentService expressionExperimentService;
     @Autowired
     private ExpressionExperimentBatchInformationService expressionExperimentBatchInformationService;
-    @Autowired
-    private BeanFactory beanFactory;
 
     /**
      * Cache to hold stats in memory. This is used to avoid hittinig the disk for reports too often.
@@ -189,11 +185,7 @@
         Map<Long, ExpressionExperiment> eeMap = IdentifiableUtils.getIdMap( ees );
         Map<Long, Date> lastArrayDesignUpdates = expressionExperimentService.getLastArrayDesignUpdate( ees );
 
-<<<<<<< HEAD
-        Map<Class<? extends AuditEventType>, Map<ExpressionExperiment, AuditEvent>> events = auditEventService.getLastEvents( ees, typesToGet );
-=======
-        Map<Class<? extends AuditEventType>, Map<Auditable, AuditEvent>> events = this.getEvents( ees );
->>>>>>> e428e337
+        Map<Class<? extends AuditEventType>, Map<ExpressionExperiment, AuditEvent>> events = auditEventService.getLastEvents( ees, eventTypes );
 
         Map<ExpressionExperiment, AuditEvent> linkAnalysisEvents = events.get( LinkAnalysisEvent.class );
         Map<ExpressionExperiment, AuditEvent> missingValueAnalysisEvents = events.get( MissingValueAnalysisEvent.class );
@@ -392,14 +384,6 @@
         }
     }
 
-<<<<<<< HEAD
-=======
-    private Map<Class<? extends AuditEventType>, Map<Auditable, AuditEvent>> getEvents(
-            Collection<ExpressionExperiment> ees ) {
-        return auditEventService.getLastEvents( ees, ExpressionExperimentReportServiceImpl.eventTypes );
-    }
-
->>>>>>> e428e337
     private Map<Long, Collection<AuditEvent>> getSampleRemovalEvents( Collection<ExpressionExperiment> ees ) {
         Map<Long, Collection<AuditEvent>> result = new HashMap<>();
         Map<ExpressionExperiment, Collection<AuditEvent>> rawr = expressionExperimentService
