--- conflicted
+++ resolved
@@ -99,14 +99,6 @@
             BioMaterial bm ) {
         for ( FactorValue fv : bm.getFactorValues() ) {
             ExperimentalFactor experimentalFactor = fv.getExperimentalFactor();
-<<<<<<< HEAD
-=======
-
-            if ( !bioMaterialFactorMap.containsKey( experimentalFactor ) ) {
-                bioMaterialFactorMap.put( experimentalFactor, new HashMap<>() );
-            }
-
->>>>>>> da9c23ba
             double valueToStore;
             if ( fv.getMeasurement() != null ) {
                 switch ( fv.getMeasurement().getRepresentation() ) {
