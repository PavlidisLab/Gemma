/*
 * The Gemma_sec1 project
 *
 * Copyright (c) 2009 University of British Columbia
 *
 * Licensed under the Apache License, Version 2.0 (the "License");
 * you may not use this file except in compliance with the License.
 * You may obtain a copy of the License at
 *
 *       http://www.apache.org/licenses/LICENSE-2.0
 *
 * Unless required by applicable law or agreed to in writing, software
 * distributed under the License is distributed on an "AS IS" BASIS,
 * WITHOUT WARRANTIES OR CONDITIONS OF ANY KIND, either express or implied.
 * See the License for the specific language governing permissions and
 * limitations under the License.
 *
 */
package ubic.gemma.core.analysis.report;

import org.springframework.security.access.annotation.Secured;

import javax.annotation.Nullable;

/**
 * Creates reports that can be shown on the web pages or in social media feeds.
 * <p>
 * Reports are always generated from an anonymous user's perspective.
 *
 * @author paul
 */
public interface WhatsNewService {

    /**
     * Generate the report from yesterday.
     * @return new or updated objects from within a day ago.
     */
    WhatsNew getDailyReport();

    /**
     * Generate the report from last week.
     * @return new or updated objects from within one week ago.
     */
    WhatsNew getWeeklyReport();

    /**
<<<<<<< HEAD
     * Generate and save the report from last week. It can later be retrieved with {@link #getLatestPublicWeeklyReport()}.
     * <p>
     * This report is public and can thus be cached and displayed on the homepage or used in a public RSS feed.
     */
    @Secured({ "GROUP_AGENT" })
    WhatsNew generatePublicWeeklyReport();

    /**
     * Retrieve the latest public weekly report if available.
     * @return the latest weekly report, or null if unavailable
     */
    @Nullable
    WhatsNew getLatestPublicWeeklyReport();
=======
     * Generate and save the report from last week. It can later be retrieved with {@link #getLatestWeeklyReport()}.
     */
    @Secured({ "GROUP_AGENT" })
    WhatsNew generateWeeklyReport();

    /**
     * Retrieve the latest weekly report if available.
     * @return the latest weekly report, or null if unavailable
     */
    @Nullable
    WhatsNew getLatestWeeklyReport();
>>>>>>> f9118dbb
}<|MERGE_RESOLUTION|>--- conflicted
+++ resolved
@@ -44,21 +44,6 @@
     WhatsNew getWeeklyReport();
 
     /**
-<<<<<<< HEAD
-     * Generate and save the report from last week. It can later be retrieved with {@link #getLatestPublicWeeklyReport()}.
-     * <p>
-     * This report is public and can thus be cached and displayed on the homepage or used in a public RSS feed.
-     */
-    @Secured({ "GROUP_AGENT" })
-    WhatsNew generatePublicWeeklyReport();
-
-    /**
-     * Retrieve the latest public weekly report if available.
-     * @return the latest weekly report, or null if unavailable
-     */
-    @Nullable
-    WhatsNew getLatestPublicWeeklyReport();
-=======
      * Generate and save the report from last week. It can later be retrieved with {@link #getLatestWeeklyReport()}.
      */
     @Secured({ "GROUP_AGENT" })
@@ -70,5 +55,4 @@
      */
     @Nullable
     WhatsNew getLatestWeeklyReport();
->>>>>>> f9118dbb
 }