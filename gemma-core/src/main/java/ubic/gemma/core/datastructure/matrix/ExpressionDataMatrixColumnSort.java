/*
 * The Gemma project
 *
 * Copyright (c) 2007 University of British Columbia
 *
 * Licensed under the Apache License, Version 2.0 (the "License");
 * you may not use this file except in compliance with the License.
 * You may obtain a copy of the License at
 *
 *       http://www.apache.org/licenses/LICENSE-2.0
 *
 * Unless required by applicable law or agreed to in writing, software
 * distributed under the License is distributed on an "AS IS" BASIS,
 * WITHOUT WARRANTIES OR CONDITIONS OF ANY KIND, either express or implied.
 * See the License for the specific language governing permissions and
 * limitations under the License.
 *
 */
package ubic.gemma.core.datastructure.matrix;

import org.apache.commons.logging.Log;
import org.apache.commons.logging.LogFactory;
import org.springframework.util.Assert;
import ubic.basecode.dataStructure.matrix.DoubleMatrix;
import ubic.gemma.core.analysis.expression.diff.BaselineSelection;
import ubic.gemma.model.common.description.Characteristic;
import ubic.gemma.model.expression.bioAssay.BioAssay;
import ubic.gemma.model.expression.biomaterial.BioMaterial;
import ubic.gemma.model.expression.experiment.ExperimentalDesignUtils;
import ubic.gemma.model.expression.experiment.ExperimentalFactor;
import ubic.gemma.model.expression.experiment.FactorType;
import ubic.gemma.model.expression.experiment.FactorValue;

import javax.annotation.Nullable;
import java.util.*;
import java.util.Map.Entry;

/**
 * Methods to organize ExpressionDataMatrices by column (or at least provide the ordering). This works by greedily
 * finding the factor with the fewest categories, sorting the samples by the factor values (measurements are treated as
 * numbers if possible), and recursively repeating this for each block, until there are no more factors with more than
 * one value.
 *
 * @author paul
 */
public class ExpressionDataMatrixColumnSort {

    private static final Log log = LogFactory.getLog( ExpressionDataMatrixColumnSort.class.getName() );

<<<<<<< HEAD
=======
    /**
     * Identify the FactorValue that should be treated as 'Baseline' for each of the given factors. This is done
     * heuristically, and if all else fails we choose arbitrarily.
     *
     * @param factors factors
     * @return map
     */
    public static Map<ExperimentalFactor, FactorValue> getBaselineLevels( Collection<ExperimentalFactor> factors ) {
        return ExpressionDataMatrixColumnSort.getBaselineLevels( null, factors );
    }

    /**
     * Identify the FactorValue that should be treated as 'Baseline' for each of the given factors. This is done
     * heuristically, and if all else fails we choose arbitrarily. For continuous factors, the minimum value is treated
     * as baseline.
     *
     * @param samplesUsed These are used to make sure we don't bother using factor values as baselines if they are not
     *                    used by any of the samples. This is important for subsets. If null, this is ignored.
     * @param factors     factors
     * @return map of factors to the baseline factorvalue for that factor.
     */
    public static Map<ExperimentalFactor, FactorValue> getBaselineLevels( List<BioMaterial> samplesUsed,
            Collection<ExperimentalFactor> factors ) {

        Map<ExperimentalFactor, FactorValue> result = new HashMap<>();

        for ( ExperimentalFactor factor : factors ) {

            if ( factor.getFactorValues().isEmpty() ) {
                throw new IllegalStateException( "Factor has no factor values: " + factor );
            }

            if ( ExperimentalDesignUtils.isContinuous( factor ) ) {
                // then there is no baseline, but we'll take the minimum value.
                TreeMap<Double, FactorValue> sortedVals = new TreeMap<>();
                for ( FactorValue fv : factor.getFactorValues() ) {

                    /*
                     * Check that this factor value is used by at least one of the given samples. Only matters if this
                     * is a subset of the full data set.
                     */
                    if ( samplesUsed != null && !ExpressionDataMatrixColumnSort.used( fv, samplesUsed ) ) {
                        // this factorValue cannot be a candidate baseline for this subset.
                        continue;
                    }

                    if ( fv.getMeasurement() == null || fv.getMeasurement().getValue() == null ) {
                        // throw new IllegalStateException( "Continuous factors should have Measurements as values" );
                        // This can happen if a value is missing, as nothing would be added to the BioMaterial.
                        log.warn( "No value for continuous factor " + factor + " for a sample, will treat as NaN" );
                        sortedVals.put( Double.NaN, fv );
                        continue;
                    }

                    if ( fv.getMeasurement().getValue().isEmpty() ) {
                        log.warn( "No value for continuous factor " + factor + " for a sample, will treat as NaN" );
                        sortedVals.put( Double.NaN, fv );
                        continue;
                    }

                    Double v = Double.parseDouble( fv.getMeasurement().getValue() );
                    sortedVals.put( v, fv );
                }

                if ( sortedVals.isEmpty() ) {
                    log.warn( "No values for continuous factor " + factor );
                    continue;
                }
                result.put( factor, sortedVals.firstEntry().getValue() );

            } else {

                for ( FactorValue fv : factor.getFactorValues() ) {

                    /*
                     * Check that this factor value is used by at least one of the given samples. Only matters if this
                     * is a subset of the full data set.
                     */
                    if ( samplesUsed != null && !ExpressionDataMatrixColumnSort.used( fv, samplesUsed ) ) {
                        // this factorValue cannot be a candidate baseline for this subset.
                        continue;
                    }

                    if ( BaselineSelection.isForcedBaseline( fv ) ) {
                        ExpressionDataMatrixColumnSort.log.debug( "Baseline chosen: " + fv );
                        result.put( factor, fv );
                        break;
                    }

                    if ( BaselineSelection.isBaselineCondition( fv ) ) {
                        if ( result.containsKey( factor ) ) {
                            ExpressionDataMatrixColumnSort.log
                                    .warn( "A second potential baseline was found for " + factor + ": " + fv );
                            continue;
                        }
                        ExpressionDataMatrixColumnSort.log.debug( "Baseline chosen: " + fv );
                        result.put( factor, fv );
                    }
                }

                if ( !result.containsKey( factor ) ) { // fallback
                    FactorValue arbitraryBaselineFV = null;

                    if ( samplesUsed != null ) {
                        // make sure we choose a fv that is actually used (see above for non-arbitrary case)
                        for ( FactorValue fv : factor.getFactorValues() ) {
                            for ( BioMaterial bm : samplesUsed ) {
                                for ( FactorValue bfv : bm.getFactorValues() ) {
                                    if ( fv.equals( bfv ) ) {
                                        arbitraryBaselineFV = fv;
                                        // FIXME: consider gathering up all of the eligible factorvalues,
                                        // and choosing one in a deterministic way i.e. alphabetically or some other convention.
                                        break;
                                    }
                                }
                                if ( arbitraryBaselineFV != null )
                                    break;
                            }
                            if ( arbitraryBaselineFV != null )
                                break;
                        }

                        if ( arbitraryBaselineFV == null ) {
                            // If we get here, we had passed in the samples in consideration but none had a value assigned.
                            throw new IllegalStateException(
                                    "None of the samplesUsed have a value for factor:  " + factor + " (" + factor
                                            .getFactorValues().size() + " factor values) - ensure samples are assigned this factor" );
                        }

                    } else {
                        // I'm not sure the use case of this line but it would only be used if we didn't pass in any samples to consider.
                        arbitraryBaselineFV = factor.getFactorValues().iterator().next();
                    }

                    // There's no need to log this for batch factors, they are inherently arbitrary and only used
                    // during batch correction.
                    if ( !ExperimentalDesignUtils.isBatch( factor ) ) {
                        ExpressionDataMatrixColumnSort.log
                                .info( "Falling back on choosing baseline arbitrarily: " + arbitraryBaselineFV );
                    }
                    result.put( factor, arbitraryBaselineFV );
                }
            }
        }

        return result;

    }
>>>>>>> e428e337

    public static <R> DoubleMatrix<R, BioAssay> orderByExperimentalDesign( DoubleMatrix<R, BioAssay> mat ) {
        return ExpressionDataMatrixColumnSort.orderByExperimentalDesign( mat, null );
    }

    public static <R> DoubleMatrix<R, BioAssay> orderByExperimentalDesign( DoubleMatrix<R, BioAssay> mat, @Nullable ExperimentalFactor primaryFactor ) {

        List<BioAssay> bioAssays = mat.getColNames();

        List<BioMaterial> start = new ArrayList<>();
        Map<BioMaterial, BioAssay> bm2ba = new HashMap<>();
        for ( BioAssay bioAssay : bioAssays ) {
            start.add( bioAssay.getSampleUsed() );
            bm2ba.put( bioAssay.getSampleUsed(), bioAssay );
        }
        ExpressionDataMatrixColumnSort.orderByExperimentalDesign( start, null, primaryFactor );
        List<BioAssay> newBioAssayOrder = new ArrayList<>();
        for ( BioMaterial bioMaterial : start ) {
            assert bm2ba.containsKey( bioMaterial );
            newBioAssayOrder.add( bm2ba.get( bioMaterial ) );
        }
        return mat.subsetColumns( newBioAssayOrder );
    }


    public static List<BioMaterial> orderByExperimentalDesign( BulkExpressionDataMatrix<?> mat ) {
        return ExpressionDataMatrixColumnSort.orderByExperimentalDesign( mat, ( ExperimentalFactor ) null );
    }

    /**
     * @param mat matrix
     * @return bio materials
     */
    public static List<BioMaterial> orderByExperimentalDesign( BulkExpressionDataMatrix<?> mat, @Nullable ExperimentalFactor primaryFactor ) {
        List<BioMaterial> start = ExpressionDataMatrixColumnSort.getBms( mat );
        ExpressionDataMatrixColumnSort.orderByExperimentalDesign( start, null, primaryFactor );
        return start;
    }

    public static List<BioMaterial> orderByExperimentalDesign( BulkExpressionDataMatrix<?> dmatrix, Collection<ExperimentalFactor> factors ) {
        List<BioMaterial> bms = getBms( dmatrix );
        orderByExperimentalDesign( bms, factors, null );
        return bms;
    }

    /**
     * @param start BioMaterials to sort
     */
    public static void orderByExperimentalDesign( List<BioMaterial> start, Collection<ExperimentalFactor> factors ) {
        orderByExperimentalDesign( start, factors, null );
    }

    /**
     *
     * @param start    BioMaterials to sort
     * @param factors, can be null
     * @param primaryFactor to start with, can be null
     */
    public static void orderByExperimentalDesign( List<BioMaterial> start, @Nullable Collection<ExperimentalFactor> factors, @Nullable ExperimentalFactor primaryFactor ) {
        if ( start.size() == 1 ) {
            return;
        }

        Collection<ExperimentalFactor> unsortedFactors;
        if ( factors != null && !factors.isEmpty() ) {
            unsortedFactors = factors;
        } else {
            unsortedFactors = ExpressionDataMatrixColumnSort.getFactors( start );
        }
        if ( unsortedFactors.isEmpty() ) {
            ExpressionDataMatrixColumnSort.log.debug( "No experimental design, sorting by sample name" );
            ExpressionDataMatrixColumnSort.orderByName( start );
            return;
        }

        // sort factors: which one do we want to sort by first
        List<ExperimentalFactor> sortedFactors = ExpressionDataMatrixColumnSort
                .orderFactorsByExperimentalDesign( start, unsortedFactors, primaryFactor );
        // sort biomaterials using sorted factors
        orderBiomaterialsBySortedFactors( start, sortedFactors );
    }

    private static void orderByName( List<BioMaterial> start ) {
        start.sort( ( o1, o2 ) -> {
            if ( o1.getBioAssaysUsedIn().isEmpty() || o2.getBioAssaysUsedIn().isEmpty() )
                return o1.getName().compareTo( o2.getName() );
            BioAssay ba1 = o1.getBioAssaysUsedIn().iterator().next();
            BioAssay ba2 = o2.getBioAssaysUsedIn().iterator().next();
            if ( ba1.getName() != null && ba2.getName() != null ) {
                return ba1.getName().compareTo( ba2.getName() );
            }
            if ( o1.getName() != null && o2.getName() != null ) {
                return o1.getName().compareTo( o2.getName() );
            }
            return 0;
        } );
    }

    /**
     * @return list of factors, sorted from simplest (fewest number of values from the biomaterials passed in) to least
     * simple.
     */
    private static List<ExperimentalFactor> orderFactorsByExperimentalDesign( List<BioMaterial> start,
            @Nullable Collection<ExperimentalFactor> factors, @Nullable ExperimentalFactor primaryFactor ) {

        if ( ( factors == null || factors.isEmpty() ) ) {
            ExpressionDataMatrixColumnSort.log.warn( "No factors supplied for sorting." );
            if ( primaryFactor != null ) {
                return Collections.singletonList( primaryFactor );
            } else {
                return Collections.emptyList();
            }
        }

        // if we are provided a primary factor, we just work with it.
        LinkedList<ExperimentalFactor> sortedFactors = new LinkedList<>();

        Collection<ExperimentalFactor> factorsToTake = new HashSet<>( factors );

        if ( primaryFactor != null ) {
            if ( !factorsToTake.contains( primaryFactor ) ) {
                throw new IllegalArgumentException( "Primary factor not in the list of factors" );
            }
            sortedFactors.add( primaryFactor );
            factorsToTake.remove( primaryFactor );
        }

        while ( !factorsToTake.isEmpty() ) {
            ExperimentalFactor simplest = ExpressionDataMatrixColumnSort.chooseSimplestFactor( start, factorsToTake );
            if ( simplest == null ) {
                // none of the factors have more than one factor value. One-sided t-tests ...

                /*
                 * This assertion isn't right -- we now allow this, though we can only have ONE such constant factor.
                 * See bug 2390. Unless we are dealing with a subset, in which case there can be any number of constant
                 * factors within the subset.
                 */
                // assert factors.size() == 1 :
                // "It's possible to have just one factor value, but only if there is only one factor.";

                sortedFactors.addAll( factors );
                return sortedFactors;
            }
            sortedFactors.addLast( simplest );

            factorsToTake.remove( simplest );
        }

        return sortedFactors;
    }

    private static Map<FactorValue, List<BioMaterial>> buildFv2BmMap( Collection<BioMaterial> bms ) {
        Map<FactorValue, List<BioMaterial>> fv2bms = new HashMap<>();

        FactorValue dummy = FactorValue.Factory.newInstance();
        dummy.setId( -1L );

        for ( BioMaterial bm : bms ) {
            // boolean used = false;
            Collection<FactorValue> factorValues = bm.getAllFactorValues();
            for ( FactorValue fv : factorValues ) {
                if ( !fv2bms.containsKey( fv ) ) {
                    fv2bms.put( fv, new ArrayList<>() );
                }
                fv2bms.get( fv ).add( bm );
            }

        }

        for ( Entry<FactorValue, List<BioMaterial>> e : fv2bms.entrySet() ) {
            List<BioMaterial> biomaterials = e.getValue();
            ExpressionDataMatrixColumnSort.sortBioMaterials( biomaterials );
        }

        return fv2bms;
    }

    /**
     * Choose the factor with the smallest number of categories. 'Batch' is a special case and is always considered
     * 'last'. Another special case is if a factor is continuous: it is returned first and aborts reordering by other
     * factors.
     *
     * @return null if no factor has at least 2 values represented, or the factor with the fewest number of values (at
     * least 2 values that is)
     */
    private static ExperimentalFactor chooseSimplestFactor( List<BioMaterial> bms,
            Collection<ExperimentalFactor> factors ) {

        ExperimentalFactor simplest = null;
        int smallestSize = Integer.MAX_VALUE;

        Collection<FactorValue> usedValues = new HashSet<>();
        for ( BioMaterial bm : bms ) {
            usedValues.addAll( bm.getAllFactorValues() );
        }

        for ( ExperimentalFactor ef : factors ) {

            // if ( ExperimentalDesignUtils.isContinuous( ef ) ) {
            //     return ef;
            // }

            /*
             * Always push 'batch' down the list
             */
            if ( factors.size() > 1 && ExperimentalDesignUtils.isBatchFactor( ef ) ) {
                continue;
            }

            int numvals = 0;
            for ( FactorValue fv : ef.getFactorValues() ) {
                if ( usedValues.contains( fv ) ) {
                    numvals++;
                }
            }

            if ( numvals > 1 && numvals < smallestSize ) {
                smallestSize = numvals;
                simplest = ef;
            }
        }
        return simplest;
    }

    /**
     * Divide the biomaterials up into chunks based on the experimental factor given, keeping everybody in order. If the
     * factor is continuous, there is just one chunk.
     *
     * @return ordered map of fv->bm where fv is of ef, or null if it couldn't be done properly.
     */
    private static LinkedHashMap<FactorValue, List<BioMaterial>> chunkOnFactor( ExperimentalFactor ef,
            @Nullable List<BioMaterial> bms ) {

        if ( bms == null ) {
            return null;
        }

        LinkedHashMap<FactorValue, List<BioMaterial>> chunks = new LinkedHashMap<>();

        /*
         * Get the factor values in the order we have things right now
         */
        for ( BioMaterial bm : bms ) {
            for ( FactorValue fv : bm.getAllFactorValues() ) {
                if ( !ef.getFactorValues().contains( fv ) ) {
                    continue;
                }
                if ( chunks.containsKey( fv ) ) {
                    continue;
                }
                chunks.put( fv, new ArrayList<>() );
            }
        }

        /*
         * What if bm doesn't have a value for the factorvalue. Need a dummy value.
         */
        FactorValue dummy = FactorValue.Factory.newInstance( ef );
        dummy.setValue( "" );
        dummy.setId( -1L );
        chunks.put( dummy, new ArrayList<>() );

        for ( BioMaterial bm : bms ) {
            boolean found = false;
            for ( FactorValue fv : bm.getAllFactorValues() ) {
                if ( ef.getFactorValues().contains( fv ) ) {
                    found = true;
                    assert chunks.containsKey( fv );
                    chunks.get( fv ).add( bm );
                }
            }

            if ( !found ) {
                if ( ExpressionDataMatrixColumnSort.log.isDebugEnabled() )
                    ExpressionDataMatrixColumnSort.log
                            .debug( bm + " has no value for factor=" + ef + "; using dummy value" );
                chunks.get( dummy ).add( bm );
            }

        }

        if ( chunks.get( dummy ).isEmpty() ) {
            if ( ExpressionDataMatrixColumnSort.log.isDebugEnabled() )
                ExpressionDataMatrixColumnSort.log.debug( "removing dummy" );
            chunks.remove( dummy );
        }

        ExpressionDataMatrixColumnSort.log
                .debug( chunks.size() + " chunks for " + ef + ", from current chunk of size " + bms.size() );

        /*
         * Sanity check
         */
        int total = 0;
        for ( FactorValue fv : chunks.keySet() ) {
            List<BioMaterial> chunk = chunks.get( fv );
            total += chunk.size();
        }

        assert total == bms.size() : "expected " + bms.size() + ", got " + total;

        return chunks;
    }

    /**
     * Get all biomaterials for a matrix.
     */
    private static List<BioMaterial> getBms( BulkExpressionDataMatrix<?> mat ) {
        List<BioMaterial> result = new ArrayList<>();
        for ( int i = 0; i < mat.columns(); i++ ) {
            result.add( mat.getBioMaterialForColumn( i ) );
        }
        return result;
    }

    /**
     * Get all (non-constant) factors used by the passed biomaterials
     *
     * @param bms biomaterials
     * @return factors relevant to these biomaterials, ignoring those which have constant values.
     */
    private static Collection<ExperimentalFactor> getFactors( Collection<BioMaterial> bms ) {
        Map<ExperimentalFactor, Collection<FactorValue>> usedFactorValues = new HashMap<>();
        for ( BioMaterial bm : bms ) {
            Collection<FactorValue> factorValues = bm.getAllFactorValues();
            for ( FactorValue fv : factorValues ) {

                if ( fv.getCharacteristics().stream().map( Characteristic::getValue ).anyMatch( "DE_Exclude"::equalsIgnoreCase ) ) {
                    continue;
                }

                if ( !usedFactorValues.containsKey( fv.getExperimentalFactor() ) ) {
                    usedFactorValues.put( fv.getExperimentalFactor(), new HashSet<>() );
                }
                usedFactorValues.get( fv.getExperimentalFactor() ).add( fv );
            }
        }

        usedFactorValues.keySet().removeIf( ef -> usedFactorValues.get( ef ).size() < 2 );
        log.debug( usedFactorValues.size() + " factors retained " );
        return usedFactorValues.keySet();
    }

    /**
     * @param fv2bms map of factorValues to lists of biomaterials that have that factorValue.
     * @param bms    Chunk of biomaterials to organize.
     * @return ordered list, or null if there was a problem.
     */
    private static List<BioMaterial> orderByFactor( ExperimentalFactor ef, Map<FactorValue, List<BioMaterial>> fv2bms,
            List<BioMaterial> bms ) {

        if ( bms.size() == 1 )
            return bms;

        ExpressionDataMatrixColumnSort.log.debug( "Ordering " + bms.size() + " biomaterials by " + ef );

        ExpressionDataMatrixColumnSort.sortBioMaterials( bms ); // probably redundant.

        List<FactorValue> factorValues = new ArrayList<>( ef.getFactorValues() );

        if ( factorValues.size() < 2 ) {
            /*
             * Not strictly disallowed, but useless.
             */
            return bms;
        }

        if ( !ef.getType().equals( FactorType.CONTINUOUS ) ) {
            ExpressionDataMatrixColumnSort.sortByControl( factorValues );
        } else {
            ExpressionDataMatrixColumnSort.sortIfMeasurement( factorValues );
        }

        LinkedHashMap<FactorValue, List<BioMaterial>> chunks = new LinkedHashMap<>();
        List<BioMaterial> organized = new ArrayList<>();

        ExpressionDataMatrixColumnSort.organizeByFactorValues( fv2bms, bms, factorValues, chunks, organized );

        if ( ExpressionDataMatrixColumnSort.log.isDebugEnabled() ) {
            for ( BioMaterial b : organized ) {
                for ( FactorValue f : b.getAllFactorValues() ) {
                    if ( f.getExperimentalFactor().equals( ef ) ) {
                        System.err.println( b.getId() + " " + f );
                    }
                }
            }
        }

        /*
         * At this point, the relevant part data set has been organized into chunks based on the current EF. Now we need
         * to sort each of those by any EFs they _refer to_.
         */
        if ( organized.size() != bms.size() ) {
            // fail gracefully.
            ExpressionDataMatrixColumnSort.log.warn( "Could not order by factor: " + ef + " Biomaterial count (" + bms.size()
                    + ") does not equal the size of the reorganized biomaterial list (" + organized.size()
                    + "). Check the experimental design for completeness/correctness" );
            return bms;
        }

        return organized;
    }

    /**
     * <p>
     * Sort biomaterials according to a list of ordered factors.
     * </p><p>
     * For categorical factors, we sort recursively (by levels of the first factor, then
     * within that by levels of the second factor etc.)
     * </p><p>
     * Any batch factor is used last (we sort by batch only within the most granular factor's levels)
     * </p>
     *
     * @param start   biomaterials to sort
     * @param factors sorted list of factors to define sort order for biomaterials, cannot be null
     */
    private static List<BioMaterial> orderBiomaterialsBySortedFactors( List<BioMaterial> start,
            List<ExperimentalFactor> factors ) {
        Assert.notNull( factors, "Must provide sorted factors, or at least an empty list." );

        if ( start.size() <= 1 ) {
            return start;
        }

        if ( factors.isEmpty() ) {
            // we're done.
            return start;
        }

        ExperimentalFactor simplest = factors.get( 0 );

        if ( simplest == null ) {
            // we're done.
            return start;
        }

        /*
         * Order this chunk by the selected factor
         */

        Map<FactorValue, List<BioMaterial>> fv2bms = ExpressionDataMatrixColumnSort.buildFv2BmMap( start );

        List<BioMaterial> ordered = ExpressionDataMatrixColumnSort.orderByFactor( simplest, fv2bms, start );

        LinkedList<ExperimentalFactor> factorsStillToDo = new LinkedList<>( factors );
        factorsStillToDo.remove( simplest );

        if ( factorsStillToDo.isEmpty() ) {
            // no more ordering is necessary.
            return ordered;
        }

        ExpressionDataMatrixColumnSort.log.debug( "Factors: " + factors.size() );

        /*
         * Recurse in and order each chunk. First split it up, but retaining the order we just made.
         */
        LinkedHashMap<FactorValue, List<BioMaterial>> chunks = ExpressionDataMatrixColumnSort
                .chunkOnFactor( simplest, ordered );

        if ( chunks == null ) {
            // this means we should bail, gracefully.
            return start;
        }

        /*
         * Process each chunk.
         */
        List<BioMaterial> result = new ArrayList<>();
        for ( FactorValue fv : chunks.keySet() ) {
            List<BioMaterial> chunk = chunks.get( fv );
            result.addAll( orderBiomaterialsBySortedFactors( chunk, factorsStillToDo ) );
        }

        return result;

    }

    /**
     * Organized the results by the factor values (for one factor)
     *
     * @param fv2bms           master map
     * @param bioMaterialChunk biomaterials to organize
     * @param factorValues     factor value to consider - biomaterials will be organized in the order given
     * @param chunks           map of factor values to chunks goes here
     * @param organized        the results go here
     */
    private static void organizeByFactorValues( Map<FactorValue, List<BioMaterial>> fv2bms,
            List<BioMaterial> bioMaterialChunk, List<FactorValue> factorValues,
            LinkedHashMap<FactorValue, List<BioMaterial>> chunks, List<BioMaterial> organized ) {
        Collection<BioMaterial> seenBioMaterials = new HashSet<>();
        for ( FactorValue fv : factorValues ) {

            if ( !fv2bms.containsKey( fv ) ) {
                /*
                 * This can happen if a factorvalue has been created but not yet associated with any biomaterials. This
                 * can also be cruft.
                 */
                continue;
            }

            // all in entire experiment, so we might not want them all as we may just be processing a small chunk.
            List<BioMaterial> bioMsForFv = fv2bms.get( fv );

            for ( BioMaterial bioMaterial : bioMsForFv ) {
                if ( bioMaterialChunk.contains( bioMaterial ) ) {
                    if ( !chunks.containsKey( fv ) ) {
                        chunks.put( fv, new ArrayList<>() );
                    }
                    if ( !chunks.get( fv ).contains( bioMaterial ) ) {
                        /*
                         * shouldn't be twice, but ya never know.
                         */
                        chunks.get( fv ).add( bioMaterial );
                    }
                }
                seenBioMaterials.add( bioMaterial );
            }

            // If we used that fv ...
            if ( chunks.containsKey( fv ) ) {
                organized.addAll( chunks.get( fv ) ); // now at least this is in order of this factor
            }
        }

        // Leftovers contains biomaterials which have no factorvalue assigned for this factor.
        Collection<BioMaterial> leftovers = new HashSet<>();
        for ( BioMaterial bm : bioMaterialChunk ) {
            if ( !seenBioMaterials.contains( bm ) ) {
                leftovers.add( bm );
            }
        }

        if ( !leftovers.isEmpty() ) {
            organized.addAll( leftovers );
            chunks.put( null, new ArrayList<>( leftovers ) );
        }

    }

    /**
     * Organize by id, because the order we got the samples in the first place is a reasonable fallback.
     */
    private static void sortBioMaterials( List<BioMaterial> biomaterials ) {
        biomaterials.sort( Comparator.comparing( BioMaterial::getName ) );
    }

    /**
     * Put control factor values first.
     */
    private static void sortByControl( List<FactorValue> factorValues ) {
        factorValues.sort( ( o1, o2 ) -> {
            if ( BaselineSelection.isBaselineCondition( o1 ) ) {
                if ( o2.getIsBaseline() == null ) {
                    return -1;
                } else if ( BaselineSelection.isBaselineCondition( o2 ) ) {
                    return 0;
                }
                return -1;
            } else if ( BaselineSelection.isBaselineCondition( o2 ) ) {
                return 1;
            }
            return 0;
        } );

    }

    /**
     * Sort the factor values by measurement values.
     */
    private static void sortIfMeasurement( List<FactorValue> factorValues ) {
        ExpressionDataMatrixColumnSort.log.debug( "Sorting measurements" );
        factorValues.sort( Comparator.comparing( FactorValue::getMeasurement, Comparator.nullsLast( Comparator.comparingDouble( ExperimentalDesignUtils::measurement2double ) ) ) );
    }
}<|MERGE_RESOLUTION|>--- conflicted
+++ resolved
@@ -47,158 +47,6 @@
 
     private static final Log log = LogFactory.getLog( ExpressionDataMatrixColumnSort.class.getName() );
 
-<<<<<<< HEAD
-=======
-    /**
-     * Identify the FactorValue that should be treated as 'Baseline' for each of the given factors. This is done
-     * heuristically, and if all else fails we choose arbitrarily.
-     *
-     * @param factors factors
-     * @return map
-     */
-    public static Map<ExperimentalFactor, FactorValue> getBaselineLevels( Collection<ExperimentalFactor> factors ) {
-        return ExpressionDataMatrixColumnSort.getBaselineLevels( null, factors );
-    }
-
-    /**
-     * Identify the FactorValue that should be treated as 'Baseline' for each of the given factors. This is done
-     * heuristically, and if all else fails we choose arbitrarily. For continuous factors, the minimum value is treated
-     * as baseline.
-     *
-     * @param samplesUsed These are used to make sure we don't bother using factor values as baselines if they are not
-     *                    used by any of the samples. This is important for subsets. If null, this is ignored.
-     * @param factors     factors
-     * @return map of factors to the baseline factorvalue for that factor.
-     */
-    public static Map<ExperimentalFactor, FactorValue> getBaselineLevels( List<BioMaterial> samplesUsed,
-            Collection<ExperimentalFactor> factors ) {
-
-        Map<ExperimentalFactor, FactorValue> result = new HashMap<>();
-
-        for ( ExperimentalFactor factor : factors ) {
-
-            if ( factor.getFactorValues().isEmpty() ) {
-                throw new IllegalStateException( "Factor has no factor values: " + factor );
-            }
-
-            if ( ExperimentalDesignUtils.isContinuous( factor ) ) {
-                // then there is no baseline, but we'll take the minimum value.
-                TreeMap<Double, FactorValue> sortedVals = new TreeMap<>();
-                for ( FactorValue fv : factor.getFactorValues() ) {
-
-                    /*
-                     * Check that this factor value is used by at least one of the given samples. Only matters if this
-                     * is a subset of the full data set.
-                     */
-                    if ( samplesUsed != null && !ExpressionDataMatrixColumnSort.used( fv, samplesUsed ) ) {
-                        // this factorValue cannot be a candidate baseline for this subset.
-                        continue;
-                    }
-
-                    if ( fv.getMeasurement() == null || fv.getMeasurement().getValue() == null ) {
-                        // throw new IllegalStateException( "Continuous factors should have Measurements as values" );
-                        // This can happen if a value is missing, as nothing would be added to the BioMaterial.
-                        log.warn( "No value for continuous factor " + factor + " for a sample, will treat as NaN" );
-                        sortedVals.put( Double.NaN, fv );
-                        continue;
-                    }
-
-                    if ( fv.getMeasurement().getValue().isEmpty() ) {
-                        log.warn( "No value for continuous factor " + factor + " for a sample, will treat as NaN" );
-                        sortedVals.put( Double.NaN, fv );
-                        continue;
-                    }
-
-                    Double v = Double.parseDouble( fv.getMeasurement().getValue() );
-                    sortedVals.put( v, fv );
-                }
-
-                if ( sortedVals.isEmpty() ) {
-                    log.warn( "No values for continuous factor " + factor );
-                    continue;
-                }
-                result.put( factor, sortedVals.firstEntry().getValue() );
-
-            } else {
-
-                for ( FactorValue fv : factor.getFactorValues() ) {
-
-                    /*
-                     * Check that this factor value is used by at least one of the given samples. Only matters if this
-                     * is a subset of the full data set.
-                     */
-                    if ( samplesUsed != null && !ExpressionDataMatrixColumnSort.used( fv, samplesUsed ) ) {
-                        // this factorValue cannot be a candidate baseline for this subset.
-                        continue;
-                    }
-
-                    if ( BaselineSelection.isForcedBaseline( fv ) ) {
-                        ExpressionDataMatrixColumnSort.log.debug( "Baseline chosen: " + fv );
-                        result.put( factor, fv );
-                        break;
-                    }
-
-                    if ( BaselineSelection.isBaselineCondition( fv ) ) {
-                        if ( result.containsKey( factor ) ) {
-                            ExpressionDataMatrixColumnSort.log
-                                    .warn( "A second potential baseline was found for " + factor + ": " + fv );
-                            continue;
-                        }
-                        ExpressionDataMatrixColumnSort.log.debug( "Baseline chosen: " + fv );
-                        result.put( factor, fv );
-                    }
-                }
-
-                if ( !result.containsKey( factor ) ) { // fallback
-                    FactorValue arbitraryBaselineFV = null;
-
-                    if ( samplesUsed != null ) {
-                        // make sure we choose a fv that is actually used (see above for non-arbitrary case)
-                        for ( FactorValue fv : factor.getFactorValues() ) {
-                            for ( BioMaterial bm : samplesUsed ) {
-                                for ( FactorValue bfv : bm.getFactorValues() ) {
-                                    if ( fv.equals( bfv ) ) {
-                                        arbitraryBaselineFV = fv;
-                                        // FIXME: consider gathering up all of the eligible factorvalues,
-                                        // and choosing one in a deterministic way i.e. alphabetically or some other convention.
-                                        break;
-                                    }
-                                }
-                                if ( arbitraryBaselineFV != null )
-                                    break;
-                            }
-                            if ( arbitraryBaselineFV != null )
-                                break;
-                        }
-
-                        if ( arbitraryBaselineFV == null ) {
-                            // If we get here, we had passed in the samples in consideration but none had a value assigned.
-                            throw new IllegalStateException(
-                                    "None of the samplesUsed have a value for factor:  " + factor + " (" + factor
-                                            .getFactorValues().size() + " factor values) - ensure samples are assigned this factor" );
-                        }
-
-                    } else {
-                        // I'm not sure the use case of this line but it would only be used if we didn't pass in any samples to consider.
-                        arbitraryBaselineFV = factor.getFactorValues().iterator().next();
-                    }
-
-                    // There's no need to log this for batch factors, they are inherently arbitrary and only used
-                    // during batch correction.
-                    if ( !ExperimentalDesignUtils.isBatch( factor ) ) {
-                        ExpressionDataMatrixColumnSort.log
-                                .info( "Falling back on choosing baseline arbitrarily: " + arbitraryBaselineFV );
-                    }
-                    result.put( factor, arbitraryBaselineFV );
-                }
-            }
-        }
-
-        return result;
-
-    }
->>>>>>> e428e337
-
     public static <R> DoubleMatrix<R, BioAssay> orderByExperimentalDesign( DoubleMatrix<R, BioAssay> mat ) {
         return ExpressionDataMatrixColumnSort.orderByExperimentalDesign( mat, null );
     }
