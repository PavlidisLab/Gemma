--- conflicted
+++ resolved
@@ -85,11 +85,7 @@
     public Collection<ExpressionExperimentValueObject> searchExpressionExperiments( String query ) throws SearchException {
 
         SearchSettings settings = SearchSettings.expressionExperimentSearch( query );
-<<<<<<< HEAD
         List<SearchResult<ExpressionExperiment>> experimentSearchResults = searchService.search( settings, ExpressionExperiment.class );
-=======
-        List<SearchResult<?>> experimentSearchResults = searchService.search( settings ).get( ExpressionExperiment.class );
->>>>>>> 4c349ec5
 
         if ( experimentSearchResults == null || experimentSearchResults.isEmpty() ) {
             ExpressionExperimentSearchServiceImpl.log.info( "No experiments for search: " + query );
@@ -100,11 +96,7 @@
                 .info( "Experiment search: " + query + ", " + experimentSearchResults.size() + " found" );
         List<Long> eeIds = experimentSearchResults.stream().map( SearchResult::getResultId ).collect( Collectors.toList() );
         Collection<ExpressionExperimentValueObject> experimentValueObjects = expressionExperimentService
-<<<<<<< HEAD
                 .loadValueObjectsByIds( experimentSearchResults.stream().map( SearchResult::getResultId ).collect( Collectors.toList() ), true );
-=======
-                .loadValueObjectsByIds( eeIds, true );
->>>>>>> 4c349ec5
         ExpressionExperimentSearchServiceImpl.log
                 .info( "Experiment search: " + experimentValueObjects.size() + " value objects returned." );
         return experimentValueObjects;
@@ -141,11 +133,7 @@
             return this.searchExperimentsAndExperimentGroupBlankQuery( taxonId );
         }
 
-<<<<<<< HEAD
         Map<Class<? extends Identifiable>, List<SearchResult<? extends Identifiable>>> results = this.initialSearch( query, taxonId );
-=======
-        Map<Class<?>, List<SearchResult<?>>> results = this.initialSearch( query, taxonId );
->>>>>>> 4c349ec5
 
         List<SearchResultDisplayObject> experimentSets = this.getExpressionExperimentSetResults( results );
         List<SearchResultDisplayObject> experiments = this.getExpressionExperimentResults( results );
@@ -266,15 +254,9 @@
     }
 
     private List<SearchResultDisplayObject> getExpressionExperimentResults(
-<<<<<<< HEAD
             Map<Class<? extends Identifiable>, List<SearchResult<? extends Identifiable>>> results ) {
         // get all expressionExperiment results and convert result object into a value object
         List<SearchResult<? extends Identifiable>> srEEs = results.get( ExpressionExperiment.class );
-=======
-            Map<Class<?>, List<SearchResult<?>>> results ) {
-        // get all expressionExperiment results and convert result object into a value object
-        List<SearchResult<?>> srEEs = results.get( ExpressionExperiment.class );
->>>>>>> 4c349ec5
         if ( srEEs == null ) {
             srEEs = new ArrayList<>();
         }
@@ -293,11 +275,7 @@
     }
 
     private List<SearchResultDisplayObject> getExpressionExperimentSetResults(
-<<<<<<< HEAD
             Map<Class<? extends Identifiable>, List<SearchResult<? extends Identifiable>>> results ) {
-=======
-            Map<Class<?>, List<SearchResult<?>>> results ) {
->>>>>>> 4c349ec5
         List<SearchResultDisplayObject> experimentSets = new ArrayList<>();
 
         if ( results.get( ExpressionExperimentSet.class ) != null ) {
@@ -317,11 +295,7 @@
         return experimentSets;
     }
 
-<<<<<<< HEAD
     private Map<Class<? extends Identifiable>, List<SearchResult<? extends Identifiable>>> initialSearch( String query, Long taxonId ) {
-=======
-    private Map<Class<?>, List<SearchResult<?>>> initialSearch( String query, Long taxonId ) throws SearchException {
->>>>>>> 4c349ec5
         SearchSettings settings = SearchSettings.builder()
                 .query( query )
                 .resultType( ExpressionExperiment.class )
