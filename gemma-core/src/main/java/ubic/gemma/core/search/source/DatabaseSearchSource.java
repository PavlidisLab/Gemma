package ubic.gemma.core.search.source;

import gemma.gsec.util.SecurityUtil;
import lombok.extern.apachecommons.CommonsLog;
import org.apache.commons.lang3.NotImplementedException;
import org.apache.commons.text.StringEscapeUtils;
import org.apache.commons.lang3.StringUtils;
import org.apache.commons.lang3.time.StopWatch;
import org.springframework.beans.factory.annotation.Autowired;
import org.springframework.stereotype.Component;
import ubic.gemma.core.association.phenotype.PhenotypeAssociationManagerService;
import ubic.gemma.core.genome.gene.service.GeneService;
import ubic.gemma.core.genome.gene.service.GeneSetService;
import ubic.gemma.core.search.SearchResult;
import ubic.gemma.core.search.SearchSource;
import ubic.gemma.model.analysis.expression.ExpressionExperimentSet;
import ubic.gemma.model.common.Identifiable;
<<<<<<< HEAD
import ubic.gemma.model.common.description.BibliographicReference;
=======
>>>>>>> 4c349ec5
import ubic.gemma.model.common.search.SearchSettings;
import ubic.gemma.model.expression.arrayDesign.ArrayDesign;
import ubic.gemma.model.expression.designElement.CompositeSequence;
import ubic.gemma.model.expression.experiment.ExpressionExperiment;
import ubic.gemma.model.genome.Gene;
import ubic.gemma.model.genome.Taxon;
import ubic.gemma.model.genome.biosequence.BioSequence;
import ubic.gemma.model.genome.gene.GeneSet;
import ubic.gemma.model.genome.gene.phenotype.valueObject.CharacteristicValueObject;
import ubic.gemma.persistence.service.expression.designElement.CompositeSequenceService;
import ubic.gemma.persistence.service.expression.experiment.ExpressionExperimentService;
import ubic.gemma.persistence.service.genome.biosequence.BioSequenceService;
import ubic.gemma.persistence.service.genome.gene.GeneProductService;
import ubic.gemma.persistence.service.genome.taxon.TaxonService;
import ubic.gemma.persistence.util.EntityUtils;

import java.lang.reflect.InvocationTargetException;
import java.lang.reflect.Method;
import java.util.*;
import java.util.regex.Matcher;
import java.util.regex.Pattern;

/**
 * Search source for direct database results.
 * @author klc
 * @author paul
 * @author keshav
 * @author poirigui
 */
@Component
@CommonsLog
public class DatabaseSearchSource implements SearchSource {

    @Autowired
    private BioSequenceService bioSequenceService;
    @Autowired
    private CompositeSequenceService compositeSequenceService;
    @Autowired
    private ExpressionExperimentService expressionExperimentService;
    @Autowired
    private GeneService geneService;
    @Autowired
    private GeneProductService geneProductService;
    @Autowired
    private GeneSetService geneSetService;
    @Autowired
    private PhenotypeAssociationManagerService phenotypeAssociationManagerService;
    @Autowired
    private TaxonService taxonService;

    /**
     * Searches the DB for array designs which have composite sequences whose names match the given search string.
     * Because of the underlying database search, this is acl aware. That is, returned array designs are filtered based
     * on access control list (ACL) permissions.
     */
    @Override
<<<<<<< HEAD
    public Collection<SearchResult<ArrayDesign>> searchArrayDesign( SearchSettings settings ) {
=======
    public Collection<SearchResult<?>> searchArrayDesign( SearchSettings settings ) {
>>>>>>> 4c349ec5
        if ( !settings.getUseDatabase() )
            return new HashSet<>();

        StopWatch watch = StopWatch.createStarted();

        Collection<ArrayDesign> adSet = new HashSet<>();

        // search by exact composite sequence name
        Collection<CompositeSequence> matchedCs = compositeSequenceService.findByName( settings.getQuery() );
        for ( CompositeSequence sequence : matchedCs ) {
            adSet.add( sequence.getArrayDesign() );
        }

        watch.stop();
        if ( watch.getTime() > 1000 )
            DatabaseSearchSource.log
                    .info( "Array Design Composite Sequence DB search for " + settings + " took " + watch.getTime()
                            + " ms" + " found " + adSet.size() + " Ads" );

        return this.dbHitsToSearchResult( adSet );
    }

    @Override
<<<<<<< HEAD
    public Collection<SearchResult<BibliographicReference>> searchBibliographicReference( SearchSettings settings ) {
=======
    public Collection<SearchResult<?>> searchBibliographicReference( SearchSettings settings ) {
>>>>>>> 4c349ec5
        throw new NotImplementedException( "Database search for bibliographic reference is not implemented." );
    }

    @Override
<<<<<<< HEAD
    public Collection<SearchResult<ExpressionExperimentSet>> searchExperimentSet( SearchSettings settings ) {
=======
    public Collection<SearchResult<?>> searchExperimentSet( SearchSettings settings ) {
>>>>>>> 4c349ec5
        throw new NotImplementedException( "Database search for expression experiment set is not implemented." );
    }

    /**
     * A database search for biosequences. Biosequence names are already indexed by compass...
     */
    @Override
<<<<<<< HEAD
    public Collection<SearchResult<BioSequence>> searchBioSequence( SearchSettings settings ) {
=======
    public Collection<SearchResult<?>> searchBioSequence( SearchSettings settings, Collection<SearchResult<?>> previousGeneSearchResults ) {
>>>>>>> 4c349ec5
        if ( !settings.getUseDatabase() )
            return new HashSet<>();

        StopWatch watch = StopWatch.createStarted();

        String searchString = settings.getQuery();

        // replace * with % for inexact symbol search
        String inexactString = searchString;
        Pattern pattern = Pattern.compile( "\\*" );
        Matcher match = pattern.matcher( inexactString );
        inexactString = match.replaceAll( "%" );

        Collection<BioSequence> bs = bioSequenceService.findByName( inexactString );
        // bioSequenceService.thawRawAndProcessed( bs );
<<<<<<< HEAD
        Collection<SearchResult<BioSequence>> bioSequenceList = new HashSet<>( this.dbHitsToSearchResult( bs ) );
=======
        Collection<SearchResult<?>> bioSequenceList = new HashSet<>( this.dbHitsToSearchResult( bs ) );
>>>>>>> 4c349ec5

        watch.stop();
        if ( watch.getTime() > 1000 )
            DatabaseSearchSource.log
                    .info( "BioSequence DB search for " + searchString + " took " + watch.getTime() + " ms and found"
                            + bioSequenceList.size() + " BioSequences" );

        return bioSequenceList;
    }

    @Override
    public Collection<SearchResult> searchBioSequenceAndGene( SearchSettings settings, Collection<SearchResult<Gene>> previousGeneSearchResults ) {
        return new HashSet<>( this.searchBioSequence( settings ) );
    }

    @Override
    public Collection<SearchResult<CompositeSequence>> searchCompositeSequence( SearchSettings settings ) {
        Set<Gene> geneSet = new HashSet<>();
        Collection<CompositeSequence> matchedCs = this.searchCompositeSequenceAndPopulateGenes( settings, geneSet );
        return this.dbHitsToSearchResult( matchedCs );
    }

    /**
     * Search the DB for composite sequences and the genes that are matched to them.
     */
    @Override
<<<<<<< HEAD
    public Collection<SearchResult> searchCompositeSequenceAndGene( SearchSettings settings ) {
        Set<Gene> geneSet = new HashSet<>();
        Collection<CompositeSequence> matchedCs = this.searchCompositeSequenceAndPopulateGenes( settings, geneSet );
        Collection<SearchResult> combinedResults = new HashSet<>();
        combinedResults.addAll( this.dbHitsToSearchResult( geneSet ) );
        combinedResults.addAll( this.dbHitsToSearchResult( matchedCs ) );
        return combinedResults;
    }
=======
    public Collection<SearchResult<?>> searchCompositeSequence( SearchSettings settings ) {
>>>>>>> 4c349ec5

    private Collection<CompositeSequence> searchCompositeSequenceAndPopulateGenes( SearchSettings settings, Set<Gene> geneSet ) {
        if ( !settings.getUseDatabase() )
            return new HashSet<>();

        StopWatch watch = StopWatch.createStarted();

        String searchString = settings.getQuery();
        ArrayDesign ad = settings.getPlatformConstraint();

        // search by exact composite sequence name
        Collection<CompositeSequence> matchedCs = new HashSet<>();
        if ( ad != null ) {
            CompositeSequence cs = compositeSequenceService.findByName( ad, searchString );
            if ( cs != null )
                matchedCs.add( cs );
        } else {
            matchedCs = compositeSequenceService.findByName( searchString );
        }

        /*
         * Search by biosequence
         */
        if ( matchedCs.isEmpty() ) {
            Collection<CompositeSequence> csViaBioSeq = compositeSequenceService.findByBioSequenceName( searchString );
            if ( ad != null ) {
                for ( CompositeSequence c : csViaBioSeq ) {
                    if ( c.getArrayDesign().equals( ad ) ) {
                        matchedCs.add( c );
                    }
                }
            } else {
                matchedCs.addAll( csViaBioSeq );
            }
        }

        /*
         * In case the query _is_ a gene
         */
<<<<<<< HEAD
        Collection<SearchResult<Gene>> rawGeneResults = this.searchGene( settings );
        for ( SearchResult<Gene> searchResult : rawGeneResults ) {
            geneSet.add( searchResult.getResultObject() );
=======
        Collection<SearchResult<?>> rawGeneResults = this.searchGene( settings );
        for ( SearchResult<?> searchResult : rawGeneResults ) {
            Object j = searchResult.getResultObject();
            if ( Gene.class.isAssignableFrom( j.getClass() ) ) {
                geneSet.add( ( Gene ) j );
            }
>>>>>>> 4c349ec5
        }

        for ( Gene g : geneSet ) {
            if ( settings.getPlatformConstraint() != null ) {
                matchedCs.addAll( compositeSequenceService.findByGene( g, settings.getPlatformConstraint() ) );
            } else {
                matchedCs.addAll( compositeSequenceService.findByGene( g ) );
            }
        }

        // search by associated genes.
        for ( Collection<Gene> genes : compositeSequenceService.getGenes( matchedCs ).values() ) {
            geneSet.addAll( genes );
        }

        watch.stop();
        if ( watch.getTime() > 1000 )
            DatabaseSearchSource.log
                    .info( "Gene composite sequence DB search " + searchString + " took " + watch.getTime() + " ms, "
                            + geneSet.size() + " items." );

<<<<<<< HEAD
        return matchedCs;
=======
        Collection<SearchResult<?>> results = this.dbHitsToSearchResult( geneSet );

        results.addAll( this.dbHitsToSearchResult( matchedCs ) );

        return results;
>>>>>>> 4c349ec5
    }

    /**
     * Does search on exact string by: id, name and short name. This only returns results if these fields match exactly,
     * but it's fast.
     *
     * @return {@link Collection}
     */
    @Override
<<<<<<< HEAD
    public Collection<SearchResult<ExpressionExperiment>> searchExpressionExperiment( SearchSettings settings ) {
=======
    public Collection<SearchResult<?>> searchExpressionExperiment( SearchSettings settings ) {
>>>>>>> 4c349ec5
        if ( !settings.getUseDatabase() )
            return new HashSet<>();

        StopWatch watch = StopWatch.createStarted();

        Map<ExpressionExperiment, String> results = new HashMap<>();
        String query = StringEscapeUtils.unescapeJava( settings.getQuery() );
        Collection<ExpressionExperiment> ees = expressionExperimentService.findByName( query );

        for ( ExpressionExperiment ee : ees ) {
            results.put( ee, ee.getName() );
        }

        // in response to https://github.com/PavlidisLab/Gemma/issues/140, always keep going if admin.
        if ( results.isEmpty() || SecurityUtil.isUserAdmin() ) {
            ExpressionExperiment ee = expressionExperimentService.findByShortName( query );
            if ( ee != null ) {
                results.put( ee, ee.getShortName() );
            }
        }

        if ( results.isEmpty() || SecurityUtil.isUserAdmin() ) {
            ees = expressionExperimentService.findByAccession( query ); // this will find split parts
            for ( ExpressionExperiment e : ees ) {
                results.put( e, e.getId().toString() );
            }
        }

        if ( results.isEmpty() ) {
            try {
                // maybe user put in a primary key value.
                ExpressionExperiment ee = expressionExperimentService.load( new Long( query ) );
                if ( ee != null )
                    results.put( ee, ee.getId().toString() );
            } catch ( NumberFormatException e ) {
                // no-op - it's not an ID.
            }
        }


        if ( settings.getTaxon() != null ) {
            Map<Long, ExpressionExperiment> idMap = EntityUtils.getIdMap( results.keySet() );
            Collection<Long> retainedIds = expressionExperimentService
                    .filterByTaxon( idMap.keySet(), settings.getTaxon() );

            for ( Long id : idMap.keySet() ) {
                if ( !retainedIds.contains( id ) ) {
                    results.remove( idMap.get( id ) );
                }
            }

        }

        watch.stop();
        if ( watch.getTime() > 1000 )
            DatabaseSearchSource.log.info( "DB Expression Experiment search for " + settings + " took " + watch.getTime()
                    + " ms and found " + results.size() + " EEs" );

        return this.dbHitsToSearchResult( results );
    }

    /**
     * Search the DB for genes that exactly match the given search string searches geneProducts, gene and bioSequence
     * tables
     */
    @Override
<<<<<<< HEAD
    public Collection<SearchResult<Gene>> searchGene( SearchSettings settings ) {
=======
    public Collection<SearchResult<?>> searchGene( SearchSettings settings ) {
>>>>>>> 4c349ec5
        if ( !settings.getUseDatabase() )
            return new HashSet<>();

        StopWatch watch = StopWatch.createStarted();

        String searchString;
        if ( settings.isTermQuery() ) {
            // then we can get the NCBI ID, maybe.
            searchString = StringUtils.substringAfterLast( settings.getQuery(), "/" );
        } else {
            searchString = StringEscapeUtils.unescapeJava( settings.getQuery() );
        }

        if ( StringUtils.isBlank( searchString ) )
            return new HashSet<>();

<<<<<<< HEAD
        Collection<SearchResult<Gene>> results = new HashSet<>();
=======
        Collection<SearchResult<?>> results = new HashSet<>();
>>>>>>> 4c349ec5

        /*
         * First search by accession. If we find it, stop.
         */
        Gene result = null;
        try {
            result = geneService.findByNCBIId( Integer.parseInt( searchString ) );
        } catch ( NumberFormatException e ) {
            //
        }
        if ( result != null ) {
            results.add( this.dbHitToSearchResult( result, null ) );
        } else {
            result = geneService.findByAccession( searchString, null );
            if ( result != null ) {
                results.add( this.dbHitToSearchResult( result, null ) );
            }
        }
        if ( results.size() > 0 ) {
            this.filterByTaxon( settings, results );
            watch.stop();
            if ( watch.getTime() > 1000 )
                DatabaseSearchSource.log
                        .info( "Gene DB search for " + searchString + " took " + watch.getTime() + " ms and found "
                                + results.size() + " genes" );
            return results;
        }

        // replace * at end with % for inexact symbol search
        String inexactString = searchString;
        Pattern pattern = Pattern.compile( "\\*$" );
        Matcher match = pattern.matcher( inexactString );
        inexactString = match.replaceAll( "%" );
        // note that at this point, the inexactString might not have a wildcard - only if the user asked for it.

        String exactString = inexactString.replaceAll( "%", "" );

        // if the query is shortish, always do a wild card search. This gives better behavior in 'live
        // search' situations. If we do wildcards on very short queries we get too many results.
        Collection<Gene> geneSet = new HashSet<>();
        if ( searchString.length() <= 2 ) {
            // case 0: we got no results yet, or user entered a very short string. We search only for exact matches.
            geneSet.addAll( geneService.findByOfficialSymbolInexact( exactString ) );
        } else if ( inexactString.endsWith( "%" ) ) {
            // case 1: user explicitly asked for wildcard. We allow this on strings of length 3 or more.
            geneSet.addAll( geneService.findByOfficialSymbolInexact( inexactString ) );
        } else if ( searchString.length() > 3 ) {
            // case 2: user did not ask for a wildcard, but we add it anyway, if the string is 4 or 5 characters.
            if ( !inexactString.endsWith( "%" ) ) {
                inexactString = inexactString + "%";
            }
            geneSet.addAll( geneService.findByOfficialSymbolInexact( inexactString ) );

        } else {
            // case 3: string is long enough, and user did not ask for wildcard.
            geneSet.addAll( geneService.findByOfficialSymbol( exactString ) );
        }

        /*
         * If we found a match using official symbol or name, don't bother with this
         */
        if ( geneSet.isEmpty() ) {
            geneSet.addAll( geneService.findByAlias( exactString ) );
            geneSet.addAll( geneProductService.getGenesByName( exactString ) );
            geneSet.addAll( geneProductService.getGenesByNcbiId( exactString ) );
            geneSet.addAll( bioSequenceService.getGenesByAccession( exactString ) );
            geneSet.addAll( bioSequenceService.getGenesByName( exactString ) );
            geneSet.add( geneService.findByEnsemblId( exactString ) );
        }

        watch.stop();
        if ( watch.getTime() > 1000 )
            DatabaseSearchSource.log
                    .info( "Gene DB search for " + searchString + " took " + watch.getTime() + " ms and found "
                            + geneSet.size() + " genes" );

        results = this.dbHitsToSearchResult( geneSet );
        this.filterByTaxon( settings, results );
        return results;
    }

    @Override
<<<<<<< HEAD
    public Collection<SearchResult<GeneSet>> searchGeneSet( SearchSettings settings ) {
        if ( !settings.getUseDatabase() )
            return new HashSet<>();
        throw new NotImplementedException( "Searching by gene set from the database is not supported." );
=======
    public Collection<SearchResult<?>> searchGeneSet( SearchSettings settings ) {
        return null;
>>>>>>> 4c349ec5
    }

    /**
     * Find phenotypes.
     */
    @Override
<<<<<<< HEAD
    public Collection<SearchResult<CharacteristicValueObject>> searchPhenotype( SearchSettings settings ) {
        if ( !settings.getUseDatabase() )
            return new HashSet<>();
        return this.dbHitsToSearchResult(
                this.phenotypeAssociationManagerService.searchInDatabaseForPhenotype( settings.getQuery() ) );
=======
    public Collection<SearchResult<?>> searchPhenotype( SearchSettings settings ) {
        return this.dbHitsToSearchResult( this.phenotypeAssociationManagerService.searchInDatabaseForPhenotype( settings.getQuery() ) );
>>>>>>> 4c349ec5
    }

    /**
     * Convert hits from database searches into SearchResults.
     */
<<<<<<< HEAD
    private <T extends Identifiable> List<SearchResult<T>> dbHitsToSearchResult( Collection<T> entities ) {
        StopWatch watch = StopWatch.createStarted();
        List<SearchResult<T>> results = new ArrayList<>();
        for ( T e : entities ) {
=======
    private List<SearchResult<?>> dbHitsToSearchResult( Collection<? extends Identifiable> entities ) {
        StopWatch watch = StopWatch.createStarted();
        List<SearchResult<?>> results = new ArrayList<>();
        for ( Identifiable e : entities ) {
>>>>>>> 4c349ec5
            if ( e == null ) {
                if ( DatabaseSearchSource.log.isDebugEnabled() )
                    DatabaseSearchSource.log.debug( "Null search result object" );
                continue;
            }
<<<<<<< HEAD
            SearchResult<T> esr = this.dbHitToSearchResult( e, null );
=======
            SearchResult esr = this.dbHitToSearchResult( e, null );
>>>>>>> 4c349ec5
            results.add( esr );
        }
        if ( watch.getTime() > 1000 ) {
            DatabaseSearchSource.log.info( "Unpack " + results.size() + " search resultsS: " + watch.getTime() + "ms" );
        }
        return results;
    }

    /**
     * Convert hits from database searches into SearchResults.
     */
<<<<<<< HEAD
    private <T extends Identifiable> List<SearchResult<T>> dbHitsToSearchResult( Map<T, String> entities ) {
        List<SearchResult<T>> results = new ArrayList<>( entities.size() );
        for ( T e : entities.keySet() ) {
            SearchResult<T> esr = this.dbHitToSearchResult( e, entities.get( e ) );
=======
    private List<SearchResult<?>> dbHitsToSearchResult( Map<? extends Identifiable, String> entities ) {
        List<SearchResult<?>> results = new ArrayList<>();
        for ( Identifiable e : entities.keySet() ) {
            SearchResult esr = this.dbHitToSearchResult( e, entities.get( e ) );
>>>>>>> 4c349ec5
            results.add( esr );
        }
        return results;
    }

<<<<<<< HEAD
    /**
     * @param text that matched the query (for highlighting)
     */
    private <T extends Identifiable> SearchResult<T> dbHitToSearchResult( T e, String text ) {
        return new SearchResult<>( e, 1.0, text );
=======
    private SearchResult dbHitToSearchResult( Identifiable e ) {
        return this.dbHitToSearchResult( e, null );
    }

    /**
     * @param text that matched the query (for highlighting)
     */
    private SearchResult<?> dbHitToSearchResult( Identifiable e, String text ) {
        SearchResult<?> esr = new SearchResult<>( e, 1.0, text );
        log.debug( esr );
        return esr;
>>>>>>> 4c349ec5
    }

    /**
     * We only use this if we are not already filtering during the search (which is faster if the results will be large
     * without the filter)
     *
     */
<<<<<<< HEAD
    private <T extends Identifiable> void filterByTaxon( SearchSettings settings, Collection<SearchResult<T>> results ) {
=======
    private void filterByTaxon( SearchSettings settings, Collection<SearchResult<?>> results ) {
>>>>>>> 4c349ec5
        if ( settings.getTaxon() == null ) {
            return;
        }
        Collection<SearchResult> toRemove = new HashSet<>();
        Taxon t = settings.getTaxon();

        if ( results == null )
            return;

        for ( SearchResult<T> sr : results ) {

            T o = sr.getResultObject();
            try {

                Taxon currentTaxon;

                if ( o instanceof ExpressionExperiment ) {
                    ExpressionExperiment ee = ( ExpressionExperiment ) o;
                    currentTaxon = expressionExperimentService.getTaxon( ee );

                } else if ( o instanceof ExpressionExperimentSet ) {
                    ExpressionExperimentSet ees = ( ExpressionExperimentSet ) o;
                    currentTaxon = ees.getTaxon();

                } else if ( o instanceof Gene ) {
                    Gene gene = ( Gene ) o;
                    currentTaxon = gene.getTaxon();

                } else if ( o instanceof GeneSet ) {
                    GeneSet geneSet = ( GeneSet ) o;
                    currentTaxon = geneSetService.getTaxon( geneSet );

                } else if ( o instanceof CharacteristicValueObject ) {
                    CharacteristicValueObject charVO = ( CharacteristicValueObject ) o;
                    currentTaxon = taxonService.findByCommonName( charVO.getTaxon() );

                } else {
                    Method m = o.getClass().getMethod( "getTaxon" );
                    currentTaxon = ( Taxon ) m.invoke( o );
                }

                if ( currentTaxon == null || !currentTaxon.getId().equals( t.getId() ) ) {
                    if ( currentTaxon == null ) {
                        // Sanity check for bad data in db (could happen if EE has no samples). Can happen that
                        // searchResults have a valid getTaxon method
                        // but the method returns null (shouldn't make it this far)
                        DatabaseSearchSource.log.debug( "Object has getTaxon method but it returns null. Obj is: " + o );
                    }
                    toRemove.add( sr );
                }
            } catch ( SecurityException | IllegalArgumentException | InvocationTargetException | IllegalAccessException e ) {
                throw new RuntimeException( e );
            } catch ( NoSuchMethodException e ) {
                /*
                 * In case of a programming error where the results don't have a taxon at all, we assume we should
                 * filter them out but issue a warning.
                 */
                toRemove.add( sr );
                DatabaseSearchSource.log
                        .warn( "No getTaxon method for: " + o.getClass() + ".  Filtering from results. Error was: "
                                + e );

            }
        }
        results.removeAll( toRemove );
    }
}<|MERGE_RESOLUTION|>--- conflicted
+++ resolved
@@ -15,10 +15,7 @@
 import ubic.gemma.core.search.SearchSource;
 import ubic.gemma.model.analysis.expression.ExpressionExperimentSet;
 import ubic.gemma.model.common.Identifiable;
-<<<<<<< HEAD
 import ubic.gemma.model.common.description.BibliographicReference;
-=======
->>>>>>> 4c349ec5
 import ubic.gemma.model.common.search.SearchSettings;
 import ubic.gemma.model.expression.arrayDesign.ArrayDesign;
 import ubic.gemma.model.expression.designElement.CompositeSequence;
@@ -75,11 +72,7 @@
      * on access control list (ACL) permissions.
      */
     @Override
-<<<<<<< HEAD
     public Collection<SearchResult<ArrayDesign>> searchArrayDesign( SearchSettings settings ) {
-=======
-    public Collection<SearchResult<?>> searchArrayDesign( SearchSettings settings ) {
->>>>>>> 4c349ec5
         if ( !settings.getUseDatabase() )
             return new HashSet<>();
 
@@ -103,20 +96,12 @@
     }
 
     @Override
-<<<<<<< HEAD
     public Collection<SearchResult<BibliographicReference>> searchBibliographicReference( SearchSettings settings ) {
-=======
-    public Collection<SearchResult<?>> searchBibliographicReference( SearchSettings settings ) {
->>>>>>> 4c349ec5
         throw new NotImplementedException( "Database search for bibliographic reference is not implemented." );
     }
 
     @Override
-<<<<<<< HEAD
     public Collection<SearchResult<ExpressionExperimentSet>> searchExperimentSet( SearchSettings settings ) {
-=======
-    public Collection<SearchResult<?>> searchExperimentSet( SearchSettings settings ) {
->>>>>>> 4c349ec5
         throw new NotImplementedException( "Database search for expression experiment set is not implemented." );
     }
 
@@ -124,11 +109,7 @@
      * A database search for biosequences. Biosequence names are already indexed by compass...
      */
     @Override
-<<<<<<< HEAD
     public Collection<SearchResult<BioSequence>> searchBioSequence( SearchSettings settings ) {
-=======
-    public Collection<SearchResult<?>> searchBioSequence( SearchSettings settings, Collection<SearchResult<?>> previousGeneSearchResults ) {
->>>>>>> 4c349ec5
         if ( !settings.getUseDatabase() )
             return new HashSet<>();
 
@@ -144,11 +125,7 @@
 
         Collection<BioSequence> bs = bioSequenceService.findByName( inexactString );
         // bioSequenceService.thawRawAndProcessed( bs );
-<<<<<<< HEAD
         Collection<SearchResult<BioSequence>> bioSequenceList = new HashSet<>( this.dbHitsToSearchResult( bs ) );
-=======
-        Collection<SearchResult<?>> bioSequenceList = new HashSet<>( this.dbHitsToSearchResult( bs ) );
->>>>>>> 4c349ec5
 
         watch.stop();
         if ( watch.getTime() > 1000 )
@@ -175,7 +152,6 @@
      * Search the DB for composite sequences and the genes that are matched to them.
      */
     @Override
-<<<<<<< HEAD
     public Collection<SearchResult> searchCompositeSequenceAndGene( SearchSettings settings ) {
         Set<Gene> geneSet = new HashSet<>();
         Collection<CompositeSequence> matchedCs = this.searchCompositeSequenceAndPopulateGenes( settings, geneSet );
@@ -184,9 +160,6 @@
         combinedResults.addAll( this.dbHitsToSearchResult( matchedCs ) );
         return combinedResults;
     }
-=======
-    public Collection<SearchResult<?>> searchCompositeSequence( SearchSettings settings ) {
->>>>>>> 4c349ec5
 
     private Collection<CompositeSequence> searchCompositeSequenceAndPopulateGenes( SearchSettings settings, Set<Gene> geneSet ) {
         if ( !settings.getUseDatabase() )
@@ -226,18 +199,9 @@
         /*
          * In case the query _is_ a gene
          */
-<<<<<<< HEAD
         Collection<SearchResult<Gene>> rawGeneResults = this.searchGene( settings );
         for ( SearchResult<Gene> searchResult : rawGeneResults ) {
             geneSet.add( searchResult.getResultObject() );
-=======
-        Collection<SearchResult<?>> rawGeneResults = this.searchGene( settings );
-        for ( SearchResult<?> searchResult : rawGeneResults ) {
-            Object j = searchResult.getResultObject();
-            if ( Gene.class.isAssignableFrom( j.getClass() ) ) {
-                geneSet.add( ( Gene ) j );
-            }
->>>>>>> 4c349ec5
         }
 
         for ( Gene g : geneSet ) {
@@ -259,15 +223,7 @@
                     .info( "Gene composite sequence DB search " + searchString + " took " + watch.getTime() + " ms, "
                             + geneSet.size() + " items." );
 
-<<<<<<< HEAD
         return matchedCs;
-=======
-        Collection<SearchResult<?>> results = this.dbHitsToSearchResult( geneSet );
-
-        results.addAll( this.dbHitsToSearchResult( matchedCs ) );
-
-        return results;
->>>>>>> 4c349ec5
     }
 
     /**
@@ -277,11 +233,7 @@
      * @return {@link Collection}
      */
     @Override
-<<<<<<< HEAD
     public Collection<SearchResult<ExpressionExperiment>> searchExpressionExperiment( SearchSettings settings ) {
-=======
-    public Collection<SearchResult<?>> searchExpressionExperiment( SearchSettings settings ) {
->>>>>>> 4c349ec5
         if ( !settings.getUseDatabase() )
             return new HashSet<>();
 
@@ -348,11 +300,7 @@
      * tables
      */
     @Override
-<<<<<<< HEAD
     public Collection<SearchResult<Gene>> searchGene( SearchSettings settings ) {
-=======
-    public Collection<SearchResult<?>> searchGene( SearchSettings settings ) {
->>>>>>> 4c349ec5
         if ( !settings.getUseDatabase() )
             return new HashSet<>();
 
@@ -369,11 +317,7 @@
         if ( StringUtils.isBlank( searchString ) )
             return new HashSet<>();
 
-<<<<<<< HEAD
         Collection<SearchResult<Gene>> results = new HashSet<>();
-=======
-        Collection<SearchResult<?>> results = new HashSet<>();
->>>>>>> 4c349ec5
 
         /*
          * First search by accession. If we find it, stop.
@@ -456,57 +400,36 @@
     }
 
     @Override
-<<<<<<< HEAD
     public Collection<SearchResult<GeneSet>> searchGeneSet( SearchSettings settings ) {
         if ( !settings.getUseDatabase() )
             return new HashSet<>();
         throw new NotImplementedException( "Searching by gene set from the database is not supported." );
-=======
-    public Collection<SearchResult<?>> searchGeneSet( SearchSettings settings ) {
-        return null;
->>>>>>> 4c349ec5
     }
 
     /**
      * Find phenotypes.
      */
     @Override
-<<<<<<< HEAD
     public Collection<SearchResult<CharacteristicValueObject>> searchPhenotype( SearchSettings settings ) {
         if ( !settings.getUseDatabase() )
             return new HashSet<>();
         return this.dbHitsToSearchResult(
                 this.phenotypeAssociationManagerService.searchInDatabaseForPhenotype( settings.getQuery() ) );
-=======
-    public Collection<SearchResult<?>> searchPhenotype( SearchSettings settings ) {
-        return this.dbHitsToSearchResult( this.phenotypeAssociationManagerService.searchInDatabaseForPhenotype( settings.getQuery() ) );
->>>>>>> 4c349ec5
     }
 
     /**
      * Convert hits from database searches into SearchResults.
      */
-<<<<<<< HEAD
     private <T extends Identifiable> List<SearchResult<T>> dbHitsToSearchResult( Collection<T> entities ) {
         StopWatch watch = StopWatch.createStarted();
         List<SearchResult<T>> results = new ArrayList<>();
         for ( T e : entities ) {
-=======
-    private List<SearchResult<?>> dbHitsToSearchResult( Collection<? extends Identifiable> entities ) {
-        StopWatch watch = StopWatch.createStarted();
-        List<SearchResult<?>> results = new ArrayList<>();
-        for ( Identifiable e : entities ) {
->>>>>>> 4c349ec5
             if ( e == null ) {
                 if ( DatabaseSearchSource.log.isDebugEnabled() )
                     DatabaseSearchSource.log.debug( "Null search result object" );
                 continue;
             }
-<<<<<<< HEAD
             SearchResult<T> esr = this.dbHitToSearchResult( e, null );
-=======
-            SearchResult esr = this.dbHitToSearchResult( e, null );
->>>>>>> 4c349ec5
             results.add( esr );
         }
         if ( watch.getTime() > 1000 ) {
@@ -518,41 +441,20 @@
     /**
      * Convert hits from database searches into SearchResults.
      */
-<<<<<<< HEAD
     private <T extends Identifiable> List<SearchResult<T>> dbHitsToSearchResult( Map<T, String> entities ) {
         List<SearchResult<T>> results = new ArrayList<>( entities.size() );
         for ( T e : entities.keySet() ) {
             SearchResult<T> esr = this.dbHitToSearchResult( e, entities.get( e ) );
-=======
-    private List<SearchResult<?>> dbHitsToSearchResult( Map<? extends Identifiable, String> entities ) {
-        List<SearchResult<?>> results = new ArrayList<>();
-        for ( Identifiable e : entities.keySet() ) {
-            SearchResult esr = this.dbHitToSearchResult( e, entities.get( e ) );
->>>>>>> 4c349ec5
             results.add( esr );
         }
         return results;
     }
 
-<<<<<<< HEAD
     /**
      * @param text that matched the query (for highlighting)
      */
     private <T extends Identifiable> SearchResult<T> dbHitToSearchResult( T e, String text ) {
         return new SearchResult<>( e, 1.0, text );
-=======
-    private SearchResult dbHitToSearchResult( Identifiable e ) {
-        return this.dbHitToSearchResult( e, null );
-    }
-
-    /**
-     * @param text that matched the query (for highlighting)
-     */
-    private SearchResult<?> dbHitToSearchResult( Identifiable e, String text ) {
-        SearchResult<?> esr = new SearchResult<>( e, 1.0, text );
-        log.debug( esr );
-        return esr;
->>>>>>> 4c349ec5
     }
 
     /**
@@ -560,11 +462,7 @@
      * without the filter)
      *
      */
-<<<<<<< HEAD
     private <T extends Identifiable> void filterByTaxon( SearchSettings settings, Collection<SearchResult<T>> results ) {
-=======
-    private void filterByTaxon( SearchSettings settings, Collection<SearchResult<?>> results ) {
->>>>>>> 4c349ec5
         if ( settings.getTaxon() == null ) {
             return;
         }
