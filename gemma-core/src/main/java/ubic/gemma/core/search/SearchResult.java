/*
 * The Gemma project
 *
 * Copyright (c) 2007 University of British Columbia
 *
 * Licensed under the Apache License, Version 2.0 (the "License");
 * you may not use this file except in compliance with the License.
 * You may obtain a copy of the License at
 *
 *       http://www.apache.org/licenses/LICENSE-2.0
 *
 * Unless required by applicable law or agreed to in writing, software
 * distributed under the License is distributed on an "AS IS" BASIS,
 * WITHOUT WARRANTIES OR CONDITIONS OF ANY KIND, either express or implied.
 * See the License for the specific language governing permissions and
 * limitations under the License.
 *
 */
package ubic.gemma.core.search;

import lombok.EqualsAndHashCode;
import lombok.NonNull;
import ubic.gemma.model.common.Identifiable;
import ubic.gemma.persistence.util.EntityUtils;
import ubic.gemma.persistence.util.ReflectionUtil;

import java.util.Comparator;

/**
 * @author paul
 */
@EqualsAndHashCode(of = { "resultClass", "resultId" })
public class SearchResult<T extends Identifiable> implements Comparable<SearchResult<? extends Identifiable>> {

<<<<<<< HEAD
    private final Class<? extends Identifiable> resultClass;
=======
    /**
     * Comparator to be used in conjunction with {@link java.util.List#sort} when dealing with collections of mixed
     * search results.
     */
    public static Comparator<SearchResult<?>> getComparator() {
        return ( a, b ) -> -a.score.compareTo( b.score );
    }

    private Class<? super T> resultClass;
>>>>>>> 4c349ec5

    private final long resultId;

    private String highlightedText;

    private Double score = 0.0;

    private T resultObject; // can be null, at least initially, if the resultClass and objectId are provided.

<<<<<<< HEAD
    public SearchResult( @NonNull T resultObject ) {
        if ( resultObject.getId() == null ) {
            throw new IllegalArgumentException( "Result object ID cannot be null." );
        }
        this.resultId = resultObject.getId();
        this.resultObject = resultObject; // FIXME: maybe this is a bad idea. Eventually we would only want value objects.
        this.resultClass = ( Class<? extends Identifiable> ) ReflectionUtil.getBaseForImpl( resultObject.getClass() );
=======
    /**
     *
     * @param searchResult
     */
    public SearchResult( T searchResult ) {
        if ( searchResult == null )
            throw new IllegalArgumentException( "Search result cannot be null" );
        this.resultObject = searchResult; // FIXME: maybe this is a bad idea. Eventually we would only want value objects.
        //noinspection unchecked
        this.resultClass = ( Class<? super T> ) ReflectionUtil.getBaseForImpl( searchResult.getClass() );
        this.objectId = EntityUtils.getProperty( resultObject, "id" );
>>>>>>> 4c349ec5
    }

    public SearchResult( @NonNull T searchResult, double score ) {
        this( searchResult );
        this.score = score;
    }

    public SearchResult( @NonNull T searchResult, double score, String matchingText ) {
        this( searchResult );
        this.score = score;
        this.highlightedText = matchingText;
    }

<<<<<<< HEAD
    public SearchResult( @NonNull Class<? extends Identifiable> entityClass, @NonNull Long entityId, double score, String matchingText ) {
=======
    public SearchResult( Class<? super T> entityClass, Long entityId, double score, String matchingText ) {
>>>>>>> 4c349ec5
        this.resultClass = entityClass;
        this.resultId = entityId;
        this.score = score;
        this.highlightedText = matchingText;
    }

    public SearchResult( @NonNull Class<? extends Identifiable> entityClass, @NonNull T entity, double score, String matchingText ) {
        this( entityClass, entity.getId(), score, matchingText );
        this.resultObject = entity;
    }

    @Override
<<<<<<< HEAD
    public int compareTo( SearchResult<?> o ) {
        return -this.score.compareTo( o.getScore() );
=======
    public int compareTo( SearchResult<T> o ) {
        return -this.score.compareTo( o.score );
>>>>>>> 4c349ec5
    }

    public String getHighlightedText() {
        return highlightedText;
    }

    public void setHighlightedText( String highlightedText ) {
        this.highlightedText = highlightedText;
    }

    /**
     * @return the id for the underlying result entity.
     */
    public Long getResultId() {
        return resultId;
    }

<<<<<<< HEAD
    public Class<? extends Identifiable> getResultClass() {
=======
    public Class<? super T> getResultClass() {
>>>>>>> 4c349ec5
        return resultClass;
    }

    public T getResultObject() {
        return this.resultObject;
    }

    /**
     * Set the result object.
     *
     * @throws IllegalArgumentException if the provided result object IDs differs from {@link #getResultId()}.
     */
<<<<<<< HEAD
    public void setResultObject( @NonNull T resultObject ) {
        if ( resultObject.getId() == null ) {
            throw new IllegalArgumentException( "The result object ID cannot be null." );
        }
        if ( resultObject.getId() != this.resultId ) {
            throw new IllegalArgumentException( "The result object cannot be replaced with one that has a different ID." );
=======
    public void setResultObject( T resultObject ) {
        this.resultObject = resultObject;
        if ( resultObject != null ) {
            //noinspection unchecked
            this.resultClass = ( Class<? super T> ) ReflectionUtil.getBaseForImpl( resultObject.getClass() );
            this.objectId = EntityUtils.getProperty( resultObject, "id" );
>>>>>>> 4c349ec5
        }
        this.resultObject = resultObject;
    }

    /**
     * Clear the result object.
     */
    public void clearResultObject() {
        this.resultObject = null;
    }

    public Double getScore() {
        return score;
    }

    public void setScore( Double score ) {
        this.score = score;
    }

    @Override
<<<<<<< HEAD
=======
    public int hashCode() {
        final int prime = 31;
        int result = 1;
        result = prime * result + ( ( objectId == null ) ? 0 : objectId.hashCode() );
        result = prime * result + ( ( resultClass == null ) ? 0 : resultClass.getName().hashCode() );
        return result;
    }

    @Override
    public boolean equals( Object obj ) {
        if ( this == obj )
            return true;
        if ( obj == null )
            return false;
        if ( this.getClass() != obj.getClass() )
            return false;
        //noinspection unchecked
        final SearchResult<T> other = ( SearchResult<T> ) obj;
        if ( objectId == null ) {
            if ( other.objectId != null )
                return false;
        } else if ( !objectId.equals( other.objectId ) )
            return false;
        if ( resultClass == null ) {
            return other.resultClass == null;
        }
        return resultClass.getName().equals( other.resultClass.getName() );
    }

    @Override
>>>>>>> 4c349ec5
    public String toString() {
        return resultClass.getSimpleName() + "[ID=" + this.resultId + "] matched in: "
                + ( this.highlightedText != null ? "'" + this.highlightedText + "'" : "(?)" );
    }
}<|MERGE_RESOLUTION|>--- conflicted
+++ resolved
@@ -21,10 +21,7 @@
 import lombok.EqualsAndHashCode;
 import lombok.NonNull;
 import ubic.gemma.model.common.Identifiable;
-import ubic.gemma.persistence.util.EntityUtils;
 import ubic.gemma.persistence.util.ReflectionUtil;
-
-import java.util.Comparator;
 
 /**
  * @author paul
@@ -32,19 +29,7 @@
 @EqualsAndHashCode(of = { "resultClass", "resultId" })
 public class SearchResult<T extends Identifiable> implements Comparable<SearchResult<? extends Identifiable>> {
 
-<<<<<<< HEAD
     private final Class<? extends Identifiable> resultClass;
-=======
-    /**
-     * Comparator to be used in conjunction with {@link java.util.List#sort} when dealing with collections of mixed
-     * search results.
-     */
-    public static Comparator<SearchResult<?>> getComparator() {
-        return ( a, b ) -> -a.score.compareTo( b.score );
-    }
-
-    private Class<? super T> resultClass;
->>>>>>> 4c349ec5
 
     private final long resultId;
 
@@ -54,7 +39,6 @@
 
     private T resultObject; // can be null, at least initially, if the resultClass and objectId are provided.
 
-<<<<<<< HEAD
     public SearchResult( @NonNull T resultObject ) {
         if ( resultObject.getId() == null ) {
             throw new IllegalArgumentException( "Result object ID cannot be null." );
@@ -62,19 +46,6 @@
         this.resultId = resultObject.getId();
         this.resultObject = resultObject; // FIXME: maybe this is a bad idea. Eventually we would only want value objects.
         this.resultClass = ( Class<? extends Identifiable> ) ReflectionUtil.getBaseForImpl( resultObject.getClass() );
-=======
-    /**
-     *
-     * @param searchResult
-     */
-    public SearchResult( T searchResult ) {
-        if ( searchResult == null )
-            throw new IllegalArgumentException( "Search result cannot be null" );
-        this.resultObject = searchResult; // FIXME: maybe this is a bad idea. Eventually we would only want value objects.
-        //noinspection unchecked
-        this.resultClass = ( Class<? super T> ) ReflectionUtil.getBaseForImpl( searchResult.getClass() );
-        this.objectId = EntityUtils.getProperty( resultObject, "id" );
->>>>>>> 4c349ec5
     }
 
     public SearchResult( @NonNull T searchResult, double score ) {
@@ -88,11 +59,7 @@
         this.highlightedText = matchingText;
     }
 
-<<<<<<< HEAD
     public SearchResult( @NonNull Class<? extends Identifiable> entityClass, @NonNull Long entityId, double score, String matchingText ) {
-=======
-    public SearchResult( Class<? super T> entityClass, Long entityId, double score, String matchingText ) {
->>>>>>> 4c349ec5
         this.resultClass = entityClass;
         this.resultId = entityId;
         this.score = score;
@@ -105,13 +72,8 @@
     }
 
     @Override
-<<<<<<< HEAD
     public int compareTo( SearchResult<?> o ) {
         return -this.score.compareTo( o.getScore() );
-=======
-    public int compareTo( SearchResult<T> o ) {
-        return -this.score.compareTo( o.score );
->>>>>>> 4c349ec5
     }
 
     public String getHighlightedText() {
@@ -129,11 +91,7 @@
         return resultId;
     }
 
-<<<<<<< HEAD
     public Class<? extends Identifiable> getResultClass() {
-=======
-    public Class<? super T> getResultClass() {
->>>>>>> 4c349ec5
         return resultClass;
     }
 
@@ -146,21 +104,12 @@
      *
      * @throws IllegalArgumentException if the provided result object IDs differs from {@link #getResultId()}.
      */
-<<<<<<< HEAD
     public void setResultObject( @NonNull T resultObject ) {
         if ( resultObject.getId() == null ) {
             throw new IllegalArgumentException( "The result object ID cannot be null." );
         }
         if ( resultObject.getId() != this.resultId ) {
             throw new IllegalArgumentException( "The result object cannot be replaced with one that has a different ID." );
-=======
-    public void setResultObject( T resultObject ) {
-        this.resultObject = resultObject;
-        if ( resultObject != null ) {
-            //noinspection unchecked
-            this.resultClass = ( Class<? super T> ) ReflectionUtil.getBaseForImpl( resultObject.getClass() );
-            this.objectId = EntityUtils.getProperty( resultObject, "id" );
->>>>>>> 4c349ec5
         }
         this.resultObject = resultObject;
     }
@@ -181,39 +130,6 @@
     }
 
     @Override
-<<<<<<< HEAD
-=======
-    public int hashCode() {
-        final int prime = 31;
-        int result = 1;
-        result = prime * result + ( ( objectId == null ) ? 0 : objectId.hashCode() );
-        result = prime * result + ( ( resultClass == null ) ? 0 : resultClass.getName().hashCode() );
-        return result;
-    }
-
-    @Override
-    public boolean equals( Object obj ) {
-        if ( this == obj )
-            return true;
-        if ( obj == null )
-            return false;
-        if ( this.getClass() != obj.getClass() )
-            return false;
-        //noinspection unchecked
-        final SearchResult<T> other = ( SearchResult<T> ) obj;
-        if ( objectId == null ) {
-            if ( other.objectId != null )
-                return false;
-        } else if ( !objectId.equals( other.objectId ) )
-            return false;
-        if ( resultClass == null ) {
-            return other.resultClass == null;
-        }
-        return resultClass.getName().equals( other.resultClass.getName() );
-    }
-
-    @Override
->>>>>>> 4c349ec5
     public String toString() {
         return resultClass.getSimpleName() + "[ID=" + this.resultId + "] matched in: "
                 + ( this.highlightedText != null ? "'" + this.highlightedText + "'" : "(?)" );
