--- conflicted
+++ resolved
@@ -420,13 +420,8 @@
         try {
             // FIXME: add support for OR, but there's a bug in baseCode that prevents this https://github.com/PavlidisLab/baseCode/issues/22
             String query = settings.getQuery().replaceAll( "\\s+OR\\s+", "" );
-<<<<<<< HEAD
-            return this.phenotypeAssociationManagerService.searchInDatabaseForPhenotype( query ).stream()
+            return this.phenotypeAssociationManagerService.searchInDatabaseForPhenotype( query, settings.getMaxResults() ).stream()
                     .map( r -> SearchResult.from( PhenotypeAssociation.class, r, 1.0, "PhenotypeAssociationManagerService.searchInDatabaseForPhenotype" ) )
-=======
-            return this.phenotypeAssociationManagerService.searchInDatabaseForPhenotype( query, settings.getMaxResults() ).stream()
-                    .map( r -> SearchResult.from( PhenotypeAssociation.class, r, 1.0, null, "PhenotypeAssociationManagerService.searchInDatabaseForPhenotype" ) )
->>>>>>> 36ad35a0
                     .collect( Collectors.toCollection( SearchResultSet::new ) );
         } catch ( OntologySearchException e ) {
             throw new BaseCodeOntologySearchException( "Failed to search for phenotype associations.", e );
@@ -549,22 +544,14 @@
 
         ArrayDesign shortNameResult = arrayDesignService.findByShortName( searchString );
         if ( shortNameResult != null ) {
-<<<<<<< HEAD
             results.add( SearchResult.from( ArrayDesign.class, shortNameResult, DatabaseSearchSource.MATCH_BY_SHORT_NAME_SCORE, "ArrayDesignService.findByShortName" ) );
-=======
-            results.add( SearchResult.from( ArrayDesign.class, shortNameResult, DatabaseSearchSource.MATCH_BY_SHORT_NAME_SCORE, null, "ArrayDesignService.findByShortName" ) );
->>>>>>> 36ad35a0
             return results;
         }
 
         Collection<ArrayDesign> nameResult = arrayDesignService.findByName( searchString );
         if ( nameResult != null && !nameResult.isEmpty() ) {
             for ( ArrayDesign ad : nameResult ) {
-<<<<<<< HEAD
                 results.add( SearchResult.from( ArrayDesign.class, ad, DatabaseSearchSource.MATCH_BY_NAME_SCORE, "ArrayDesignService.findByShortName" ) );
-=======
-                results.add( SearchResult.from( ArrayDesign.class, ad, DatabaseSearchSource.MATCH_BY_NAME_SCORE, null, "ArrayDesignService.findByShortName" ) );
->>>>>>> 36ad35a0
             }
             return results;
         }
@@ -578,24 +565,12 @@
 
         Collection<ArrayDesign> altNameResults = arrayDesignService.findByAlternateName( searchString );
         for ( ArrayDesign arrayDesign : altNameResults ) {
-<<<<<<< HEAD
             results.add( SearchResult.from( ArrayDesign.class, arrayDesign, 0.9, "ArrayDesignService.findByAlternateName" ) );
-=======
-            SearchResult<ArrayDesign> sr = SearchResult.from( ArrayDesign.class, arrayDesign, 1.0, null, "ArrayDesignService.findByAlternateName" );
-            sr.setScore( 0.9 );
-            results.add( sr );
->>>>>>> 36ad35a0
         }
 
         Collection<ArrayDesign> manufacturerResults = arrayDesignService.findByManufacturer( searchString );
         for ( ArrayDesign arrayDesign : manufacturerResults ) {
-<<<<<<< HEAD
             results.add( SearchResult.from( ArrayDesign.class, arrayDesign, 0.9, "ArrayDesignService.findByManufacturer" ) );
-=======
-            SearchResult<ArrayDesign> sr = SearchResult.from( ArrayDesign.class, arrayDesign, 1.0, null, "ArrayDesignService.findByManufacturer" );
-            sr.setScore( 0.9 );
-            results.add( sr );
->>>>>>> 36ad35a0
         }
 
         /*
@@ -694,23 +669,13 @@
      *
      * @return collection of SearchResults (Experiments)
      */
-<<<<<<< HEAD
     private Collection<SearchResult<ExpressionExperiment>> characteristicEESearchTerm( SearchSettings settings ) throws SearchException {
-=======
-    private Collection<SearchResult<ExpressionExperiment>> characteristicEESearchTerm( String query, @Nullable Taxon t, int limit ) throws SearchException {
->>>>>>> 36ad35a0
         // overall timer
         StopWatch watch = StopWatch.createStarted();
         // per-step timer
         StopWatch timer = StopWatch.create();
 
-<<<<<<< HEAD
         Set<SearchResult<ExpressionExperiment>> results = new SearchResultSet<>();
-
-        Collection<OntologyResource> terms = new HashSet<>();
-=======
-        Collection<SearchResult<ExpressionExperiment>> results = new HashSet<>();
->>>>>>> 36ad35a0
 
         Collection<OntologyResource> terms = new HashSet<>();
 
@@ -718,11 +683,7 @@
         Collection<OntologyIndividual> individuals;
         try {
             timer.start();
-<<<<<<< HEAD
             individuals = ontologyService.findIndividuals( settings.getQuery() );
-=======
-            individuals = ontologyService.findIndividuals( query );
->>>>>>> 36ad35a0
             terms.addAll( individuals );
         } catch ( OntologySearchException e ) {
             throw new BaseCodeOntologySearchException( e );
@@ -732,11 +693,7 @@
 
         if ( watch.getTime() > 500 ) {
             SearchServiceImpl.log.warn( String.format( "Found %d terms (individual) matching '%s' in %d ms",
-<<<<<<< HEAD
                     individuals.size(), settings.getQuery(), timer.getTime() ) );
-=======
-                    individuals.size(), query, timer.getTime() ) );
->>>>>>> 36ad35a0
         }
 
         // Phase 2: Search ontology classes matches to the query
@@ -744,11 +701,7 @@
         timer.start();
         Collection<OntologyTerm> matchingTerms;
         try {
-<<<<<<< HEAD
             matchingTerms = ontologyService.findTerms( settings.getQuery() );
-=======
-            matchingTerms = ontologyService.findTerms( query );
->>>>>>> 36ad35a0
             terms.addAll( matchingTerms );
         } catch ( OntologySearchException e ) {
             throw new BaseCodeOntologySearchException( "Failed to find terms via ontology search.", e );
@@ -759,11 +712,7 @@
         if ( watch.getTime() > 500 ) {
             SearchServiceImpl.log
                     .warn( String.format( "Found %d ontology classes matching '%s' in %d ms",
-<<<<<<< HEAD
                             matchingTerms.size(), settings.getQuery(), timer.getTime() ) );
-=======
-                            matchingTerms.size(), query, timer.getTime() ) );
->>>>>>> 36ad35a0
         }
 
         /*
@@ -779,7 +728,6 @@
             if ( watch.getTime() > 500 ) {
                 SearchServiceImpl.log.warn(
                         String.format( "Found %d ontology subclasses or related terms matching '%s' in %d ms",
-<<<<<<< HEAD
                                 terms.size() - matchingTerms.size(), settings.getQuery(), timer.getTime() ) );
             }
         }
@@ -839,32 +787,9 @@
                         getHighlightTextForTerm( uri, value, clazz, settings.getContextPath() ),
                         String.format( "CharacteristicService.findExperimentsByUris with term [%s](%s)", value, uri ) ) );
             }
-=======
-                                terms.size() - matchingTerms.size(), query, timer.getTime() ) );
-            }
-        }
-
-        Collection<String> uris = new HashSet<>();
-        Map<String, String> uri2value = new HashMap<>();
-        for ( OntologyResource individual : terms ) {
-            uris.add( individual.getUri() );
-            uri2value.put( individual.getUri(), individual.getLabel() );
-        }
-
-        timer.reset();
-        timer.start();
-        findExperimentsByUris( uris, results, t, limit, uri2value );
-        timer.stop();
-
-        if ( watch.getTime() > 500 ) {
-            SearchServiceImpl.log
-                    .warn( String.format( "Retrieved %d datasets via characteristics for '%s' in %d ms",
-                            results.size(), query, timer.getTime() ) );
->>>>>>> 36ad35a0
-        }
-    }
-
-<<<<<<< HEAD
+        }
+    }
+
     /**
      * FIXME: move this code in Gemma Web
      */
@@ -874,28 +799,6 @@
             matchedText = "Tagged term: <a href=\"" + ( contextPath != null ? contextPath : "" ) + "/searcher.html?query=" + URLEncoder.encode( uri, StandardCharsets.UTF_8.name() ) + "\">" + escapeHtml4( value ) + "</a> ";
         } catch ( UnsupportedEncodingException e ) {
             throw new RuntimeException( e );
-=======
-    private void findExperimentsByUris( Collection<String> uris, Collection<SearchResult<ExpressionExperiment>> results, @Nullable Taxon t, int limit,
-            Map<String, String> uri2value ) {
-        Map<Class<? extends Identifiable>, Map<String, Set<ExpressionExperiment>>> hits = characteristicService.findExperimentsByUris( uris, t, limit );
-
-        for ( Class<? extends Identifiable> clazz : hits.keySet() ) {
-            for ( String uri : hits.get( clazz ).keySet() ) {
-                for ( ExpressionExperiment ee : hits.get( clazz ).get( uri ) ) {
-                    String matchedText = "Tagged term: <a href=\"" + Settings.getRootContext()
-                            + "/searcher.html?query=" + uri + "\">" + uri2value.get( uri ) + "</a> ";
-                    if ( !clazz.isAssignableFrom( ExpressionExperiment.class ) ) {
-                        matchedText = matchedText + " via " + clazz.getSimpleName();
-                    }
-                    SearchResult<ExpressionExperiment> sr = SearchResult.from( ExpressionExperiment.class, ee, 1.0, null, "CharacteristicService.findExperimentsByUris" );
-                    sr.setHighlightedText( matchedText );
-                    results.add( sr );
-                    if ( limit > 0 && results.size() >= limit ) {
-                        break;
-                    }
-                }
-            }
->>>>>>> 36ad35a0
         }
         if ( !clazz.isAssignableFrom( ExpressionExperiment.class ) ) {
             matchedText = matchedText + " via " + clazz.getSimpleName();
@@ -1422,12 +1325,6 @@
                         Gene g = Gene.Factory.newInstance();
                         g.setId( gvo.getId() );
                         g.setTaxon( settings.getTaxon() );
-<<<<<<< HEAD
-=======
-                        SearchResult<Gene> sr = SearchResult.from( Gene.class, g, 1.0, null, "PhenotypeAssociationManagerService.findCandidateGenes" );
-                        sr.setHighlightedText( phenotype.getValue() + " (" + phenotype.getValueUri() + ")" );
-
->>>>>>> 36ad35a0
                         // if ( gvo.getScore() != null ) {
                         // TODO If we get evidence quality, use that in the score.
                         // }
@@ -1585,11 +1482,7 @@
 
                 ////
                 if ( settings.hasResultType( Gene.class ) ) {
-<<<<<<< HEAD
                     results.add( SearchResult.from( Gene.class, g, DatabaseSearchSource.MATCH_BY_ID_SCORE, "GeneService.findByNCBIId" ) );
-=======
-                    results.add( SearchResult.from( Gene.class, g, 1.0, null, "GeneService.findByNCBIId" ) );
->>>>>>> 36ad35a0
 
                 }
             }
