/*
 * The Gemma project
 *
 * Copyright (c) 2006 University of British Columbia
 *
 * Licensed under the Apache License, Version 2.0 (the "License");
 * you may not use this file except in compliance with the License.
 * You may obtain a copy of the License at
 *
 *       http://www.apache.org/licenses/LICENSE-2.0
 *
 * Unless required by applicable law or agreed to in writing, software
 * distributed under the License is distributed on an "AS IS" BASIS,
 * WITHOUT WARRANTIES OR CONDITIONS OF ANY KIND, either express or implied.
 * See the License for the specific language governing permissions and
 * limitations under the License.
 *
 */

package ubic.gemma.core.search;

import com.google.common.collect.Sets;
import gemma.gsec.util.SecurityUtil;
import lombok.extern.apachecommons.CommonsLog;
import org.apache.commons.lang3.StringUtils;
import org.apache.commons.lang3.time.StopWatch;
import org.apache.commons.text.StringEscapeUtils;
import org.hibernate.Hibernate;
import org.springframework.beans.factory.InitializingBean;
import org.springframework.beans.factory.annotation.Autowired;
import org.springframework.beans.factory.annotation.Qualifier;
import org.springframework.core.convert.ConversionService;
import org.springframework.core.convert.ConverterNotFoundException;
import org.springframework.core.convert.TypeDescriptor;
import org.springframework.stereotype.Service;
import org.springframework.transaction.annotation.Transactional;
import org.springframework.util.Assert;
import org.springframework.util.LinkedMultiValueMap;
<<<<<<< HEAD
=======
import ubic.basecode.ontology.model.OntologyIndividual;
import ubic.basecode.ontology.model.OntologyResource;
import ubic.basecode.ontology.model.OntologyTerm;
>>>>>>> c3ab5122
import ubic.basecode.ontology.search.OntologySearchException;
import ubic.gemma.core.association.phenotype.PhenotypeAssociationManagerService;
import ubic.gemma.core.genome.gene.service.GeneSearchService;
import ubic.gemma.core.genome.gene.service.GeneService;
<<<<<<< HEAD
import ubic.gemma.core.search.source.CompositeSearchSource;
=======
import ubic.gemma.core.genome.gene.service.GeneSetService;
import ubic.gemma.core.ontology.OntologyService;
import ubic.gemma.core.ontology.OntologyUtils;
>>>>>>> c3ab5122
import ubic.gemma.core.search.source.DatabaseSearchSource;
import ubic.gemma.core.search.source.OntologySearchSource;
import ubic.gemma.model.IdentifiableValueObject;
import ubic.gemma.model.analysis.expression.ExpressionExperimentSet;
import ubic.gemma.model.association.phenotype.PhenotypeAssociation;
import ubic.gemma.model.common.Identifiable;
import ubic.gemma.model.common.description.BibliographicReference;
import ubic.gemma.model.common.description.BibliographicReferenceValueObject;
import ubic.gemma.model.common.search.SearchSettings;
import ubic.gemma.model.expression.BlacklistedEntity;
import ubic.gemma.model.expression.BlacklistedValueObject;
import ubic.gemma.model.expression.arrayDesign.ArrayDesign;
import ubic.gemma.model.expression.arrayDesign.ArrayDesignValueObject;
import ubic.gemma.model.expression.designElement.CompositeSequence;
import ubic.gemma.model.expression.designElement.CompositeSequenceValueObject;
import ubic.gemma.model.expression.experiment.ExpressionExperiment;
import ubic.gemma.model.expression.experiment.ExpressionExperimentSetValueObject;
import ubic.gemma.model.expression.experiment.ExpressionExperimentValueObject;
import ubic.gemma.model.genome.Gene;
import ubic.gemma.model.genome.Taxon;
import ubic.gemma.model.genome.biosequence.BioSequence;
import ubic.gemma.model.genome.gene.GeneSet;
import ubic.gemma.model.genome.gene.GeneSetValueObject;
import ubic.gemma.model.genome.gene.GeneValueObject;
import ubic.gemma.model.genome.gene.phenotype.valueObject.CharacteristicValueObject;
import ubic.gemma.model.genome.sequenceAnalysis.BioSequenceValueObject;
import ubic.gemma.persistence.service.expression.arrayDesign.ArrayDesignService;
import ubic.gemma.persistence.service.expression.experiment.BlacklistedEntityService;
import ubic.gemma.persistence.service.genome.taxon.TaxonService;
import ubic.gemma.persistence.util.EntityUtils;

import javax.annotation.Nullable;
import java.util.*;
import java.util.concurrent.TimeUnit;
import java.util.stream.Collectors;

import static ubic.gemma.core.search.source.DatabaseSearchSourceUtils.prepareDatabaseQuery;

/**
 * This service is used for performing searches using free text or exact matches to items in the database.
 * <h2>Implementation notes</h2>
 * Internally, there are generally two kinds of searches performed, precise database searches looking for exact matches
 * in the database and compass/lucene searches which look for matches in the stored index.
 * To add more dependencies to this Service edit the applicationContext-search.xml
 *
 * @author klc
 * @author paul
 * @author keshav
 */
@Service
@CommonsLog
public class SearchServiceImpl implements SearchService, InitializingBean {


    private static class SearchResultMapImpl extends LinkedMultiValueMap<Class<? extends Identifiable>, SearchResult<?>> implements SearchResultMap {

        @Override
        public List<SearchResult<?>> getByResultType( Class<? extends Identifiable> searchResultType ) {
            return getOrDefault( searchResultType, Collections.emptyList() );
        }

        @Override
        public <T extends Identifiable> List<SearchResult<T>> getByResultObjectType( Class<T> clazz ) {
            //noinspection unchecked
            return values().stream().flatMap( List::stream )
                    .filter( e -> ( clazz.isAssignableFrom( e.getResultType() ) && e.getResultObject() == null ) || clazz.isInstance( e.getResultObject() ) )
                    .map( e -> ( SearchResult<T> ) e )
                    .collect( Collectors.toList() );
        }

        @Override
        public Set<Class<? extends Identifiable>> getResultTypes() {
            return keySet();
        }

        @Override
        public List<SearchResult<?>> toList() {
            return values().stream()
                    .flatMap( List::stream )
                    .collect( Collectors.toList() );
        }

        private <T extends Identifiable> void add( SearchResult<T> searchResult ) {
            super.add( searchResult.getResultType(), searchResult );
        }

        private <T extends Identifiable> void addAll( Collection<SearchResult<T>> searchResult ) {
            for ( SearchResult<T> sr : searchResult ) {
                this.add( sr );
            }
        }
    }


    /**
     * Penalty hit for indirect hit (multiplicative).
     * <p>
     * For example, if a platform is matched by a gene hit (score = 1.0), the score will be multiplied by this penalty
     * (score = 0.8 * 1.0 = 0.8).
     */
    private static final double INDIRECT_HIT_PENALTY = 0.8;

    private static final String NCBI_GENE = "ncbi_gene";

    private final Map<String, Taxon> nameToTaxonMap = new LinkedHashMap<>();

    /* sources */
    @Autowired
    @Qualifier("compassSearchSource")
    private SearchSource compassSearchSource;
    @Autowired
    @Qualifier("databaseSearchSource")
    private SearchSource databaseSearchSource;
    @Autowired
    @Qualifier("ontologySearchSource")
    private OntologySearchSource ontologySearchSource;

    // TODO: move all this under DatabaseSearchSource
    @Autowired
    private ArrayDesignService arrayDesignService;
    @Autowired
    private GeneSearchService geneSearchService;
    @Autowired
    private GeneService geneService;
    @Autowired
    private PhenotypeAssociationManagerService phenotypeAssociationManagerService;

    // TODO: use services instead of DAO here
    @Autowired
    private BlacklistedEntityService blacklistedEntityService;
    @Autowired
    private TaxonService taxonService;

    @Autowired
    @Qualifier("valueObjectConversionService")
    private ConversionService valueObjectConversionService;

    private final Map<Class<? extends Identifiable>, Class<? extends IdentifiableValueObject<?>>> supportedResultTypes = new HashMap<>();


    /**
     * A composite search source.
     */
    private SearchSource searchSource;

    /*
     * This is the method used by the main search page.
     */
    @Override
    @Transactional(readOnly = true)
    public SearchResultMap search( SearchSettings settings ) throws SearchException {
        if ( !supportedResultTypes.keySet().containsAll( settings.getResultTypes() ) ) {
            throw new IllegalArgumentException( "The search settings contains unsupported result types:" + Sets.difference( settings.getResultTypes(), supportedResultTypes.keySet() ) + "." );
        }

        StopWatch timer = StopWatch.createStarted();

        SearchResultMapImpl results;
        if ( settings.isTermQuery() ) {
            // we only attempt an ontology search if the uri looks remotely like a url.
            results = this.ontologyUriSearch( settings );
        } else {
            results = this.generalSearch( settings );
        }

        if ( !settings.isFillResults() ) {
            results.forEach( ( k, v ) -> v.forEach( sr -> sr.setResultObject( null ) ) );
        }

        if ( !results.isEmpty() ) {
            log.debug( String.format( "Search for %s yielded %d results in %d ms.", settings, results.size(), timer.getTime( TimeUnit.MILLISECONDS ) ) );
        }

        return results;

    }

    /*
     * NOTE used via the DataSetSearchAndGrabToolbar -> DatasetGroupEditor
     */

    @Override
    public Set<Class<? extends Identifiable>> getSupportedResultTypes() {
        return supportedResultTypes.keySet();
    }

    @Override
    public void afterPropertiesSet() throws Exception {
        searchSource = new CompositeSearchSource( Arrays.asList( databaseSearchSource, compassSearchSource ) );
        initializeSupportedResultTypes();
        this.initializeNameToTaxonMap();
    }

    private void initializeSupportedResultTypes() {
        supportedResultTypes.put( ArrayDesign.class, ArrayDesignValueObject.class );
        supportedResultTypes.put( BibliographicReference.class, BibliographicReferenceValueObject.class );
        supportedResultTypes.put( BioSequence.class, BioSequenceValueObject.class );
        supportedResultTypes.put( CompositeSequence.class, CompositeSequenceValueObject.class );
        supportedResultTypes.put( ExpressionExperiment.class, ExpressionExperimentValueObject.class );
        supportedResultTypes.put( ExpressionExperimentSet.class, ExpressionExperimentSetValueObject.class );
        supportedResultTypes.put( Gene.class, GeneValueObject.class );
        supportedResultTypes.put( GeneSet.class, GeneSetValueObject.class );
        supportedResultTypes.put( BlacklistedEntity.class, BlacklistedValueObject.class );
        for ( Map.Entry<Class<? extends Identifiable>, Class<? extends IdentifiableValueObject<?>>> e : supportedResultTypes.entrySet() ) {
            canConvertFromEntity( e.getKey(), e.getValue() );
            canConvertFromId( e.getValue() );
        }
        // this is a special case because it's non-trivial to perform the conversion
        supportedResultTypes.put( PhenotypeAssociation.class, CharacteristicValueObject.class );
    }

    private void canConvertFromEntity( Class<? extends Identifiable> from, Class<? extends IdentifiableValueObject<?>> to ) {
        Assert.isTrue( valueObjectConversionService.canConvert( from, to ),
                String.format( "Must be able to convert from %s to %s.", from.getName(), to.getName() ) );
        Assert.isTrue( valueObjectConversionService.canConvert( TypeDescriptor.collection( Collection.class, TypeDescriptor.valueOf( from ) ),
                        TypeDescriptor.collection( List.class, TypeDescriptor.valueOf( to ) ) ),
                String.format( "Must be able to convert from collection of %s to list of %s.", from.getName(), to.getName() ) );
    }

    public void canConvertFromId( Class<? extends IdentifiableValueObject<?>> to ) {
        Assert.isTrue( valueObjectConversionService.canConvert( Long.class, to ),
                String.format( "Must be able to convert from %s to %s.", Long.class.getName(), to.getName() ) );
        Assert.isTrue( valueObjectConversionService.canConvert( TypeDescriptor.collection( Collection.class, TypeDescriptor.valueOf( Long.class ) ),
                        TypeDescriptor.collection( List.class, TypeDescriptor.valueOf( to ) ) ),
                String.format( "Must be able to convert from collection of %s to list of %s.", Long.class.getName(), to.getName() ) );
    }

    @Override
    @Transactional(readOnly = true)
    public <T extends Identifiable, U extends IdentifiableValueObject<T>> SearchResult<U> loadValueObject( SearchResult<T> searchResult ) throws IllegalArgumentException {
        try {
            // null sf a valid state if the original result is provisional, the converter is capable of retrieving the VO by ID
            T resultObject = searchResult.getResultObject();
            //noinspection unchecked
            return SearchResult.from( searchResult, ( U ) valueObjectConversionService.convert(
                    resultObject != null ? resultObject : searchResult.getResultId(),
                    supportedResultTypes.get( searchResult.getResultType() ) ) );
        } catch ( ConverterNotFoundException e ) {
            throw new IllegalArgumentException( "Result type " + searchResult.getResultType() + " is not supported for VO conversion.", e );
        }
    }

    @Transactional(readOnly = true)
    public List<SearchResult<? extends IdentifiableValueObject<?>>> loadValueObjects( Collection<SearchResult<?>> searchResults ) throws IllegalArgumentException {
        // regroup by type so that we can apply efficient array conversion
        Map<Class<? extends Identifiable>, List<SearchResult<?>>> searchResultsByType = searchResults.stream()
                .collect( Collectors.groupingBy( SearchResult::getResultType,
                        Collectors.toList() ) );
        // TODO: implement retain missing VOs
        return searchResultsByType.entrySet().stream()
                .map( l -> this.loadValueObjectsOfSameResultType( l.getValue(), l.getKey() ) )
                .flatMap( List::stream )
                .collect( Collectors.toList() );
    }

<<<<<<< HEAD
    /**
     * Perform optimized VO conversion on collections of the same type.
     */
    private List<SearchResult<? extends IdentifiableValueObject<?>>> loadValueObjectsOfSameResultType( List<SearchResult<?>> results, Class<? extends Identifiable> resultType ) {
        List<Identifiable> entities = new ArrayList<>();
        List<Long> entitiesIds = new ArrayList<>();
        List<IdentifiableValueObject<?>> entitiesVos = new ArrayList<>();
        for ( SearchResult<?> result : results ) {
            if ( PhenotypeAssociation.class.equals( resultType ) ) {
                entitiesVos.add( ( CharacteristicValueObject ) result.getResultObject() );
            } else if ( resultType.isInstance( result.getResultObject() ) ) {
                entities.add( result.getResultObject() );
            } else {
                entitiesIds.add( result.getResultId() );
            }
        }

        // convert entities to VOs
        if ( !entities.isEmpty() ) {
            //noinspection unchecked
            entitiesVos.addAll( ( List<IdentifiableValueObject<?>> )
                    valueObjectConversionService.convert( entities,
                            TypeDescriptor.collection( Collection.class, TypeDescriptor.valueOf( resultType ) ),
                            TypeDescriptor.collection( List.class, TypeDescriptor.valueOf( supportedResultTypes.get( resultType ) ) ) ) );
        }

        // FIXME: PhenotypeAssociation does not support conversion from IDs, but once it does or if it's removed,
        //        then we don't need to check isEmpty()
        if ( !entitiesIds.isEmpty() ) {
            //noinspection unchecked
            entitiesVos.addAll( ( List<IdentifiableValueObject<?>> )
                    valueObjectConversionService.convert( entitiesIds,
                            TypeDescriptor.collection( Collection.class, TypeDescriptor.valueOf( Long.class ) ),
                            TypeDescriptor.collection( List.class, TypeDescriptor.valueOf( supportedResultTypes.get( resultType ) ) ) ) );
        }
=======
    private void initializeSupportedResultTypes() {
        supportedResultTypes.add( ArrayDesign.class );
        supportedResultTypes.add( BibliographicReference.class );
        supportedResultTypes.add( BioSequence.class );
        supportedResultTypes.add( CompositeSequence.class );
        supportedResultTypes.add( ExpressionExperiment.class );
        supportedResultTypes.add( ExpressionExperimentSet.class );
        supportedResultTypes.add( Gene.class );
        supportedResultTypes.add( GeneSet.class );
        supportedResultTypes.add( PhenotypeAssociation.class );
        supportedResultTypes.add( BlacklistedEntity.class );
    }
>>>>>>> c3ab5122

        Map<Long, IdentifiableValueObject<?>> entityVosById = EntityUtils.getIdMap( entitiesVos );

        Set<SearchResult<?>> excludedResults = new HashSet<>();

        // reassemble everything
        List<SearchResult<? extends IdentifiableValueObject<?>>> resultsVo = new ArrayList<>( results.size() );
        for ( SearchResult<?> sr : results ) {
            if ( entityVosById.containsKey( sr.getResultId() ) ) {
                resultsVo.add( SearchResult.from( sr, entityVosById.get( sr.getResultId() ) ) );
            } else if ( sr.getResultObject() == null ) {
                // result was originally unfilled and nothing was found, so it's somewhat safe to restore it
                if ( sr.getHighlights() != null ) {
                    resultsVo.add( SearchResult.from( sr.getResultType(), sr.getResultId(), sr.getScore(), sr.getHighlights(), sr.getSource() ) );
                } else {
                    resultsVo.add( SearchResult.from( sr.getResultType(), sr.getResultId(), sr.getScore(), sr.getSource() ) );
                }
            } else {
                // this happens if the VO was filtered out after VO conversion (i.e. via ACL) or uninitialized
                // I think it's a bit risky to add it given the possibility that the result might be missing because of
                // an ACL rule, but I think it's fine since we only expose the ID.
                excludedResults.add( sr );
            }
        }

        if ( !excludedResults.isEmpty() ) {
            log.warn( String.format( "%d %s results were excluded while performing bulk VO conversion.",
                    excludedResults.size(), resultType.getSimpleName() ) );
        }

        return resultsVo;
    }

    /**
     * Checks whether settings have the search genes flag and does the search if needed.
     *
     * @param results the results to which should any new results be accreted.
     */
    private void accreteResultsGenes( LinkedHashSet<SearchResult<?>> results, SearchSettings settings ) throws SearchException {
        if ( settings.hasResultType( Gene.class ) ) {
            Collection<SearchResult<Gene>> genes = this.getGenesFromSettings( settings );
            results.addAll( genes );
        }
    }

    /**
     * Checks settings for all do-search flags, except for gene (see
     * {@link #accreteResultsGenes(LinkedHashSet, SearchSettings)}), and does the search if needed.
     *
     * @param results  the results to which should any new results be accreted.
     * @param settings search settings
     */
    private void accreteResultsOthers( LinkedHashSet<SearchResult<?>> results, SearchSettings settings ) throws SearchException {

        Collection<SearchResult<BlacklistedEntity>> blacklistedResults = new SearchResultSet<>();

        Collection<SearchResult<BlacklistedEntity>> blacklistedResults = new ArrayList<>();

        if ( settings.hasResultType( ExpressionExperiment.class ) ) {
            results.addAll( this.expressionExperimentSearch( settings, blacklistedResults ) );
        }

        Collection<SearchResult<CompositeSequence>> compositeSequences = null;
        if ( settings.hasResultType( CompositeSequence.class ) ) {
            compositeSequences = this.compositeSequenceSearch( settings );
            results.addAll( compositeSequences );
        }

        if ( settings.hasResultType( ArrayDesign.class ) ) {
            results.addAll( this.arrayDesignSearch( settings, compositeSequences, blacklistedResults ) );
        }

        if ( settings.hasResultType( BioSequence.class ) ) {
            Collection<SearchResult<Gene>> genes = this.getGenesFromSettings( settings );
            Collection<SearchResult<?>> bioSequencesAndGenes = this.bioSequenceAndGeneSearch( settings, genes );

            // split results so that accreteResults can be properly typed

            //noinspection unchecked
            Collection<SearchResult<BioSequence>> bioSequences = bioSequencesAndGenes.stream()
                    .filter( result -> BioSequence.class.equals( result.getResultType() ) )
                    .map( result -> ( SearchResult<BioSequence> ) result )
                    .collect( Collectors.toSet() );
            results.addAll( bioSequences );

            //noinspection unchecked
            Collection<SearchResult<Gene>> gen = bioSequencesAndGenes.stream()
                    .filter( result -> Gene.class.equals( result.getResultType() ) )
                    .map( result -> ( SearchResult<Gene> ) result )
                    .collect( Collectors.toSet() );
            results.addAll( gen );
        }

        if ( settings.hasResultType( Gene.class ) && settings.isUseGo() ) {
            try {
                // FIXME: add support for OR, but there's a bug in baseCode that prevents this https://github.com/PavlidisLab/baseCode/issues/22
                String query = settings.getQuery().replaceAll( "\\s+OR\\s+", "" );
                results.addAll( this.dbHitsToSearchResult(
                        Gene.class, geneSearchService.getGOGroupGenes( query, settings.getTaxon() ), 0.8, Collections.singletonMap( "GO Group", "From GO group" ), "GeneSearchService.getGOGroupGenes" ) );
            } catch ( OntologySearchException e ) {
                throw new BaseCodeOntologySearchException( e );
            }
        }

        if ( settings.hasResultType( BibliographicReference.class ) ) {
            results.addAll( this.compassSearchSource.searchBibliographicReference( settings ) );
        }

        if ( settings.hasResultType( GeneSet.class ) ) {
            results.addAll( this.geneSetSearch( settings ) );
        }

        if ( settings.hasResultType( ExpressionExperimentSet.class ) ) {
            results.addAll( this.experimentSetSearch( settings ) );
        }

        if ( settings.hasResultType( PhenotypeAssociation.class ) ) {
            results.addAll( searchPhenotype( settings ) );
        }

<<<<<<< HEAD
        results.addAll( blacklistedResults );
=======
        if ( settings.hasResultType( BlacklistedEntity.class ) ) {
            results.addAll( blacklistedResults );
        }
>>>>>>> c3ab5122
    }

    /**
     * Find phenotypes.
     */
    private Collection<SearchResult<CharacteristicValueObject>> searchPhenotype( SearchSettings settings ) throws SearchException {
        if ( !settings.isUseDatabase() )
            return Collections.emptySet();
        try {
            // FIXME: add support for OR, but there's a bug in baseCode that prevents this https://github.com/PavlidisLab/baseCode/issues/22
            String query = settings.getQuery().replaceAll( "\\s+OR\\s+", "" );
            return this.phenotypeAssociationManagerService.searchInDatabaseForPhenotype( query, settings.getMaxResults() ).stream()
                    .map( r -> SearchResult.from( PhenotypeAssociation.class, r, 1.0, "PhenotypeAssociationManagerService.searchInDatabaseForPhenotype" ) )
                    .collect( Collectors.toCollection( SearchResultSet::new ) );
        } catch ( OntologySearchException e ) {
            throw new BaseCodeOntologySearchException( "Failed to search for phenotype associations.", e );
        }
    }

    //    /**
    //     * Convert biomaterial hits into their associated ExpressionExperiments
    //     *
    //     * @param results      will go here
    //     * @param biomaterials
    //     */
    //    private void addEEByBiomaterials( Collection<SearchResult> results, Map<BioMaterial, SearchResult> biomaterials ) {
    //        if ( biomaterials.size() == 0 ) {
    //            return;
    //        }
    //        Map<ExpressionExperiment, BioMaterial> ees = expressionExperimentService
    //                .findByBioMaterials( biomaterials.keySet() );
    //        for ( ExpressionExperiment ee : ees.keySet() ) {
    //            SearchResult searchResult = biomaterials.get( ees.get( ee ) );
    //            results.add( new SearchResult( ee, searchResult.getScore() * SearchServiceImpl.INDIRECT_DB_HIT_PENALTY,
    //                    searchResult.getHighlightedText() + " (BioMaterial characteristic)" ) );
    //        }
    //    }
    //
    //    /**
    //     * Convert biomaterial hits into their associated ExpressionExperiments
    //     *
    //     * @param results      will go here
    //     * @param biomaterials
    //     */
    //    private void addEEByBiomaterialIds( Collection<SearchResult> results, Map<Long, SearchResult> biomaterials ) {
    //        if ( biomaterials.size() == 0 ) {
    //            return;
    //        }
    //        Map<ExpressionExperiment, Long> ees = expressionExperimentService
    //                .findByBioMaterialIds( biomaterials.keySet() );
    //        for ( ExpressionExperiment ee : ees.keySet() ) {
    //            SearchResult searchResult = biomaterials.get( ees.get( ee ) );
    //            results.add( new SearchResult( ee, searchResult.getScore() * SearchServiceImpl.INDIRECT_DB_HIT_PENALTY,
    //                    searchResult.getHighlightedText() + " (BioMaterial characteristic)" ) );
    //        }
    //    }
    //
    //    /**
    //     * Convert factorValue hits into their associated ExpressionExperiments
    //     *
    //     * @param results      will go here
    //     * @param factorValues
    //     */
    //    private void addEEByFactorvalueIds( Collection<SearchResult> results, Map<Long, SearchResult> factorValues ) {
    //        if ( factorValues.size() == 0 ) {
    //            return;
    //        }
    //        Map<ExpressionExperiment, Long> ees = expressionExperimentService
    //                .findByFactorValueIds( factorValues.keySet() );
    //        for ( ExpressionExperiment ee : ees.keySet() ) {
    //            SearchResult searchResult = factorValues.get( ees.get( ee ) );
    //            results.add( new SearchResult( ee, searchResult.getScore() * SearchServiceImpl.INDIRECT_DB_HIT_PENALTY,
    //                    searchResult.getHighlightedText() + " (FactorValue characteristic)" ) );
    //        }
    //
    //    }
    //
    //    /**
    //     * Convert factorValue hits into their associated ExpressionExperiments
    //     *
    //     * @param results      will go here
    //     * @param factorValues
    //     */
    //    private void addEEByFactorvalues( Collection<SearchResult> results, Map<FactorValue, SearchResult> factorValues ) {
    //        if ( factorValues.size() == 0 ) {
    //            return;
    //        }
    //        Map<ExpressionExperiment, FactorValue> ees = expressionExperimentService
    //                .findByFactorValues( factorValues.keySet() );
    //        for ( ExpressionExperiment ee : ees.keySet() ) {
    //            SearchResult searchResult = factorValues.get( ees.get( ee ) );
    //            results.add( new SearchResult( ee, searchResult.getScore() * SearchServiceImpl.INDIRECT_DB_HIT_PENALTY,
    //                    searchResult.getHighlightedText() + " (FactorValue characteristic)" ) );
    //        }
    //
    //    }

    private void addTerms( Taxon taxon, String taxonName ) {
        String[] terms;
        if ( StringUtils.isNotBlank( taxonName ) ) {
            terms = taxonName.split( "\\s+" );
            // Only continue for multi-word
            if ( terms.length > 1 ) {
                for ( String s : terms ) {
                    if ( !nameToTaxonMap.containsKey( s.trim().toLowerCase() ) ) {
                        nameToTaxonMap.put( s.trim().toLowerCase(), taxon );
                    }
                }
            }
        }
    }

    private Collection<SearchResult<ExpressionExperimentSet>> experimentSetSearch( SearchSettings settings ) throws SearchException {
        return searchSource.searchExperimentSet( settings );
    }

    /**
     * A general search for array designs.
     * This search does both an database search and a compass search. This is also contains an underlying
     * {@link CompositeSequence} search, returning the {@link ArrayDesign} collection for the given composite sequence
     * search string (the returned collection of array designs does not contain duplicates).
     *
     * @param probeResults Collection of results from a previous CompositeSequence search. Can be null; otherwise used
     *                     to avoid a second search for probes. The array designs for the probes are added to the final
     *                     results.
     */
    private Collection<SearchResult<ArrayDesign>> arrayDesignSearch( SearchSettings settings,
<<<<<<< HEAD
            @Nullable Collection<SearchResult<CompositeSequence>> probeResults, Collection<SearchResult<BlacklistedEntity>> blacklistedResults ) throws SearchException {
=======
            @Nullable Collection<SearchResult<CompositeSequence>> probeResults,
            Collection<SearchResult<BlacklistedEntity>> blacklistedResults ) throws SearchException {
>>>>>>> c3ab5122

        StopWatch watch = StopWatch.createStarted();
        String searchString = prepareDatabaseQuery( settings );
        Collection<SearchResult<ArrayDesign>> results = new SearchResultSet<>();

        ArrayDesign shortNameResult = arrayDesignService.findByShortName( searchString );
        if ( shortNameResult != null ) {
            results.add( SearchResult.from( ArrayDesign.class, shortNameResult, DatabaseSearchSource.MATCH_BY_SHORT_NAME_SCORE, "ArrayDesignService.findByShortName" ) );
            return results;
        }

        Collection<ArrayDesign> nameResult = arrayDesignService.findByName( searchString );
        if ( nameResult != null && !nameResult.isEmpty() ) {
            for ( ArrayDesign ad : nameResult ) {
                results.add( SearchResult.from( ArrayDesign.class, ad, DatabaseSearchSource.MATCH_BY_NAME_SCORE, "ArrayDesignService.findByShortName" ) );
            }
            return results;
        }

<<<<<<< HEAD
        if ( settings.hasResultType( BlacklistedEntity.class ) ) {
            BlacklistedEntity b = blacklistedEntityService.findByAccession( searchString );
            if ( b != null ) {
                blacklistedResults.add( SearchResult.from( BlacklistedEntity.class, b, DatabaseSearchSource.MATCH_BY_ACCESSION_SCORE, null, "BlacklistedEntityService.findByAccession" ) );
                return results;
            }
=======
        BlacklistedEntity b = blacklistedEntityService.findByAccession( searchString );
        if ( b != null ) {
            // FIXME: I'm not sure the ID is a good thing to put here
            blacklistedResults.add( SearchResult.from( BlacklistedEntity.class, b, DatabaseSearchSource.MATCH_BY_ACCESSION_SCORE, null, "BlackListDao.findByAccession" ) );
            return results;
>>>>>>> c3ab5122
        }

        Collection<ArrayDesign> altNameResults = arrayDesignService.findByAlternateName( searchString );
        for ( ArrayDesign arrayDesign : altNameResults ) {
            results.add( SearchResult.from( ArrayDesign.class, arrayDesign, 0.9, "ArrayDesignService.findByAlternateName" ) );
        }

        Collection<ArrayDesign> manufacturerResults = arrayDesignService.findByManufacturer( searchString );
        for ( ArrayDesign arrayDesign : manufacturerResults ) {
            results.add( SearchResult.from( ArrayDesign.class, arrayDesign, 0.9, "ArrayDesignService.findByManufacturer" ) );
        }

        /*
         * FIXME: add merged platforms and subsumers
         */
        results.addAll( searchSource.searchArrayDesign( settings ) );

        Collection<SearchResult<CompositeSequence>> probes;
        if ( probeResults == null ) {
            probes = this.compassSearchSource.searchCompositeSequenceAndGene( settings ).stream()
                    // strip all the gene results
                    .filter( result -> CompositeSequence.class.equals( result.getResultType() ) )
                    .map( result -> SearchResult.from( result, ( CompositeSequence ) result.getResultObject() ) )
                    .collect( Collectors.toCollection( SearchResultSet::new ) );
        } else {
            probes = probeResults;
        }

        for ( SearchResult<CompositeSequence> r : probes ) {
            CompositeSequence cs = r.getResultObject();
            // This might happen as compass might not have indexed the AD for the CS
            if ( cs == null || cs.getArrayDesign() == null ) {
                continue;
            }
            // FIXME: this should not be necessary, the AD is eagerly fetched in the model definition (see https://github.com/PavlidisLab/Gemma/issues/483)
            Hibernate.initialize( cs.getArrayDesign() );
            results.add( SearchResult.from( ArrayDesign.class, cs.getArrayDesign(), INDIRECT_HIT_PENALTY * r.getScore(), "ArrayDesign associated to probes obtained by a Compass search." ) );
        }

        watch.stop();
        if ( watch.getTime() > 1000 )
            SearchServiceImpl.log.warn( "Array Design search for " + settings + " took " + watch.getTime() + " ms" );

        return results;
    }

    /**
     * @param previousGeneSearchResults Can be null, otherwise used to avoid a second search for genes. The biosequences
     *                                  for the genes are added to the final results.
     */
    private Collection<SearchResult<?>> bioSequenceAndGeneSearch( SearchSettings settings,
            Collection<SearchResult<Gene>> previousGeneSearchResults ) throws SearchException {
        StopWatch watch = StopWatch.createStarted();

        Collection<SearchResult<?>> searchResults = searchSource.searchBioSequenceAndGene( settings, previousGeneSearchResults );

        watch.stop();
        if ( watch.getTime() > 1000 )
            SearchServiceImpl.log
                    .warn( "Biosequence search for " + settings + " took " + watch.getTime() + " ms " + searchResults
                            .size() + " results." );

        return searchResults;
    }

    /**
     * Search via characteristics i.e. ontology terms.
     * <p>
     * This is an important type of search but also a point of performance issues. Searches for "specific" terms are
     * generally not a big problem (yielding less than 100 results); searches for "broad" terms can return numerous
     * (thousands)
     * results.
     */
    private Collection<SearchResult<ExpressionExperiment>> characteristicEESearch( final SearchSettings settings ) throws SearchException {

        Collection<SearchResult<ExpressionExperiment>> results = new SearchResultSet<>();

        StopWatch watch = StopWatch.createStarted();

        log.debug( "Starting EE search for " + settings );
        String[] subclauses = prepareDatabaseQuery( settings ).split( "\\s+OR\\s+" );
        for ( String subclause : subclauses ) {
            /*
             * Note that the AND is applied only within one entity type. The fix would be to apply AND at this
             * level.
             */
            Collection<SearchResult<ExpressionExperiment>> classResults = this
                    .characteristicEESearchWithChildren( settings.withQuery( subclause ) );
            if ( classResults.size() > 0 ) {
                log.debug( "... Found " + classResults.size() + " EEs matching " + subclause );
            }
            results.addAll( classResults );
        }

        SearchServiceImpl.log.debug( String.format( "ExpressionExperiment search: %s -> %d characteristic-based hits %d ms",
                settings, results.size(), watch.getTime() ) );

        return results;

    }

<<<<<<< HEAD
=======
    /**
     * Perform a Experiment search based on annotations (anchored in ontology terms) - it does not have to be one word,
     * it could be "parkinson's disease"; it can also be a URI.
     *
     * @param  query string
     * @param  t     taxon to limit on, can be null
     * @param  limit stop querying if we hit or surpass this limit. 0 for no limit.
     * @return collection of SearchResults (Experiments)
     */
    private Collection<SearchResult<ExpressionExperiment>> characteristicEESearchTerm( String query, @Nullable Taxon t, int limit ) throws SearchException {
        // overall timer
        StopWatch watch = StopWatch.createStarted();
        // per-step timer
        StopWatch timer = StopWatch.create();

        Collection<SearchResult<ExpressionExperiment>> results = new HashSet<>();

        Collection<OntologyResource> terms = new HashSet<>();

        // Phase 1: We first search for individuals.
        Collection<OntologyIndividual> individuals;
        try {
            timer.start();
            individuals = ontologyService.findIndividuals( query );
            terms.addAll( individuals );
        } catch ( OntologySearchException e ) {
            throw new BaseCodeOntologySearchException( e );
        } finally {
            timer.stop();
        }

        if ( watch.getTime() > 500 ) {
            SearchServiceImpl.log.warn( String.format( "Found %d terms (individual) matching '%s' in %d ms",
                    individuals.size(), query, timer.getTime() ) );
        }

        // Phase 2: Search ontology classes matches to the query
        timer.reset();
        timer.start();
        Collection<OntologyTerm> matchingTerms;
        try {
            matchingTerms = ontologyService.findTerms( query );
            terms.addAll( matchingTerms );
        } catch ( OntologySearchException e ) {
            throw new BaseCodeOntologySearchException( "Failed to find terms via ontology search.", e );
        } finally {
            timer.stop();
        }

        if ( watch.getTime() > 500 ) {
            SearchServiceImpl.log
                    .warn( String.format( "Found %d ontology classes matching '%s' in %d ms",
                            matchingTerms.size(), query, timer.getTime() ) );
        }

        /*
         * Search for child terms.
         */
        if ( !matchingTerms.isEmpty() ) {
            // TODO: move this logic in baseCode, this can be done far more efficiently with Jena API
            timer.reset();
            timer.start();
            terms.addAll( ontologyService.getChildren( matchingTerms, false, true ) );
            timer.stop();

            if ( watch.getTime() > 500 ) {
                SearchServiceImpl.log.warn(
                        String.format( "Found %d ontology subclasses or related terms matching '%s' in %d ms",
                                terms.size() - matchingTerms.size(), query, timer.getTime() ) );
            }
        }

        // URIs are case-insensitive in the database, so should be the mapping to labels
        Collection<String> uris = new HashSet<>();
        Map<String, String> uri2value = new TreeMap<>( CASE_INSENSITIVE_COLLATOR );

        if ( query.startsWith( "http://" ) ) {
            uris.add( query );
            // this will be replaced with a proper label if found in the ontology
            uri2value.put( query, OntologyUtils.getLabelFromTermUri( query ) );
        }

        for ( OntologyResource individual : terms ) {
            String uri = individual.getUri();
            uris.add( uri );
            if ( individual.getLabel() != null ) {
                uri2value.put( uri, individual.getLabel() );
            }
        }

        timer.reset();
        timer.start();
        findExperimentsByUris( uris, results, t, limit, uri2value );
        timer.stop();

        if ( watch.getTime() > 500 ) {
            SearchServiceImpl.log
                    .warn( String.format( "Retrieved %d datasets via characteristics for '%s' in %d ms",
                            results.size(), query, timer.getTime() ) );
        }

        return results;
    }

    private void findExperimentsByUris( Collection<String> uris, Collection<SearchResult<ExpressionExperiment>> results, @Nullable Taxon t, int limit,
            Map<String, String> uri2value ) {
        Map<Class<? extends Identifiable>, Map<String, Set<ExpressionExperiment>>> hits = characteristicService.findExperimentsByUris( uris, t, limit );

        for ( Class<? extends Identifiable> clazz : hits.keySet() ) {
            for ( String uri : hits.get( clazz ).keySet() ) {
                for ( ExpressionExperiment ee : hits.get( clazz ).get( uri ) ) {
                    String matchedText = "Tagged term: <a href=\"" + Settings.getRootContext()
                            + "/searcher.html?query=" + uri + "&scope=E" + "\">" + uri2value.get( uri ) + "</a> ";
                    if ( !clazz.isAssignableFrom( ExpressionExperiment.class ) ) {
                        matchedText = matchedText + " via " + clazz.getSimpleName();
                    }
                    SearchResult<ExpressionExperiment> sr = SearchResult.from( ExpressionExperiment.class, ee, 1.0, null, "CharacteristicService.findExperimentsByUris" );
                    sr.setHighlightedText( matchedText );
                    results.add( sr );
                    if ( limit > 0 && results.size() >= limit ) {
                        break;
                    }
                }
            }
        }
    }
>>>>>>> c3ab5122

    /**
     * Search for the Experiment query in ontologies, including items that are associated with children of matching
     * query terms. That is, 'brain' should return entities tagged as 'hippocampus'. It can handle AND in searches, so
     * Parkinson's
     * AND neuron finds items tagged with both of those terms. The use of OR is handled by the caller.
     *
     * @param settings search settings
     * @return SearchResults of Experiments
     */
    private Collection<SearchResult<ExpressionExperiment>> characteristicEESearchWithChildren( SearchSettings settings ) throws SearchException {
        StopWatch watch = StopWatch.createStarted();

        /*
         * The tricky part here is if the user has entered a boolean query. If they put in Parkinson's disease AND
         * neuron, then we want to eventually return entities that are associated with both. We don't expect to find
         * single characteristics that match both.
         *
         * But if they put in Parkinson's disease we don't want to do two queries.
         */
        String[] subparts = settings.getQuery().split( " AND " );

        // we would have to first deal with the separate queries, and then apply the logic.
        Collection<SearchResult<ExpressionExperiment>> allResults = new SearchResultSet<>();

        SearchServiceImpl.log.debug( "Starting characteristic search for: " + settings );
        for ( String rawTerm : subparts ) {
            String trimmed = StringUtils.strip( rawTerm );
            if ( StringUtils.isBlank( trimmed ) ) {
                continue;
            }
            Collection<SearchResult<ExpressionExperiment>> subqueryResults = ontologySearchSource.searchExpressionExperiment( settings.withQuery( trimmed ) );
            if ( allResults.isEmpty() ) {
                allResults.addAll( subqueryResults );
            } else {
                // this is our Intersection operation.
                allResults.retainAll( subqueryResults );

                // aggregate the highlighted text.
                Map<SearchResult<ExpressionExperiment>, String> highlights = new HashMap<>();
                for ( SearchResult<ExpressionExperiment> sqr : subqueryResults ) {
                    if ( sqr.getHighlights() != null && sqr.getHighlights().containsKey( "term" ) ) {
                        highlights.put( sqr, sqr.getHighlights().get( "term" ) );
                    }
                }

                for ( SearchResult<ExpressionExperiment> ar : allResults ) {
                    String k = highlights.get( ar );
                    if ( StringUtils.isNotBlank( k ) ) {
                        if ( ar.getHighlights() != null ) {
                            if ( StringUtils.isBlank( ar.getHighlights().get( "term" ) ) ) {
                                ar.getHighlights().put( "term", k );
                            } else {
                                ar.getHighlights().compute( "term", ( z, t ) -> t + "<br/>" + k );
                            }
                        } else {
                            ar.setHighlights( Collections.singletonMap( "term", k ) );
                        }
                    }
                }
            }

            if ( watch.getTime() > 1000 ) {
                SearchServiceImpl.log.warn( "Characteristic EE search for '" + rawTerm + "': " + allResults.size()
                        + " hits retained so far; " + watch.getTime() + "ms" );
                watch.reset();
                watch.start();
            }

            if ( isFilled( allResults, settings ) ) {
                return allResults;
            }
        }

        return allResults;

    }

    /**
     * Search by name of the composite sequence as well as gene.
     */
    private Collection<SearchResult<CompositeSequence>> compositeSequenceSearch( SearchSettings settings ) throws SearchException {

        StopWatch watch = StopWatch.createStarted();

        /*
         * FIXME: this at least partly ignores any array design that was set as a restriction, especially in a gene
         * search.
         */

        // Skip compass searching of composite sequences because it only bloats the results.
        Collection<SearchResult<?>> compositeSequenceResults = new HashSet<>( this.databaseSearchSource.searchCompositeSequenceAndGene( settings ) );

        /*
         * This last step is needed because the compassSearch for compositeSequences returns bioSequences too.
         */
        Collection<SearchResult<CompositeSequence>> finalResults = new SearchResultSet<>();
        for ( SearchResult<?> sr : compositeSequenceResults ) {
            if ( CompositeSequence.class.equals( sr.getResultType() ) ) {
                //noinspection unchecked
                finalResults.add( ( SearchResult<CompositeSequence> ) sr );
            }
        }

        watch.stop();
        if ( watch.getTime() > 1000 )
            SearchServiceImpl.log
                    .warn( "Composite sequence search for " + settings + " took " + watch.getTime() + " ms, "
                            + finalResults.size() + " results." );
        return finalResults;
    }

    //    private List<SearchResult> convertEntitySearchResutsToValueObjectsSearchResults(
    //            Collection<SearchResult> searchResults ) {
    //        List<SearchResult> convertedSearchResults = new ArrayList<>();
    //        StopWatch t = this.startTiming();
    //        for ( SearchResult searchResult : searchResults ) {
    //            // this is a special case ... for some reason.
    //            if ( BioSequence.class.equals( searchResult.getResultClass() ) ) {
    //                SearchResult convertedSearchResult = new SearchResult( BioSequenceValueObject
    //                        .fromEntity( bioSequenceService.thaw( ( BioSequence ) searchResult.getResultObject() ) ),
    //                        searchResult.getScore(), searchResult.getHighlightedText() );
    //                convertedSearchResults.add( convertedSearchResult );
    //            } else {
    //                convertedSearchResults.add( searchResult );
    //            }
    //        }
    //        if ( t.getTime() > 500 ) {
    //            log.info( "Conversion of " + searchResults.size() + " search results: " + t.getTime() + "ms" );
    //        }
    //        return convertedSearchResults;
    //    }

    //    /**
    //     * Takes a list of ontology terms, and classes of objects of interest to be returned. Looks through the
    //     * characteristic table for an exact match with the given ontology terms. Only tries to match the uri's.
    //     *
    //     * @param  classes Class of objects to restrict the search to (typically ExpressionExperiment.class, for
    //     *                 example).
    //     * @param  terms   A list of ontology terms to search for
    //     * @return         Collection of search results for the objects owning the found characteristics, where the owner is
    //     *                 of
    //     *                 class clazz
    //     */
    //    private Collection<SearchResult> databaseCharacteristicExactUriSearchForOwners( Collection<Class<?>> classes,
    //            Collection<OntologyTerm> terms ) {
    //
    //        // Collection<Characteristic> characteristicValueMatches = new ArrayList<Characteristic>();
    //        Collection<Characteristic> characteristicURIMatches = new ArrayList<>();
    //
    //        for ( OntologyTerm term : terms ) {
    //            // characteristicValueMatches.addAll( characteristicService.findByValue( term.getUri() ));
    //            characteristicURIMatches.addAll( characteristicService.findByUri( classes, term.getUri() ) );
    //        }
    //
    //        Map<Characteristic, Object> parentMap = characteristicService.getParents( classes, characteristicURIMatches );
    //        // parentMap.putAll( characteristicService.getParents(characteristicValueMatches ) );
    //
    //        return this.filterCharacteristicOwnersByClass( classes, parentMap );
    //    }

    //    /**
    //     * Convert characteristic hits from database searches into SearchResults.
    //     * @param entities map of classes to characteristics e.g. Experiment.class -> annotated characteristics
    //     * @param matchText used in highlighting
    //     *
    //     *  FIXME we need the ID of the annotated object if we do it this way
    //     */
    //    private Collection<SearchResult> dbCharacteristicHitsToSearchResultByClass( Map<Class<?>, Collection<Characteristic>> entities,
    //            String matchText ) {
    //        //   return this.dbHitsToSearchResult( entities, null, matchText );
    //
    //        List<SearchResult> results = new ArrayList<>();
    //        for ( Class<?> clazz : entities.keySet() ) {
    //
    //            for ( Characteristic c : entities.get( clazz ) ) {
    //                SearchResult esr = new SearchResult(clazz, /*ID NEEDED*/ , 1.0, matchText );
    //
    //                results.add( esr );
    //            }
    //
    //        }
    //        return results;
    //
    //    }

    /**
     * Convert hits from database searches into SearchResults.
     */
    private <T extends Identifiable> Collection<SearchResult<T>> dbHitsToSearchResult( Class<T> entityClass, Collection<T> entities, double score, Map<String, String> highlights, String source ) {
        StopWatch watch = StopWatch.createStarted();
        List<SearchResult<T>> results = new ArrayList<>( entities.size() );
        for ( T e : entities ) {
            if ( e == null ) {
                if ( log.isDebugEnabled() )
                    log.debug( "Null search result object" );
                continue;
            }
            if ( e.getId() == null ) {
                log.warn( "Search result object with null ID." );
            }
            results.add( SearchResult.from( entityClass, e, score, highlights, source ) );
        }
        if ( watch.getTime() > 1000 ) {
            log.warn( "Unpack " + results.size() + " search resultsS: " + watch.getTime() + "ms" );
        }
        return results;
    }

    //    private void debugParentFetch( Map<Characteristic, Object> parentMap ) {
    //        /*
    //         * This is purely debugging.
    //         */
    //        if ( parentMap.size() > 0 ) {
    //            if ( SearchServiceImpl.log.isDebugEnabled() )
    //                SearchServiceImpl.log.debug( "Found " + parentMap.size() + " owners for " + parentMap.keySet().size()
    //                        + " characteristics:" );
    //        }
    //    }

    /**
     * A key method for experiment search. This search does both an database search and a compass search, and looks at
     * several different associations. To allow maximum flexibility, we try not to limit the number of results here (it
     * can be done via the settings object)
     * <p>
     * If the search matches a GEO ID, short name or full name of an experiment, the search ends. Otherwise, we search
     * free-text indices and ontology annotations.
     *
     * @param settings object; the maximum results can be set here but also has a default value defined by
     *                 SearchSettings.DEFAULT_MAX_RESULTS_PER_RESULT_TYPE
     * @return {@link Collection} of SearchResults
     */
    private Collection<SearchResult<ExpressionExperiment>> expressionExperimentSearch( final SearchSettings settings, Collection<SearchResult<BlacklistedEntity>> blacklistedResults ) throws SearchException {

        StopWatch totalTime = StopWatch.createStarted();
        StopWatch watch = StopWatch.createStarted();

        SearchServiceImpl.log.debug( ">>>>> Starting search for " + settings );

        Set<SearchResult<ExpressionExperiment>> results = new SearchResultSet<ExpressionExperiment>();

        // searches for GEO names, etc - "exact" matches.
        if ( settings.isUseDatabase() ) {
            results.addAll( this.databaseSearchSource.searchExpressionExperiment( settings ) );
            if ( watch.getTime() > 500 )
                SearchServiceImpl.log
                        .info( "Expression Experiment database search for " + settings + " took " + watch.getTime()
                                + " ms, " + results.size() + " hits." );

            /*
             * If we get results here, probably we want to just stop immediately, because the user is searching for
             * something exact. In response to https://github.com/PavlidisLab/Gemma/issues/140 we continue if the user
             * has admin status.
             */
            if ( !results.isEmpty() && !SecurityUtil.isUserAdmin() ) {
                return results;
            }

<<<<<<< HEAD
            if ( settings.hasResultType( BlacklistedEntity.class ) ) {
                BlacklistedEntity b = blacklistedEntityService.findByAccession( prepareDatabaseQuery( settings ) );
                if ( b != null ) {
                    blacklistedResults.add( SearchResult.from( BlacklistedEntity.class, b, DatabaseSearchSource.MATCH_BY_ACCESSION_SCORE, null, "BlacklistedEntityService.findByAccession" ) );
                    return results;
                }
=======
            BlacklistedEntity b = blacklistedEntityService.findByAccession( prepareDatabaseQuery( settings ) );
            if ( b != null ) {
                blacklistedResults.add( SearchResult.from( BlacklistedEntity.class, b, DatabaseSearchSource.MATCH_BY_ACCESSION_SCORE, null, "BlackListDao.findByAccession" ) );
                return results;
>>>>>>> c3ab5122
            }

            watch.reset();
            watch.start();
        }

        // special case: search for experiments associated with genes
        Collection<SearchResult<Gene>> geneHits = this.geneSearch( settings.withMode( SearchSettings.SearchMode.FAST ) );
        if ( geneHits.size() > 0 ) {
            // TODO: make sure this is being hit correctly.
            for ( SearchResult<Gene> gh : geneHits ) {
                Gene g = gh.getResultObject();
                if ( g == null ) {
                    continue;
                }
                Integer ncbiGeneId = g.getNcbiGeneId();
                String geneUri = "http://" + NCBI_GENE + "/" + ncbiGeneId; // this is just enough to fool the search into looking by NCBI ID, but check working as expected
                SearchSettings gss = SearchSettings.expressionExperimentSearch( geneUri );
                gss.setMaxResults( settings.getMaxResults() );
                gss.setTaxon( settings.getTaxon() );
                gss.setQuery( geneUri );
                // FIXME: there should be a nicer, typed way of doing ontology searches
                results.addAll( ontologyUriSearch( gss ).getByResultObjectType( ExpressionExperiment.class ) );
            }
        }

        // fancy search that uses ontologies to infer related terms
        if ( settings.isUseCharacteristics() ) {
            results.addAll( this.characteristicEESearch( settings ) );
            if ( watch.getTime() > 500 )
                SearchServiceImpl.log
                        .warn( String.format( "Expression Experiment search via characteristics for %s took %d ms, %d hits.",
                                settings, watch.getTime(), results.size() ) );
            watch.reset();
            watch.start();
        }

        // searches for strings in associated free text including factorvalues and biomaterials
        // we have toyed with having this be done before the characteristic search
        if ( settings.isUseIndices() && !isFilled( results, settings ) ) {
            results.addAll( this.compassSearchSource.searchExpressionExperiment( settings ) );
            if ( watch.getTime() > 500 )
                SearchServiceImpl.log
                        .warn( "Expression Experiment index search for " + settings + " took " + watch.getTime()
                                + " ms, " + results.size() + " hits." );
            watch.reset();
            watch.start();
        }

        /*
         * this should be unnecessary we we hit bibrefs in our regular lucene-index search. Also as written, this is
         * very slow
         */
        //        // possibly keep looking
        //        if ( results.size() == 0 ) { //
        //            watch.reset();
        //            watch.start();
        //            log.info( "Searching for experiments via publications..." );
        //            List<BibliographicReferenceValueObject> bibrefs = bibliographicReferenceService
        //                    .search( settings.getQuery() );
        //
        //            if ( !bibrefs.isEmpty() ) {
        //                log.info( "... found " + bibrefs.size() + " papers matching " + settings.getQuery() );
        ////                Collection<BibliographicReference> refs = new HashSet<>();
        ////                // this seems like an extra
        ////                Collection<SearchResult> r = this.compassBibliographicReferenceSearch( settings );
        ////                for ( SearchResult searchResult : r ) {
        ////                    refs.add( ( BibliographicReference ) searchResult.getResultObject() );
        ////                }
        //
        //                Map<BibliographicReference, Collection<ExpressionExperiment>> relatedExperiments = this.bibliographicReferenceService
        //                        .getRelatedExperiments( bibrefs );
        //                for ( Entry<BibliographicReference, Collection<ExpressionExperiment>> e : relatedExperiments
        //                        .entrySet() ) {
        //                    results.addAll( this.dbHitsToSearchResult( e.getValue(), null ) );
        //                }
        //                if ( watch.getTime() > 500 )
        //                    SearchServiceImpl.log
        //                            .info( "... Publication search for took " + watch
        //                                    .getTime() + " ms, " + results.size() + " hits" );
        //
        //            }
        //        }

        /*
         * Find data sets that match a platform. This will probably only be trigged if the search is for a GPL id. NOTE:
         * we may want to move this sooner, but we don't want to slow down the process if they are not searching by
         * array design
         */
        if ( results.isEmpty() ) {
            watch.reset();
            watch.start();
            Collection<SearchResult<ArrayDesign>> matchingPlatforms = this.arrayDesignSearch( settings, null, blacklistedResults );
            for ( SearchResult<ArrayDesign> adRes : matchingPlatforms ) {
                ArrayDesign ad = adRes.getResultObject();
                if ( ad != null ) {
                    Collection<ExpressionExperiment> expressionExperiments = this.arrayDesignService
                            .getExpressionExperiments( ad );
                    if ( expressionExperiments.size() > 0 )
                        results.addAll( this.dbHitsToSearchResult( ExpressionExperiment.class, expressionExperiments,
                                0.8, Collections.singletonMap( "arrayDesign", ad.getShortName() + " - " + ad.getName() ), String.format( "ArrayDesignService.getExpressionExperiments(%s)", ad ) ) );
                }
            }
            if ( watch.getTime() > 500 )
                SearchServiceImpl.log.warn( String.format( "Expression Experiment platform search for %s took %d ms, %d hits.",
                        settings, watch.getTime(), results.size() ) );

            if ( !results.isEmpty() ) {
                return results;
            }
        }

        if ( !settings.isFillResults() ) {
            results.forEach( sr -> sr.setResultObject( null ) );
        }

        String message = String.format( ">>>>>>> Expression Experiment search for %s took %d ms, %d hits.", settings, totalTime.getTime(), results.size() );
        if ( totalTime.getTime() > 500 ) {
            SearchServiceImpl.log.warn( message );
        } else {
            SearchServiceImpl.log.debug( message );
        }

        return results;

    }

    //    /**
    //     *
    //     * @param  classes
    //     * @param  characteristic2entity
    //     * @return
    //     */
    //    private Collection<SearchResult> filterCharacteristicOwnersByClass( Map<Class<?>, Collection<Long>> parents, String uri, String value ) {
    //
    //        StopWatch t = this.startTiming();
    //        Map<Long, SearchResult> biomaterials = new HashMap<>();
    //        Map<Long, SearchResult> factorValues = new HashMap<>();
    //        Collection<SearchResult> results = new HashSet<>();
    //
    //        for ( Class<?> clazz : parents.keySet() ) {
    //            for ( Long id : parents.get( clazz ) ) {
    //                String matchedText;
    //
    //                if ( StringUtils.isNotBlank( uri ) ) {
    //                    matchedText = "Tagged term: <a href=\"" + Settings.getRootContext() + "/searcher.html?query=" + uri + "\">" + value + "</a>";
    //                } else {
    //                    matchedText = "Free text: " + value;
    //                }
    //
    //                if ( clazz.isAssignableFrom( BioMaterial.class ) ) {
    //                    biomaterials.put( id, new SearchResult( clazz, id, 1.0, matchedText ) );
    //                } else if ( clazz.isAssignableFrom( FactorValue.class ) ) {
    //                    factorValues.put( id, new SearchResult( clazz, id, 1.0, matchedText ) );
    //                } else if ( clazz.isAssignableFrom( ExpressionExperiment.class ) ) {
    //                    results.add( new SearchResult( clazz, id, 1.0, matchedText ) );
    //                } else {
    //                    throw new IllegalStateException();
    //                }
    //            }
    //
    //        }
    //
    //        this.addEEByFactorvalueIds( results, factorValues );
    //
    //        this.addEEByBiomaterialIds( results, biomaterials );
    //
    //        if ( t.getTime() > 500 ) {
    //            log.info( "Retrieving experiments associated with characteristics:  " + t.getTime() + "ms" );
    //        }
    //
    //        return results;
    //
    //    }

    /**
     * Makes no attempt at resolving the search query as a URI. Will tokenize the search query if there are control
     * characters in the String. URI's will get parsed into multiple query terms and lead to bad results.
     * <p>
     * Will try to resolve general terms like brain --> to appropriate OntologyTerms and search for objects tagged with
     * those terms (if isUseCharacte = true)
     */
    private SearchResultMapImpl generalSearch( SearchSettings settings ) throws SearchException {
        // If nothing to search return nothing.
        if ( StringUtils.isBlank( settings.getQuery() ) ) {
            return new SearchResultMapImpl();
        }

        // attempt to infer a taxon from the query if missing
        if ( settings.getTaxon() == null ) {
            settings.setTaxon( inferTaxon( settings ) );
        }

        LinkedHashSet<SearchResult<?>> rawResults = new LinkedHashSet<>();

        // do gene first before we munge the query too much.
        this.accreteResultsGenes( rawResults, settings );

        this.accreteResultsOthers(
                rawResults,
                settings );

        return groupAndSortResultsByType( rawResults, settings );
    }

    /**
     * Combines compass style search, the db style search, and the compositeSequence search and returns 1 combined list
     * with no duplicates.
     */
    private Collection<SearchResult<Gene>> geneSearch( final SearchSettings settings ) throws SearchException {

        StopWatch watch = StopWatch.createStarted();

        Collection<SearchResult<Gene>> geneDbList = this.databaseSearchSource.searchGene( settings );

        if ( settings.getMode() == SearchSettings.SearchMode.FAST && geneDbList.size() > 0 ) {
            return geneDbList;
        }

        Set<SearchResult<Gene>> combinedGeneList = new HashSet<>( geneDbList );

        Collection<SearchResult<Gene>> geneCompassList = this.compassSearchSource.searchGene( settings );
        combinedGeneList.addAll( geneCompassList );

        if ( combinedGeneList.isEmpty() ) {
            Collection<SearchResult<?>> geneCsList = this.databaseSearchSource.searchCompositeSequenceAndGene( settings );
            for ( SearchResult<?> res : geneCsList ) {
                if ( Gene.class.equals( res.getResultType() ) )
                    //noinspection unchecked
                    combinedGeneList.add( ( SearchResult<Gene> ) res );
            }
        }

        if ( watch.getTime() > 1000 )
            SearchServiceImpl.log
                    .warn( "Gene search for " + settings + " took " + watch.getTime() + " ms; " + combinedGeneList
                            .size() + " results." );

        return combinedGeneList;
    }

    private Collection<SearchResult<GeneSet>> geneSetSearch( SearchSettings settings ) throws SearchException {
        return searchSource.searchGeneSet( settings );
    }

    //    /**
    //     * Given classes to search and characteristics (experiment search)
    //     *
    //     * @param classes Which classes of entities to look for
    //     */
    //    private Collection<SearchResult> getAnnotatedEntities( Collection<Class<?>> classes,
    //            Collection<Characteristic> cs ) {
    //
    //        //  time-critical
    //        Map<Characteristic, Object> characteristic2entity = characteristicService.getParents( classes, cs );
    //        Collection<SearchResult> matchedEntities = this
    //                .filterCharacteristicOwnersByClass( classes, characteristic2entity );
    //
    //        if ( SearchServiceImpl.log.isDebugEnabled() ) {
    //            this.debugParentFetch( characteristic2entity );
    //        }
    //        return matchedEntities;
    //    }

    /**
     * @return a collection of SearchResults holding all the genes resulting from the search with given SearchSettings.
     */
    private Collection<SearchResult<Gene>> getGenesFromSettings( SearchSettings settings ) throws SearchException {
        Collection<SearchResult<Gene>> genes = null;
        if ( settings.hasResultType( Gene.class ) ) {
            genes = this.geneSearch( settings );
        }
        return genes;
    }

    //    /**
    //     * @return List of ids for the entities held by the search results.
    //     */
    //    private List<Long> getIds( List<SearchResult> searchResults ) {
    //        List<Long> list = new ArrayList<>();
    //        for ( SearchResult r : searchResults ) {
    //            list.add( r.getId() );
    //        }
    //        assert list.size() == searchResults.size();
    //        return list;
    //    }

    /**
     * Group and sort results by type.
     *
     * @return map of result entity class (e.g. BioSequence or ExpressionExperiment) to SearchResult
     * @see SearchResult#getResultType()
     */
    private static SearchResultMapImpl groupAndSortResultsByType(
            LinkedHashSet<SearchResult<?>> rawResults,
            SearchSettings settings ) {

        SearchResultMapImpl results = new SearchResultMapImpl();
        List<SearchResult<?>> sortedRawResults = rawResults.stream().sorted().collect( Collectors.toList() );

        // Get the top N results for each class.
        for ( SearchResult<?> sr : sortedRawResults ) {
            if ( settings.getMaxResults() < 1 || results.size() < settings.getMaxResults() ) {
                results.add( sr );
            }
        }

        return results;
    }

    private void initializeNameToTaxonMap() {

        Collection<? extends Taxon> taxonCollection = taxonService.loadAll();

        for ( Taxon taxon : taxonCollection ) {
            if ( taxon.getScientificName() != null )
                nameToTaxonMap.put( taxon.getScientificName().trim().toLowerCase(), taxon );
            if ( taxon.getCommonName() != null )
                nameToTaxonMap.put( taxon.getCommonName().trim().toLowerCase(), taxon );
        }

        // Loop through again breaking up multi-word taxon database names.
        // Doing this is a separate loop so that these names take lower precedence when matching than the full terms in
        // the generated keySet.
        for ( Taxon taxon : taxonCollection ) {
            this.addTerms( taxon, taxon.getCommonName() );
            this.addTerms( taxon, taxon.getScientificName() );
        }

    }

    /**
     * @return results, if the settings.termUri is populated. This includes gene uris.
     */
    private SearchResultMapImpl ontologyUriSearch( SearchSettings settings ) throws SearchException {
        SearchResultMapImpl results = new SearchResultMapImpl();

        // 1st check to see if the query is a URI (from an ontology).
        // Do this by seeing if we can find it in the loaded ontologies.
        // Escape with general utilities because might not be doing a lucene backed search. (just a hibernate one).
        String termUri = settings.getQuery();

        if ( !settings.isTermQuery() ) {
            return results;
        }

        String uriString = StringEscapeUtils.escapeJava( StringUtils.strip( termUri ) );

        /*
         * Gene search. We want experiments that are annotated. But also genes.
         */
        if ( StringUtils.containsIgnoreCase( uriString, SearchServiceImpl.NCBI_GENE ) ) {
            // Perhaps is a valid gene URL. Want to search for the gene in gemma.

            // Get the gene
            String ncbiAccessionFromUri = StringUtils.substringAfterLast( uriString, "/" );
            Gene g = null;

            try {
                g = geneService.findByNCBIId( Integer.parseInt( ncbiAccessionFromUri ) );
            } catch ( NumberFormatException e ) {
                // ok
            }
            if ( g != null ) {

                // 1st get objects tagged with the given gene identifier
                if ( settings.hasResultType( ExpressionExperiment.class ) ) { // FIXME maybe we always want this?
                    Collection<SearchResult<ExpressionExperiment>> eeHits = ontologySearchSource.searchExpressionExperiment( settings.withQuery( termUri ) );
                    for ( SearchResult<ExpressionExperiment> sr : eeHits ) {
                        Map<String, String> highlights;
                        if ( sr.getHighlights() != null ) {
                            highlights = new HashMap<>( sr.getHighlights() );
                        } else {
                            highlights = new HashMap<>();
                        }
                        highlights.put( "term", g.getOfficialSymbol() );
                        sr.setHighlights( highlights );
                    }
                    results.addAll( eeHits );
                }

                ////
                if ( settings.hasResultType( Gene.class ) ) {
                    results.add( SearchResult.from( Gene.class, g, DatabaseSearchSource.MATCH_BY_ID_SCORE, "GeneService.findByNCBIId" ) );

                }
            }
            return results;
        }

        /*
         * Not searching for a gene. Only other option is a direct URI search for experiments.
         */
        if ( settings.hasResultType( ExpressionExperiment.class ) ) {
            results.addAll( ontologySearchSource.searchExpressionExperiment( settings.withQuery( uriString ) ) );
        }

        return results;
    }

    //    /**
    //     * Retrieve entities from the persistent store (if we don't have them already)
    //     */
    //    private Collection<? extends Identifiable> retrieveResultEntities( Class<?> entityClass, List<SearchResult> results ) {
    //        List<Long> ids = this.getIds( results );
    //
    //        // FIXME: don't we want value objects?
    //        if ( ExpressionExperiment.class.isAssignableFrom( entityClass ) ) {
    //            return expressionExperimentService.load( ids );
    //        } else if ( ArrayDesign.class.isAssignableFrom( entityClass ) ) {
    //            return arrayDesignService.load( ids );
    //        } else if ( CompositeSequence.class.isAssignableFrom( entityClass ) ) {
    //            return compositeSequenceService.load( ids );
    //        } else if ( BibliographicReference.class.isAssignableFrom( entityClass ) ) {
    //            return bibliographicReferenceService.load( ids );
    //        } else if ( Gene.class.isAssignableFrom( entityClass ) ) {
    //            return geneService.load( ids );
    //        } else if ( BioSequence.class.isAssignableFrom( entityClass ) ) {
    //            return bioSequenceService.load( ids );
    //        } else if ( GeneSet.class.isAssignableFrom( entityClass ) ) {
    //            return geneSetService.load( ids );
    //        } else if ( ExpressionExperimentSet.class.isAssignableFrom( entityClass ) ) {
    //            return experimentSetService.load( ids );
    //        } else if ( Characteristic.class.isAssignableFrom( entityClass ) ) {
    //            Collection<Characteristic> chars = new ArrayList<>();
    //            for ( Long id : ids ) {
    //                chars.add( characteristicService.load( id ) );
    //            }
    //            return chars;
    //        } else if ( CharacteristicValueObject.class.isAssignableFrom( entityClass ) ) {
    //            // TEMP HACK this whole method should not be needed in many cases
    //            Collection<CharacteristicValueObject> chars = new ArrayList<>();
    //            for ( SearchResult result : results ) {
    //                if ( result.getResultClass().isAssignableFrom( CharacteristicValueObject.class ) ) {
    //                    chars.add( ( CharacteristicValueObject ) result.getResultObject() );
    //                }
    //            }
    //            return chars;
    //        } else if ( ExpressionExperimentSet.class.isAssignableFrom( entityClass ) ) {
    //            return experimentSetService.load( ids );
    //        } else if ( BlacklistedEntity.class.isAssignableFrom( entityClass ) ) {
    //            return blackListDao.load( ids );
    //        } else {
    //            throw new UnsupportedOperationException( "Don't know how to retrieve objects for class=" + entityClass );
    //        }
    //    }


    /**
     * Infer a {@link Taxon} from the search settings.
     */
    private Taxon inferTaxon( SearchSettings settings ) {
        // split the query around whitespace characters, limit the splitting to 4 terms (may be excessive)
        // remove quotes and other characters tha can interfere with the exact match
        String[] searchTerms = prepareDatabaseQuery( settings ).split( "\\s+", 4 );

        for ( String term : searchTerms ) {
            if ( nameToTaxonMap.containsKey( term ) ) {
                return nameToTaxonMap.get( term );
            }
        }

        // no match found, on taxon is inferred
        return null;
    }

    /**
     * Check if a collection of search results is already filled.
     *
     * @return true if the search results are filled and cannot accept more results, false otherwise
     */
    private static <T extends Identifiable> boolean isFilled( Collection<SearchResult<T>> results, SearchSettings settings ) {
        return settings.getMaxResults() > 0 && results.size() >= settings.getMaxResults();
    }
}<|MERGE_RESOLUTION|>--- conflicted
+++ resolved
@@ -36,25 +36,12 @@
 import org.springframework.transaction.annotation.Transactional;
 import org.springframework.util.Assert;
 import org.springframework.util.LinkedMultiValueMap;
-<<<<<<< HEAD
-=======
-import ubic.basecode.ontology.model.OntologyIndividual;
-import ubic.basecode.ontology.model.OntologyResource;
-import ubic.basecode.ontology.model.OntologyTerm;
->>>>>>> c3ab5122
 import ubic.basecode.ontology.search.OntologySearchException;
 import ubic.gemma.core.association.phenotype.PhenotypeAssociationManagerService;
 import ubic.gemma.core.genome.gene.service.GeneSearchService;
 import ubic.gemma.core.genome.gene.service.GeneService;
-<<<<<<< HEAD
 import ubic.gemma.core.search.source.CompositeSearchSource;
-=======
-import ubic.gemma.core.genome.gene.service.GeneSetService;
-import ubic.gemma.core.ontology.OntologyService;
-import ubic.gemma.core.ontology.OntologyUtils;
->>>>>>> c3ab5122
 import ubic.gemma.core.search.source.DatabaseSearchSource;
-import ubic.gemma.core.search.source.OntologySearchSource;
 import ubic.gemma.model.IdentifiableValueObject;
 import ubic.gemma.model.analysis.expression.ExpressionExperimentSet;
 import ubic.gemma.model.association.phenotype.PhenotypeAssociation;
@@ -168,7 +155,7 @@
     private SearchSource databaseSearchSource;
     @Autowired
     @Qualifier("ontologySearchSource")
-    private OntologySearchSource ontologySearchSource;
+    private SearchSource ontologySearchSource;
 
     // TODO: move all this under DatabaseSearchSource
     @Autowired
@@ -308,7 +295,6 @@
                 .collect( Collectors.toList() );
     }
 
-<<<<<<< HEAD
     /**
      * Perform optimized VO conversion on collections of the same type.
      */
@@ -344,20 +330,6 @@
                             TypeDescriptor.collection( Collection.class, TypeDescriptor.valueOf( Long.class ) ),
                             TypeDescriptor.collection( List.class, TypeDescriptor.valueOf( supportedResultTypes.get( resultType ) ) ) ) );
         }
-=======
-    private void initializeSupportedResultTypes() {
-        supportedResultTypes.add( ArrayDesign.class );
-        supportedResultTypes.add( BibliographicReference.class );
-        supportedResultTypes.add( BioSequence.class );
-        supportedResultTypes.add( CompositeSequence.class );
-        supportedResultTypes.add( ExpressionExperiment.class );
-        supportedResultTypes.add( ExpressionExperimentSet.class );
-        supportedResultTypes.add( Gene.class );
-        supportedResultTypes.add( GeneSet.class );
-        supportedResultTypes.add( PhenotypeAssociation.class );
-        supportedResultTypes.add( BlacklistedEntity.class );
-    }
->>>>>>> c3ab5122
 
         Map<Long, IdentifiableValueObject<?>> entityVosById = EntityUtils.getIdMap( entitiesVos );
 
@@ -414,8 +386,6 @@
 
         Collection<SearchResult<BlacklistedEntity>> blacklistedResults = new SearchResultSet<>();
 
-        Collection<SearchResult<BlacklistedEntity>> blacklistedResults = new ArrayList<>();
-
         if ( settings.hasResultType( ExpressionExperiment.class ) ) {
             results.addAll( this.expressionExperimentSearch( settings, blacklistedResults ) );
         }
@@ -478,13 +448,9 @@
             results.addAll( searchPhenotype( settings ) );
         }
 
-<<<<<<< HEAD
-        results.addAll( blacklistedResults );
-=======
         if ( settings.hasResultType( BlacklistedEntity.class ) ) {
             results.addAll( blacklistedResults );
         }
->>>>>>> c3ab5122
     }
 
     /**
@@ -612,12 +578,7 @@
      *                     results.
      */
     private Collection<SearchResult<ArrayDesign>> arrayDesignSearch( SearchSettings settings,
-<<<<<<< HEAD
             @Nullable Collection<SearchResult<CompositeSequence>> probeResults, Collection<SearchResult<BlacklistedEntity>> blacklistedResults ) throws SearchException {
-=======
-            @Nullable Collection<SearchResult<CompositeSequence>> probeResults,
-            Collection<SearchResult<BlacklistedEntity>> blacklistedResults ) throws SearchException {
->>>>>>> c3ab5122
 
         StopWatch watch = StopWatch.createStarted();
         String searchString = prepareDatabaseQuery( settings );
@@ -637,20 +598,12 @@
             return results;
         }
 
-<<<<<<< HEAD
         if ( settings.hasResultType( BlacklistedEntity.class ) ) {
             BlacklistedEntity b = blacklistedEntityService.findByAccession( searchString );
             if ( b != null ) {
                 blacklistedResults.add( SearchResult.from( BlacklistedEntity.class, b, DatabaseSearchSource.MATCH_BY_ACCESSION_SCORE, null, "BlacklistedEntityService.findByAccession" ) );
                 return results;
             }
-=======
-        BlacklistedEntity b = blacklistedEntityService.findByAccession( searchString );
-        if ( b != null ) {
-            // FIXME: I'm not sure the ID is a good thing to put here
-            blacklistedResults.add( SearchResult.from( BlacklistedEntity.class, b, DatabaseSearchSource.MATCH_BY_ACCESSION_SCORE, null, "BlackListDao.findByAccession" ) );
-            return results;
->>>>>>> c3ab5122
         }
 
         Collection<ArrayDesign> altNameResults = arrayDesignService.findByAlternateName( searchString );
@@ -751,136 +704,6 @@
         return results;
 
     }
-
-<<<<<<< HEAD
-=======
-    /**
-     * Perform a Experiment search based on annotations (anchored in ontology terms) - it does not have to be one word,
-     * it could be "parkinson's disease"; it can also be a URI.
-     *
-     * @param  query string
-     * @param  t     taxon to limit on, can be null
-     * @param  limit stop querying if we hit or surpass this limit. 0 for no limit.
-     * @return collection of SearchResults (Experiments)
-     */
-    private Collection<SearchResult<ExpressionExperiment>> characteristicEESearchTerm( String query, @Nullable Taxon t, int limit ) throws SearchException {
-        // overall timer
-        StopWatch watch = StopWatch.createStarted();
-        // per-step timer
-        StopWatch timer = StopWatch.create();
-
-        Collection<SearchResult<ExpressionExperiment>> results = new HashSet<>();
-
-        Collection<OntologyResource> terms = new HashSet<>();
-
-        // Phase 1: We first search for individuals.
-        Collection<OntologyIndividual> individuals;
-        try {
-            timer.start();
-            individuals = ontologyService.findIndividuals( query );
-            terms.addAll( individuals );
-        } catch ( OntologySearchException e ) {
-            throw new BaseCodeOntologySearchException( e );
-        } finally {
-            timer.stop();
-        }
-
-        if ( watch.getTime() > 500 ) {
-            SearchServiceImpl.log.warn( String.format( "Found %d terms (individual) matching '%s' in %d ms",
-                    individuals.size(), query, timer.getTime() ) );
-        }
-
-        // Phase 2: Search ontology classes matches to the query
-        timer.reset();
-        timer.start();
-        Collection<OntologyTerm> matchingTerms;
-        try {
-            matchingTerms = ontologyService.findTerms( query );
-            terms.addAll( matchingTerms );
-        } catch ( OntologySearchException e ) {
-            throw new BaseCodeOntologySearchException( "Failed to find terms via ontology search.", e );
-        } finally {
-            timer.stop();
-        }
-
-        if ( watch.getTime() > 500 ) {
-            SearchServiceImpl.log
-                    .warn( String.format( "Found %d ontology classes matching '%s' in %d ms",
-                            matchingTerms.size(), query, timer.getTime() ) );
-        }
-
-        /*
-         * Search for child terms.
-         */
-        if ( !matchingTerms.isEmpty() ) {
-            // TODO: move this logic in baseCode, this can be done far more efficiently with Jena API
-            timer.reset();
-            timer.start();
-            terms.addAll( ontologyService.getChildren( matchingTerms, false, true ) );
-            timer.stop();
-
-            if ( watch.getTime() > 500 ) {
-                SearchServiceImpl.log.warn(
-                        String.format( "Found %d ontology subclasses or related terms matching '%s' in %d ms",
-                                terms.size() - matchingTerms.size(), query, timer.getTime() ) );
-            }
-        }
-
-        // URIs are case-insensitive in the database, so should be the mapping to labels
-        Collection<String> uris = new HashSet<>();
-        Map<String, String> uri2value = new TreeMap<>( CASE_INSENSITIVE_COLLATOR );
-
-        if ( query.startsWith( "http://" ) ) {
-            uris.add( query );
-            // this will be replaced with a proper label if found in the ontology
-            uri2value.put( query, OntologyUtils.getLabelFromTermUri( query ) );
-        }
-
-        for ( OntologyResource individual : terms ) {
-            String uri = individual.getUri();
-            uris.add( uri );
-            if ( individual.getLabel() != null ) {
-                uri2value.put( uri, individual.getLabel() );
-            }
-        }
-
-        timer.reset();
-        timer.start();
-        findExperimentsByUris( uris, results, t, limit, uri2value );
-        timer.stop();
-
-        if ( watch.getTime() > 500 ) {
-            SearchServiceImpl.log
-                    .warn( String.format( "Retrieved %d datasets via characteristics for '%s' in %d ms",
-                            results.size(), query, timer.getTime() ) );
-        }
-
-        return results;
-    }
-
-    private void findExperimentsByUris( Collection<String> uris, Collection<SearchResult<ExpressionExperiment>> results, @Nullable Taxon t, int limit,
-            Map<String, String> uri2value ) {
-        Map<Class<? extends Identifiable>, Map<String, Set<ExpressionExperiment>>> hits = characteristicService.findExperimentsByUris( uris, t, limit );
-
-        for ( Class<? extends Identifiable> clazz : hits.keySet() ) {
-            for ( String uri : hits.get( clazz ).keySet() ) {
-                for ( ExpressionExperiment ee : hits.get( clazz ).get( uri ) ) {
-                    String matchedText = "Tagged term: <a href=\"" + Settings.getRootContext()
-                            + "/searcher.html?query=" + uri + "&scope=E" + "\">" + uri2value.get( uri ) + "</a> ";
-                    if ( !clazz.isAssignableFrom( ExpressionExperiment.class ) ) {
-                        matchedText = matchedText + " via " + clazz.getSimpleName();
-                    }
-                    SearchResult<ExpressionExperiment> sr = SearchResult.from( ExpressionExperiment.class, ee, 1.0, null, "CharacteristicService.findExperimentsByUris" );
-                    sr.setHighlightedText( matchedText );
-                    results.add( sr );
-                    if ( limit > 0 && results.size() >= limit ) {
-                        break;
-                    }
-                }
-            }
-        }
-    }
->>>>>>> c3ab5122
 
     /**
      * Search for the Experiment query in ontologies, including items that are associated with children of matching
@@ -1139,19 +962,12 @@
                 return results;
             }
 
-<<<<<<< HEAD
             if ( settings.hasResultType( BlacklistedEntity.class ) ) {
                 BlacklistedEntity b = blacklistedEntityService.findByAccession( prepareDatabaseQuery( settings ) );
                 if ( b != null ) {
                     blacklistedResults.add( SearchResult.from( BlacklistedEntity.class, b, DatabaseSearchSource.MATCH_BY_ACCESSION_SCORE, null, "BlacklistedEntityService.findByAccession" ) );
                     return results;
                 }
-=======
-            BlacklistedEntity b = blacklistedEntityService.findByAccession( prepareDatabaseQuery( settings ) );
-            if ( b != null ) {
-                blacklistedResults.add( SearchResult.from( BlacklistedEntity.class, b, DatabaseSearchSource.MATCH_BY_ACCESSION_SCORE, null, "BlackListDao.findByAccession" ) );
-                return results;
->>>>>>> c3ab5122
             }
 
             watch.reset();
