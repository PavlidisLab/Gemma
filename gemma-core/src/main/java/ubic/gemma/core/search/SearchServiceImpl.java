--- conflicted
+++ resolved
@@ -142,15 +142,6 @@
     @Autowired
     private GeneSearchService geneSearchService;
     @Autowired
-<<<<<<< HEAD
-    private GeneService geneService;
-
-    // TODO: use services instead of DAO here
-    @Autowired
-    private BlacklistedEntityService blacklistedEntityService;
-    @Autowired
-=======
->>>>>>> 61606fbc
     private TaxonService taxonService;
 
     @Autowired
@@ -274,11 +265,6 @@
             canConvertFromEntity( e.getKey(), e.getValue() );
             canConvertFromId( e.getValue() );
         }
-<<<<<<< HEAD
-=======
-        // FIXME: remove this in the 1.32 series, we still allow selecting Phenotypes from the UI
-        supportedResultTypes.put( PhenotypeAssociation.class, CharacteristicValueObject.class );
->>>>>>> 61606fbc
     }
 
     private void canConvertFromEntity( Class<? extends Identifiable> from, Class<? extends IdentifiableValueObject<?>> to ) {
@@ -393,382 +379,6 @@
     }
 
     /**
-<<<<<<< HEAD
-     * Checks whether settings have the search genes flag and does the search if needed.
-     *
-     * @param results the results to which should any new results be accreted.
-     */
-    private void accreteResultsGenes( LinkedHashSet<SearchResult<?>> results, SearchSettings settings ) throws SearchException {
-        if ( settings.hasResultType( Gene.class ) ) {
-            Collection<SearchResult<Gene>> genes = this.getGenesFromSettings( settings );
-            results.addAll( genes );
-        }
-    }
-
-    /**
-     * Checks settings for all do-search flags, except for gene (see
-     * {@link #accreteResultsGenes(LinkedHashSet, SearchSettings)}), and does the search if needed.
-     *
-     * @param results  the results to which should any new results be accreted.
-     * @param settings search settings
-     */
-    private void accreteResultsOthers( LinkedHashSet<SearchResult<?>> results, SearchSettings settings ) throws SearchException {
-
-        Collection<SearchResult<BlacklistedEntity>> blacklistedResults = new SearchResultSet<>();
-
-        if ( settings.hasResultType( ExpressionExperiment.class ) ) {
-            results.addAll( this.expressionExperimentSearch( settings, blacklistedResults ) );
-        }
-
-        Collection<SearchResult<CompositeSequence>> compositeSequences = null;
-        if ( settings.hasResultType( CompositeSequence.class ) ) {
-            compositeSequences = this.compositeSequenceSearch( settings );
-            results.addAll( compositeSequences );
-        }
-
-        if ( settings.hasResultType( ArrayDesign.class ) ) {
-            results.addAll( this.arrayDesignSearch( settings, compositeSequences, blacklistedResults ) );
-        }
-
-        if ( settings.hasResultType( BioSequence.class ) ) {
-            Collection<SearchResult<Gene>> genes = this.getGenesFromSettings( settings );
-            Collection<SearchResult<?>> bioSequencesAndGenes = this.bioSequenceAndGeneSearch( settings, genes );
-
-            // split results so that accreteResults can be properly typed
-
-            //noinspection unchecked
-            Collection<SearchResult<BioSequence>> bioSequences = bioSequencesAndGenes.stream()
-                    .filter( result -> BioSequence.class.equals( result.getResultType() ) )
-                    .map( result -> ( SearchResult<BioSequence> ) result )
-                    .collect( Collectors.toSet() );
-            results.addAll( bioSequences );
-
-            //noinspection unchecked
-            Collection<SearchResult<Gene>> gen = bioSequencesAndGenes.stream()
-                    .filter( result -> Gene.class.equals( result.getResultType() ) )
-                    .map( result -> ( SearchResult<Gene> ) result )
-                    .collect( Collectors.toSet() );
-            results.addAll( gen );
-        }
-
-        if ( settings.hasResultType( Gene.class ) && settings.isUseGo() ) {
-            // FIXME: add support for OR, but there's a bug in baseCode that prevents this https://github.com/PavlidisLab/baseCode/issues/22
-            String query = settings.getQuery().replaceAll( "\\s+OR\\s+", "" );
-            results.addAll( this.dbHitsToSearchResult(
-                    Gene.class, geneSearchService.getGOGroupGenes( query, settings.getTaxon() ), 0.8, Collections.singletonMap( "GO Group", "From GO group" ), "GeneSearchService.getGOGroupGenes" ) );
-        }
-
-        if ( settings.hasResultType( BibliographicReference.class ) ) {
-            results.addAll( this.searchSource.searchBibliographicReference( settings ) );
-        }
-
-        if ( settings.hasResultType( GeneSet.class ) ) {
-            results.addAll( this.geneSetSearch( settings ) );
-        }
-
-        if ( settings.hasResultType( ExpressionExperimentSet.class ) ) {
-            results.addAll( this.experimentSetSearch( settings ) );
-        }
-
-        if ( settings.hasResultType( BlacklistedEntity.class ) ) {
-            results.addAll( blacklistedResults );
-        }
-    }
-
-
-    //    /**
-    //     * Convert biomaterial hits into their associated ExpressionExperiments
-    //     *
-    //     * @param results      will go here
-    //     * @param biomaterials
-    //     */
-    //    private void addEEByBiomaterials( Collection<SearchResult> results, Map<BioMaterial, SearchResult> biomaterials ) {
-    //        if ( biomaterials.size() == 0 ) {
-    //            return;
-    //        }
-    //        Map<ExpressionExperiment, BioMaterial> ees = expressionExperimentService
-    //                .findByBioMaterials( biomaterials.keySet() );
-    //        for ( ExpressionExperiment ee : ees.keySet() ) {
-    //            SearchResult searchResult = biomaterials.get( ees.get( ee ) );
-    //            results.add( new SearchResult( ee, searchResult.getScore() * SearchServiceImpl.INDIRECT_DB_HIT_PENALTY,
-    //                    searchResult.getHighlightedText() + " (BioMaterial characteristic)" ) );
-    //        }
-    //    }
-    //
-    //    /**
-    //     * Convert biomaterial hits into their associated ExpressionExperiments
-    //     *
-    //     * @param results      will go here
-    //     * @param biomaterials
-    //     */
-    //    private void addEEByBiomaterialIds( Collection<SearchResult> results, Map<Long, SearchResult> biomaterials ) {
-    //        if ( biomaterials.size() == 0 ) {
-    //            return;
-    //        }
-    //        Map<ExpressionExperiment, Long> ees = expressionExperimentService
-    //                .findByBioMaterialIds( biomaterials.keySet() );
-    //        for ( ExpressionExperiment ee : ees.keySet() ) {
-    //            SearchResult searchResult = biomaterials.get( ees.get( ee ) );
-    //            results.add( new SearchResult( ee, searchResult.getScore() * SearchServiceImpl.INDIRECT_DB_HIT_PENALTY,
-    //                    searchResult.getHighlightedText() + " (BioMaterial characteristic)" ) );
-    //        }
-    //    }
-    //
-    //    /**
-    //     * Convert factorValue hits into their associated ExpressionExperiments
-    //     *
-    //     * @param results      will go here
-    //     * @param factorValues
-    //     */
-    //    private void addEEByFactorvalueIds( Collection<SearchResult> results, Map<Long, SearchResult> factorValues ) {
-    //        if ( factorValues.size() == 0 ) {
-    //            return;
-    //        }
-    //        Map<ExpressionExperiment, Long> ees = expressionExperimentService
-    //                .findByFactorValueIds( factorValues.keySet() );
-    //        for ( ExpressionExperiment ee : ees.keySet() ) {
-    //            SearchResult searchResult = factorValues.get( ees.get( ee ) );
-    //            results.add( new SearchResult( ee, searchResult.getScore() * SearchServiceImpl.INDIRECT_DB_HIT_PENALTY,
-    //                    searchResult.getHighlightedText() + " (FactorValue characteristic)" ) );
-    //        }
-    //
-    //    }
-    //
-    //    /**
-    //     * Convert factorValue hits into their associated ExpressionExperiments
-    //     *
-    //     * @param results      will go here
-    //     * @param factorValues
-    //     */
-    //    private void addEEByFactorvalues( Collection<SearchResult> results, Map<FactorValue, SearchResult> factorValues ) {
-    //        if ( factorValues.size() == 0 ) {
-    //            return;
-    //        }
-    //        Map<ExpressionExperiment, FactorValue> ees = expressionExperimentService
-    //                .findByFactorValues( factorValues.keySet() );
-    //        for ( ExpressionExperiment ee : ees.keySet() ) {
-    //            SearchResult searchResult = factorValues.get( ees.get( ee ) );
-    //            results.add( new SearchResult( ee, searchResult.getScore() * SearchServiceImpl.INDIRECT_DB_HIT_PENALTY,
-    //                    searchResult.getHighlightedText() + " (FactorValue characteristic)" ) );
-    //        }
-    //
-    //    }
-
-    private void addTerms( Taxon taxon, String taxonName ) {
-        String[] terms;
-        if ( StringUtils.isNotBlank( taxonName ) ) {
-            terms = taxonName.split( "\\s+" );
-            // Only continue for multi-word
-            if ( terms.length > 1 ) {
-                for ( String s : terms ) {
-                    if ( !nameToTaxonMap.containsKey( s.trim().toLowerCase() ) ) {
-                        nameToTaxonMap.put( s.trim().toLowerCase(), taxon );
-                    }
-                }
-            }
-        }
-    }
-
-    private Collection<SearchResult<ExpressionExperimentSet>> experimentSetSearch( SearchSettings settings ) throws SearchException {
-        return searchSource.searchExperimentSet( settings );
-    }
-
-    /**
-     * A general search for array designs.
-     * This search does both an database search and a compass search. This is also contains an underlying
-     * {@link CompositeSequence} search, returning the {@link ArrayDesign} collection for the given composite sequence
-     * search string (the returned collection of array designs does not contain duplicates).
-     *
-     * @param probeResults Collection of results from a previous CompositeSequence search. Can be null; otherwise used
-     *                     to avoid a second search for probes. The array designs for the probes are added to the final
-     *                     results.
-     */
-    private Collection<SearchResult<ArrayDesign>> arrayDesignSearch( SearchSettings settings,
-            @Nullable Collection<SearchResult<CompositeSequence>> probeResults, Collection<SearchResult<BlacklistedEntity>> blacklistedResults ) throws SearchException {
-
-        StopWatch watch = StopWatch.createStarted();
-        String searchString = prepareDatabaseQuery( settings );
-        Collection<SearchResult<ArrayDesign>> results = new SearchResultSet<>();
-
-        ArrayDesign shortNameResult = arrayDesignService.findByShortName( searchString );
-        if ( shortNameResult != null ) {
-            results.add( SearchResult.from( ArrayDesign.class, shortNameResult, DatabaseSearchSource.MATCH_BY_SHORT_NAME_SCORE, "ArrayDesignService.findByShortName" ) );
-            return results;
-        }
-
-        Collection<ArrayDesign> nameResult = arrayDesignService.findByName( searchString );
-        if ( nameResult != null && !nameResult.isEmpty() ) {
-            for ( ArrayDesign ad : nameResult ) {
-                results.add( SearchResult.from( ArrayDesign.class, ad, DatabaseSearchSource.MATCH_BY_NAME_SCORE, "ArrayDesignService.findByShortName" ) );
-            }
-            return results;
-        }
-
-        if ( settings.hasResultType( BlacklistedEntity.class ) ) {
-            BlacklistedEntity b = blacklistedEntityService.findByAccession( searchString );
-            if ( b != null ) {
-                blacklistedResults.add( SearchResult.from( BlacklistedEntity.class, b, DatabaseSearchSource.MATCH_BY_ACCESSION_SCORE, null, "BlacklistedEntityService.findByAccession" ) );
-                return results;
-            }
-        }
-
-        Collection<ArrayDesign> altNameResults = arrayDesignService.findByAlternateName( searchString );
-        for ( ArrayDesign arrayDesign : altNameResults ) {
-            results.add( SearchResult.from( ArrayDesign.class, arrayDesign, 0.9, "ArrayDesignService.findByAlternateName" ) );
-        }
-
-        Collection<ArrayDesign> manufacturerResults = arrayDesignService.findByManufacturer( searchString );
-        for ( ArrayDesign arrayDesign : manufacturerResults ) {
-            results.add( SearchResult.from( ArrayDesign.class, arrayDesign, 0.9, "ArrayDesignService.findByManufacturer" ) );
-        }
-
-        /*
-         * FIXME: add merged platforms and subsumers
-         */
-        results.addAll( searchSource.searchArrayDesign( settings ) );
-
-        watch.stop();
-        if ( watch.getTime() > 1000 )
-            SearchServiceImpl.log.warn( "Array Design search for " + settings + " took " + watch.getTime() + " ms" );
-
-        return results;
-    }
-
-    /**
-     * @param previousGeneSearchResults Can be null, otherwise used to avoid a second search for genes. The biosequences
-     *                                  for the genes are added to the final results.
-     */
-    private Collection<SearchResult<?>> bioSequenceAndGeneSearch( SearchSettings settings,
-            Collection<SearchResult<Gene>> previousGeneSearchResults ) throws SearchException {
-        StopWatch watch = StopWatch.createStarted();
-
-        Collection<SearchResult<?>> searchResults = searchSource.searchBioSequenceAndGene( settings, previousGeneSearchResults );
-
-        watch.stop();
-        if ( watch.getTime() > 1000 )
-            SearchServiceImpl.log
-                    .warn( "Biosequence search for " + settings + " took " + watch.getTime() + " ms " + searchResults
-                            .size() + " results." );
-
-        return searchResults;
-    }
-
-    /**
-     * Search via characteristics i.e. ontology terms.
-     * <p>
-     * This is an important type of search but also a point of performance issues. Searches for "specific" terms are
-     * generally not a big problem (yielding less than 100 results); searches for "broad" terms can return numerous
-     * (thousands)
-     * results.
-     */
-    private Collection<SearchResult<ExpressionExperiment>> characteristicEESearch( final SearchSettings settings ) throws SearchException {
-
-        Collection<SearchResult<ExpressionExperiment>> results = new SearchResultSet<>();
-
-        StopWatch watch = StopWatch.createStarted();
-
-        log.debug( "Starting EE search for " + settings );
-        String[] subclauses = prepareDatabaseQuery( settings ).split( "\\s+OR\\s+" );
-        for ( String subclause : subclauses ) {
-            /*
-             * Note that the AND is applied only within one entity type. The fix would be to apply AND at this
-             * level.
-             */
-            Collection<SearchResult<ExpressionExperiment>> classResults = this
-                    .characteristicEESearchWithChildren( settings.withQuery( subclause ) );
-            if ( classResults.size() > 0 ) {
-                log.debug( "... Found " + classResults.size() + " EEs matching " + subclause );
-            }
-            results.addAll( classResults );
-        }
-
-        SearchServiceImpl.log.debug( String.format( "ExpressionExperiment search: %s -> %d characteristic-based hits %d ms",
-                settings, results.size(), watch.getTime() ) );
-
-        return results;
-
-    }
-
-    /**
-     * Search for the Experiment query in ontologies, including items that are associated with children of matching
-     * query terms. That is, 'brain' should return entities tagged as 'hippocampus'. It can handle AND in searches, so
-     * Parkinson's
-     * AND neuron finds items tagged with both of those terms. The use of OR is handled by the caller.
-     *
-     * @param settings search settings
-     * @return SearchResults of Experiments
-     */
-    private Collection<SearchResult<ExpressionExperiment>> characteristicEESearchWithChildren( SearchSettings settings ) throws SearchException {
-        StopWatch watch = StopWatch.createStarted();
-
-        /*
-         * The tricky part here is if the user has entered a boolean query. If they put in Parkinson's disease AND
-         * neuron, then we want to eventually return entities that are associated with both. We don't expect to find
-         * single characteristics that match both.
-         *
-         * But if they put in Parkinson's disease we don't want to do two queries.
-         */
-        String[] subparts = settings.getQuery().split( " AND " );
-
-        // we would have to first deal with the separate queries, and then apply the logic.
-        Collection<SearchResult<ExpressionExperiment>> allResults = new SearchResultSet<>();
-
-        SearchServiceImpl.log.debug( "Starting characteristic search for: " + settings );
-        for ( String rawTerm : subparts ) {
-            String trimmed = StringUtils.strip( rawTerm );
-            if ( StringUtils.isBlank( trimmed ) ) {
-                continue;
-            }
-            Collection<SearchResult<ExpressionExperiment>> subqueryResults = ontologySearchSource.searchExpressionExperiment( settings.withQuery( trimmed ) );
-            if ( allResults.isEmpty() ) {
-                allResults.addAll( subqueryResults );
-            } else {
-                // this is our Intersection operation.
-                allResults.retainAll( subqueryResults );
-
-                // aggregate the highlighted text.
-                Map<SearchResult<ExpressionExperiment>, String> highlights = new HashMap<>();
-                for ( SearchResult<ExpressionExperiment> sqr : subqueryResults ) {
-                    if ( sqr.getHighlights() != null && sqr.getHighlights().containsKey( "term" ) ) {
-                        highlights.put( sqr, sqr.getHighlights().get( "term" ) );
-                    }
-                }
-
-                for ( SearchResult<ExpressionExperiment> ar : allResults ) {
-                    String k = highlights.get( ar );
-                    if ( StringUtils.isNotBlank( k ) ) {
-                        if ( ar.getHighlights() != null ) {
-                            if ( StringUtils.isBlank( ar.getHighlights().get( "term" ) ) ) {
-                                ar.getHighlights().put( "term", k );
-                            } else {
-                                ar.getHighlights().compute( "term", ( z, t ) -> t + "<br/>" + k );
-                            }
-                        } else {
-                            ar.setHighlights( Collections.singletonMap( "term", k ) );
-                        }
-                    }
-                }
-            }
-
-            if ( watch.getTime() > 1000 ) {
-                SearchServiceImpl.log.warn( "Characteristic EE search for '" + rawTerm + "': " + allResults.size()
-                        + " hits retained so far; " + watch.getTime() + "ms" );
-                watch.reset();
-                watch.start();
-            }
-
-            if ( isFilled( allResults, settings ) ) {
-                return allResults;
-            }
-        }
-
-        return allResults;
-
-    }
-
-    /**
-=======
->>>>>>> 61606fbc
      * Search by name of the composite sequence as well as gene.
      */
     private SearchResultSet<CompositeSequence> compositeSequenceSearch( SearchSettings settings ) throws SearchException {
