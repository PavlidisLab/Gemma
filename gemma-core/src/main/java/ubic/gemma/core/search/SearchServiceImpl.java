--- conflicted
+++ resolved
@@ -402,17 +402,12 @@
         }
 
         if ( settings.getUseGo() ) {
-<<<<<<< HEAD
-            ListUtils.addAllNewElements( results, this.dbHitsToSearchResult(
-                    geneSearchService.getGOGroupGenes( settings.getQuery(), settings.getTaxon() ), "From GO group" ) );
-=======
             try {
                 ListUtils.addAllNewElements( results, this.dbHitsToSearchResult(
                         geneSearchService.getGOGroupGenes( settings.getQuery(), settings.getTaxon() ), "From GO group" ) );
             } catch ( OntologySearchException e ) {
                 throw new BaseCodeOntologySearchException( e );
             }
->>>>>>> 6226ac4d
         }
 
         if ( settings.hasResultType( BibliographicReference.class ) ) {
@@ -647,11 +642,7 @@
      * (thousands)
      * results.
      */
-<<<<<<< HEAD
-    private Collection<SearchResult<ExpressionExperiment>> characteristicEESearch( final SearchSettings settings ) {
-=======
-    private Collection<SearchResult<?>> characteristicEESearch( final SearchSettings settings ) throws SearchException {
->>>>>>> 6226ac4d
+    private Collection<SearchResult<ExpressionExperiment>> characteristicEESearch( final SearchSettings settings ) throws SearchException {
 
         Collection<SearchResult<ExpressionExperiment>> results = new HashSet<>();
 
@@ -689,11 +680,7 @@
      * @param  limit stop querying if we hit or surpass this limit. 0 for no limit.
      * @return collection of SearchResults (Experiments)
      */
-<<<<<<< HEAD
-    private Collection<SearchResult<ExpressionExperiment>> characteristicEESearchTerm( String query, Taxon t, int limit ) {
-=======
-    private Collection<SearchResult<?>> characteristicEESearchTerm( String query, Taxon t, int limit ) throws SearchException {
->>>>>>> 6226ac4d
+    private Collection<SearchResult<ExpressionExperiment>> characteristicEESearchTerm( String query, Taxon t, int limit ) throws SearchException {
 
         StopWatch watch = StopWatch.createStarted();
         Collection<SearchResult<ExpressionExperiment>> results = new HashSet<>();
@@ -838,11 +825,7 @@
      * @param  limit try to stop searching if we exceed this (0 for no limit)
      * @return SearchResults of Experiments
      */
-<<<<<<< HEAD
-    private Collection<SearchResult<ExpressionExperiment>> characteristicEESearchWithChildren( String query, Taxon t, int limit ) {
-=======
-    private Collection<SearchResult<?>> characteristicEESearchWithChildren( String query, Taxon t, int limit ) throws SearchException {
->>>>>>> 6226ac4d
+    private Collection<SearchResult<ExpressionExperiment>> characteristicEESearchWithChildren( String query, Taxon t, int limit ) throws SearchException {
         StopWatch watch = StopWatch.createStarted();
 
         /*
@@ -1649,13 +1632,8 @@
     /**
      * @return results, if the settings.termUri is populated. This includes gene uris.
      */
-<<<<<<< HEAD
-    private Map<Class<? extends Identifiable>, List<SearchResult<? extends Identifiable>>> ontologyUriSearch( SearchSettings settings ) {
+    private Map<Class<? extends Identifiable>, List<SearchResult<? extends Identifiable>>> ontologyUriSearch( SearchSettings settings ) throws SearchException {
         Map<Class<? extends Identifiable>, List<SearchResult<? extends Identifiable>>> results = new HashMap<>();
-=======
-    private Map<Class<?>, List<SearchResult<?>>> ontologyUriSearch( SearchSettings settings ) throws SearchException {
-        Map<Class<?>, List<SearchResult<?>>> results = new HashMap<>();
->>>>>>> 6226ac4d
 
         // 1st check to see if the query is a URI (from an ontology).
         // Do this by seeing if we can find it in the loaded ontologies.
@@ -1712,12 +1690,7 @@
          * Not searching for a gene. Only other option is a direct URI search for experiments.
          */
         if ( settings.hasResultType( ExpressionExperiment.class ) ) {
-<<<<<<< HEAD
             Collection<SearchResult<ExpressionExperiment>> hits = this.characteristicEESearchTerm( uriString, settings.getTaxon(), settings.getMaxResults() );
-=======
-            Collection<SearchResult<?>> hits = null;
-            hits = this.characteristicEESearchTerm( uriString, settings.getTaxon(), settings.getMaxResults() );
->>>>>>> 6226ac4d
             results.put( ExpressionExperiment.class, new ArrayList<>() );
             results.get( ExpressionExperiment.class ).addAll( hits );
         }
