--- conflicted
+++ resolved
@@ -212,25 +212,13 @@
         CompassTemplate template = new CompassTemplate( bean );
         Set<SearchResult<T>> searchResults;
         try {
-<<<<<<< HEAD
             searchResults = template.execute( session -> CompassSearchSource.this.performSearch( settings, session, clazz ) );
-        } catch ( CompassException e ) {
-            throw new SearchException( "Could not perform the search request.", e );
-=======
-            Collection<SearchResult<?>> searchResults = template.execute( session -> CompassSearchSource.this.performSearch( settings, session ) );
-            if ( CompassSearchSource.log.isDebugEnabled() ) {
-                CompassSearchSource.log
-                        .debug( "Compass search via " + bean.getSettings().getSetting( "compass.name" ) + " : " + settings
-                                + " -> " + searchResults.size() + " hits" );
-            }
-            return searchResults;
         } catch ( SearchEngineQueryParseException e ) {
             throw new CompassSearchException( "Compass failed to parse the search query.", e );
         } catch ( CompassException e ) {
             // FIXME: there's nothing we can do here and bubbling the error would abort the search altogether
             log.warn( "The compass search source failed due to a cause unrelated to the query syntax. No results will be returned." );
-            return new HashSet<>();
->>>>>>> 6226ac4d
+            searchResults = new HashSet<>();
         }
 
         if ( CompassSearchSource.log.isDebugEnabled() ) {
