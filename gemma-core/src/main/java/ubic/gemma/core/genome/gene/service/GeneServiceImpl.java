--- conflicted
+++ resolved
@@ -353,22 +353,10 @@
                     .query( "http://purl.org/commons/record/ncbi_gene/" + gvo.getNcbiId() )
                     .resultType( ExpressionExperiment.class )
                     .build();
-<<<<<<< HEAD
             Map<Class<? extends Identifiable>, List<SearchResult<? extends Identifiable>>> r = searchService.search( s );
             if ( r.containsKey( ExpressionExperiment.class ) ) {
                 List<SearchResult<?>> hits = r.get( ExpressionExperiment.class );
                 gvo.setAssociatedExperimentCount( hits.size() );
-=======
-            Map<Class<?>, List<SearchResult<?>>> r = null;
-            try {
-                r = searchService.search( s );
-                if ( r.containsKey( ExpressionExperiment.class ) ) {
-                    List<SearchResult<?>> hits = r.get( ExpressionExperiment.class );
-                    gvo.setAssociatedExperimentCount( hits.size() );
-                }
-            } catch ( SearchException e ) {
-                log.error( "Failed to retrieve associated EE count for " + gene + ".", e );
->>>>>>> 4c349ec5
             }
         }
 
@@ -504,11 +492,7 @@
             taxon = this.taxonService.load( taxonId );
         }
         SearchSettings settings = SearchSettings.geneSearch( query, taxon );
-<<<<<<< HEAD
         List<SearchResult<Gene>> geneSearchResults = this.searchService.search( settings, Gene.class );
-=======
-        List<SearchResult<?>> geneSearchResults = this.searchService.search( settings ).get( Gene.class );
->>>>>>> 4c349ec5
 
         Collection<Gene> genes = new HashSet<>();
         if ( geneSearchResults == null || geneSearchResults.isEmpty() ) {
