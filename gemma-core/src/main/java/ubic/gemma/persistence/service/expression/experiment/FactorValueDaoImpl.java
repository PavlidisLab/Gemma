--- conflicted
+++ resolved
@@ -76,11 +76,7 @@
 
     @Override
     @Deprecated
-<<<<<<< HEAD
-    public Map<Long, Integer> loadAllExceptIds( Set<Long> excludedIds ) {
-=======
     public Map<Long, Integer> loadIdsWithNumberOfOldStyleCharacteristics( Set<Long> excludedIds ) {
->>>>>>> 6f8631ad
         List<Object[]> result;
         if ( excludedIds.isEmpty() ) {
             //noinspection unchecked
@@ -98,14 +94,8 @@
     }
 
     @Override
-<<<<<<< HEAD
-    public void flushAndEvict( List<Long> batch ) {
-        getSessionFactory().getCurrentSession().flush();
-        load( batch ).forEach( getSessionFactory().getCurrentSession()::evict );
-=======
     public void updateIgnoreAcl( FactorValue fv ) {
         update( fv );
->>>>>>> 6f8631ad
     }
 
     @Override
