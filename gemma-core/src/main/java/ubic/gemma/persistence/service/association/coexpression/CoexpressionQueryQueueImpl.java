--- conflicted
+++ resolved
@@ -24,13 +24,7 @@
 import org.springframework.beans.factory.InitializingBean;
 import org.springframework.beans.factory.annotation.Autowired;
 import org.springframework.core.task.TaskExecutor;
-<<<<<<< HEAD
-import org.springframework.orm.hibernate3.support.HibernateDaoSupport;
 import org.springframework.security.concurrent.DelegatingSecurityContextRunnable;
-=======
-import org.springframework.security.core.context.SecurityContext;
-import org.springframework.security.core.context.SecurityContextHolder;
->>>>>>> 4b2c222f
 import ubic.gemma.model.genome.Gene;
 import ubic.gemma.persistence.service.genome.GeneDao;
 
@@ -86,16 +80,8 @@
     }
 
     @Override
-<<<<<<< HEAD
-    protected void initDao() throws Exception {
-        super.initDao();
+    public void afterPropertiesSet() throws Exception {
         taskExecutor.execute( new DelegatingSecurityContextRunnable( new Runnable() {
-=======
-    public void afterPropertiesSet() throws Exception {
-        final SecurityContext context = SecurityContextHolder.getContext();
-
-        taskExecutor.execute( new Runnable() {
->>>>>>> 4b2c222f
 
             private final int MAX_WARNINGS = 5;
 
@@ -133,11 +119,7 @@
                 }
             }
 
-<<<<<<< HEAD
         } ) );
-=======
-        } );
->>>>>>> 4b2c222f
     }
 
     private void queryForCache( QueuedGene gene ) {
