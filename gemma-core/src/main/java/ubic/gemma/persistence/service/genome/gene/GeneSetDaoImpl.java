/*
 * The Gemma project.
 *
 * Copyright (c) 2009 University of British Columbia
 *
 * Licensed under the Apache License, Version 2.0 (the "License");
 * you may not use this file except in compliance with the License.
 * You may obtain a copy of the License at
 *
 *       http://www.apache.org/licenses/LICENSE-2.0
 *
 * Unless required by applicable law or agreed to in writing, software
 * distributed under the License is distributed on an "AS IS" BASIS,
 * WITHOUT WARRANTIES OR CONDITIONS OF ANY KIND, either express or implied.
 * See the License for the specific language governing permissions and
 * limitations under the License.
 *
 */
package ubic.gemma.persistence.service.genome.gene;

import org.apache.commons.lang3.StringUtils;
import org.apache.commons.lang3.time.StopWatch;
import org.hibernate.Hibernate;
import org.hibernate.Query;
import org.hibernate.SessionFactory;
import org.springframework.beans.factory.annotation.Autowired;
import org.springframework.stereotype.Repository;
import ubic.gemma.model.genome.Gene;
import ubic.gemma.model.genome.Taxon;
import ubic.gemma.model.genome.gene.DatabaseBackedGeneSetValueObject;
import ubic.gemma.model.genome.gene.GeneSet;
import ubic.gemma.model.genome.gene.GeneSetMember;
import ubic.gemma.model.genome.gene.GeneSetValueObject;
import ubic.gemma.persistence.service.AbstractDao;

import javax.annotation.Nullable;
import javax.annotation.ParametersAreNonnullByDefault;
import java.util.*;
import java.util.stream.Collectors;

/**
 * Base Spring DAO Class: is able to create, update, remove, load, and find objects of type
 * <code>ubic.gemma.model.genome.gene.GeneSet</code>.
 *
 * @author kelsey
 * @see    GeneSet
 */
@Repository
@ParametersAreNonnullByDefault
public class GeneSetDaoImpl extends AbstractDao<GeneSet> implements GeneSetDao {

    @Autowired
    public GeneSetDaoImpl( SessionFactory sessionFactory ) {
        super( GeneSet.class, sessionFactory );
    }

    @Override
    public int getGeneCount( Long id ) {
        return ( Integer ) this.getSessionFactory().getCurrentSession()
                .createQuery( "select count(i) from GeneSet g join g.members i where g.id = :id" )
                .setParameter( "id", id ).uniqueResult();
    }

    @Override
    public Taxon getTaxon( Long id ) {
        // get one gene, check the taxon.
        Query q = this.getSessionFactory().getCurrentSession()
                .createQuery( "select g from GeneSet gs join gs.members m join m.gene g where gs.id = :id" )
                .setParameter( "id", id ).setMaxResults( 1 );

        Gene g = ( Gene ) q.uniqueResult();
        return g != null ? g.getTaxon() : null;
    }

    @Override
    public Collection<GeneSet> loadMyGeneSets() {
        return this.loadAll();
    }

    @Override
    public Collection<GeneSet> loadMyGeneSets( Taxon tax ) {
        return this.loadAll( tax );
    }

    @Override
    public Collection<GeneSet> loadMySharedGeneSets() {
        return this.loadAll();
    }

    @Override
    public Collection<GeneSet> loadMySharedGeneSets( Taxon tax ) {
        return this.loadAll( tax );
    }

    @Override
    public DatabaseBackedGeneSetValueObject loadValueObject( GeneSet geneSet ) {
        return loadValueObjectById( geneSet.getId() );
    }

    @Override
    public DatabaseBackedGeneSetValueObject loadValueObjectById( Long id ) {
        DatabaseBackedGeneSetValueObject vo = loadValueObjectByIdLite( id );
        fillGeneIds( Collections.singletonList( vo ) );
        return vo;
    }

    @Override
    public DatabaseBackedGeneSetValueObject loadValueObjectByIdLite( Long id ) {
        Object[] row = ( Object[] ) this.getSessionFactory().getCurrentSession().createQuery(
                        "select g, t, count(m) from GeneSet g "
                                + "left join g.members m "
                                + "left join m.gene.taxon t "
                                + "where g.id = :id "
                                + "group by g.id" )
                .setParameter( "id", id )
                .uniqueResult();
        if ( row != null ) {
            return new DatabaseBackedGeneSetValueObject( ( GeneSet ) row[0], ( Taxon ) row[1], ( Long ) row[2] );
        } else {
            return null;
        }
    }

    @Override
    public List<DatabaseBackedGeneSetValueObject> loadValueObjects( Collection<GeneSet> entities ) {
        return loadValueObjectsByIds( entities.stream().map( GeneSet::getId ).collect( Collectors.toSet() ) );
    }

    @Override
    public List<DatabaseBackedGeneSetValueObject> loadValueObjectsByIds( Collection<Long> ids ) {
        List<DatabaseBackedGeneSetValueObject> vos = loadValueObjectsByIdsLite( ids );
        fillGeneIds( vos );
        return vos;
    }

    @Override
    public List<DatabaseBackedGeneSetValueObject> loadValueObjectsByIdsLite( Collection<Long> ids ) {
        if ( ids.isEmpty() ) {
            return Collections.emptyList();
        }
        //noinspection unchecked
        List<Object[]> result = this.getSessionFactory().getCurrentSession().createQuery(
                        "select g, t, count(m) from GeneSet g "
                                + "left join g.members m "
                                + "left join m.gene.taxon t "
                                + "where g.id in :ids "
                                + "group by g.id" )
                .setParameterList( "ids", ids )
                .list();
        return fillValueObjects( result );
    }

    @Override
    public List<DatabaseBackedGeneSetValueObject> loadAllValueObjects() {
        //noinspection unchecked
        List<Object[]> result = this.getSessionFactory().getCurrentSession().createQuery(
                        "select g, t, count(m) from GeneSet g "
                                + "left join g.members m "
                                + "left join m.gene.taxon t "
                                + "group by g.id" )
                .list();
        List<DatabaseBackedGeneSetValueObject> vos = fillValueObjects( result );
        fillGeneIds( vos );
        return vos;
    }

    @Override
    public Collection<GeneSet> findByGene( Gene gene ) {
        //noinspection unchecked
        return this.getSessionFactory().getCurrentSession()
                .createQuery( "select gs from GeneSet gs inner join gs.members m inner join m.gene g where g = :g" )
                .setParameter( "g", gene ).list();
    }

    @Override
    public Collection<GeneSet> findByName( String name ) {
        return findByName( name, null );
    }

    @Override
    public Collection<GeneSet> findByName( String name, @Nullable Taxon taxon ) {
        StopWatch timer = StopWatch.createStarted();
        if ( StringUtils.isBlank( name ) )
            return new HashSet<>();
        // slow? would it be faster to just findByName and then restrict taxon?
<<<<<<< HEAD
        Query query = this.getSessionFactory().getCurrentSession().createQuery(
                        "select gs from GeneSet gs join gs.members gm join gm.gene g "
                                + "where gs.name like :query "
                                + ( taxon != null ? "and g.taxon = :taxon " : "" )
                                + "order by gs.name" )
                .setParameter( "query", name + "%" );
        if ( taxon != null ) {
            query.setParameter( "taxon", taxon );
        }
        //noinspection unchecked
        List<GeneSet> result = query.list();
=======
        List<?> result = this.getSessionFactory().getCurrentSession().createQuery(
                        "select gs from GeneSet gs join gs.members gm join gm.gene g where g.taxon = :taxon and gs.name like :query order by gs.name" )
                .setParameter( "query", name + "%" ).setParameter( "taxon", taxon ).list();
>>>>>>> f9060770
        if ( timer.getTime() > 500 )
            AbstractDao.log
                    .info( "Find geneSets by name took " + timer.getTime() + "ms query=" + name + " taxon=" + taxon );
        return result;
    }

    @Override
    public Collection<GeneSet> loadAll( @Nullable Taxon tax ) {
        if ( tax == null )
            return this.loadAll();
        //noinspection unchecked
        return this.getSessionFactory().getCurrentSession()
                .createQuery( "select distinct gs from GeneSet gs join gs.members m join m.gene g where g.taxon = :t" )
                .setParameter( "t", tax ).list();
    }

    @Override
    public GeneSet find( GeneSet entity ) {
        return this.findByName( entity.getName() ).iterator().next();
    }

<<<<<<< HEAD
=======
    /**
     * Retrieve taxa for genesets
     *
     */
    private Map<Long, Taxon> getTaxa( Collection<Long> ids ) {
        // fast
        //noinspection unchecked
        List<Object[]> q = this.getSessionFactory().getCurrentSession().createQuery(
                        "select distinct gs.id, t from GeneSet gs join gs.members m"
                                + " join m.gene g join g.taxon t where gs.id in (:ids) group by gs.id" )
                .setParameterList( "ids", ids ).list();

        Map<Long, Taxon> result = new HashMap<>();
        for ( Object[] o : q ) {
            //noinspection RedundantCast // Without casting we get suspicious call warning
            if ( result.containsKey( o[0] ) ) {
                throw new IllegalStateException( "More than one taxon in gene set id= " + o[0] );
            }

            result.put( ( Long ) o[0], ( Taxon ) o[1] );

        }

        return result;
    }

>>>>>>> f9060770
    /*
     * (non-Javadoc)
     *
     * @see ubic.gemma.persistence.service.genome.gene.GeneSetDao#thaw(ubic.gemma.model.genome.gene.GeneSet)
     */
    @Override
    public void thaw( final GeneSet geneSet ) {
        Hibernate.initialize( geneSet );
        Hibernate.initialize( geneSet.getMembers() );
        for ( GeneSetMember gsm : geneSet.getMembers() ) {
            Hibernate.initialize( gsm.getGene() );
        }
    }

    private List<DatabaseBackedGeneSetValueObject> fillValueObjects( List<Object[]> result ) {
        return result.stream()
                .map( row -> new DatabaseBackedGeneSetValueObject( ( GeneSet ) row[0], ( Taxon ) row[1], ( Long ) row[2] ) )
                .collect( Collectors.toList() );
    }

    private void fillGeneIds( List<DatabaseBackedGeneSetValueObject> result ) {
        if ( result.isEmpty() ) {
            return;
        }
        Set<Long> ids = result.stream().map( DatabaseBackedGeneSetValueObject::getId ).collect( Collectors.toSet() );
        //noinspection unchecked
        List<Object[]> r = getSessionFactory().getCurrentSession()
                .createQuery( "select g.id, genes.id from GeneSet g join g.members m join m.gene genes where g.id in :ids" )
                .setParameterList( "ids", ids )
                .list();
        Map<Long, Set<Long>> geneIdsByGeneSetId = r.stream()
                .collect( Collectors.groupingBy( row -> ( Long ) row[0], Collectors.mapping( row -> ( Long ) row[1], Collectors.toSet() ) ) );
        /*
         * Populate gene members - a bit inefficient
         * inner join is okay here, we only care about ones that have genes.
         */
        for ( GeneSetValueObject res : result ) {
            res.setGeneIds( geneIdsByGeneSetId.getOrDefault( res.getId(), Collections.emptySet() ) );
        }
    }
}<|MERGE_RESOLUTION|>--- conflicted
+++ resolved
@@ -183,7 +183,6 @@
         if ( StringUtils.isBlank( name ) )
             return new HashSet<>();
         // slow? would it be faster to just findByName and then restrict taxon?
-<<<<<<< HEAD
         Query query = this.getSessionFactory().getCurrentSession().createQuery(
                         "select gs from GeneSet gs join gs.members gm join gm.gene g "
                                 + "where gs.name like :query "
@@ -195,11 +194,6 @@
         }
         //noinspection unchecked
         List<GeneSet> result = query.list();
-=======
-        List<?> result = this.getSessionFactory().getCurrentSession().createQuery(
-                        "select gs from GeneSet gs join gs.members gm join gm.gene g where g.taxon = :taxon and gs.name like :query order by gs.name" )
-                .setParameter( "query", name + "%" ).setParameter( "taxon", taxon ).list();
->>>>>>> f9060770
         if ( timer.getTime() > 500 )
             AbstractDao.log
                     .info( "Find geneSets by name took " + timer.getTime() + "ms query=" + name + " taxon=" + taxon );
@@ -221,35 +215,6 @@
         return this.findByName( entity.getName() ).iterator().next();
     }
 
-<<<<<<< HEAD
-=======
-    /**
-     * Retrieve taxa for genesets
-     *
-     */
-    private Map<Long, Taxon> getTaxa( Collection<Long> ids ) {
-        // fast
-        //noinspection unchecked
-        List<Object[]> q = this.getSessionFactory().getCurrentSession().createQuery(
-                        "select distinct gs.id, t from GeneSet gs join gs.members m"
-                                + " join m.gene g join g.taxon t where gs.id in (:ids) group by gs.id" )
-                .setParameterList( "ids", ids ).list();
-
-        Map<Long, Taxon> result = new HashMap<>();
-        for ( Object[] o : q ) {
-            //noinspection RedundantCast // Without casting we get suspicious call warning
-            if ( result.containsKey( o[0] ) ) {
-                throw new IllegalStateException( "More than one taxon in gene set id= " + o[0] );
-            }
-
-            result.put( ( Long ) o[0], ( Taxon ) o[1] );
-
-        }
-
-        return result;
-    }
-
->>>>>>> f9060770
     /*
      * (non-Javadoc)
      *
