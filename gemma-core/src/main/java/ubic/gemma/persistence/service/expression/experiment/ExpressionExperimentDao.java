--- conflicted
+++ resolved
@@ -1,10 +1,7 @@
 package ubic.gemma.persistence.service.expression.experiment;
 
-<<<<<<< HEAD
 import ubic.gemma.model.common.Identifiable;
-=======
 import ubic.gemma.core.security.audit.IgnoreAudit;
->>>>>>> f9060770
 import ubic.gemma.model.common.auditAndSecurity.AuditEvent;
 import ubic.gemma.model.common.description.AnnotationValueObject;
 import ubic.gemma.model.common.description.Characteristic;
@@ -111,16 +108,12 @@
 
     Map<Taxon, Long> getPerTaxonCount();
 
-<<<<<<< HEAD
     /**
      * Obtain the count of distinct experiments per taxon for experiments with the given IDs.
      */
     Map<Taxon, Long> getPerTaxonCount( List<Long> ids );
 
-    Map<Long, Integer> getPopulatedFactorCounts( Collection<Long> ids );
-=======
     Map<Long, Long> getPopulatedFactorCounts( Collection<Long> ids );
->>>>>>> f9060770
 
     Map<Long, Long> getPopulatedFactorCountsExcludeBatch( Collection<Long> ids );
 
