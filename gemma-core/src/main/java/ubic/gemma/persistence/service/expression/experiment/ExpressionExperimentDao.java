package ubic.gemma.persistence.service.expression.experiment;

import org.apache.commons.lang3.RandomStringUtils;
import org.hibernate.CacheMode;
import org.hibernate.NonUniqueResultException;
import org.hibernate.Query;
import ubic.gemma.model.common.Identifiable;
import ubic.gemma.model.common.auditAndSecurity.AuditEvent;
<<<<<<< HEAD
import ubic.gemma.model.common.description.BibliographicReference;
import ubic.gemma.model.common.description.Category;
=======
>>>>>>> e428e337
import ubic.gemma.model.common.description.Characteristic;
import ubic.gemma.model.common.description.DatabaseEntry;
import ubic.gemma.model.common.quantitationtype.QuantitationType;
import ubic.gemma.model.expression.arrayDesign.ArrayDesign;
import ubic.gemma.model.expression.arrayDesign.TechnologyType;
import ubic.gemma.model.expression.bioAssay.BioAssay;
import ubic.gemma.model.expression.bioAssayData.*;
import ubic.gemma.model.expression.biomaterial.BioMaterial;
import ubic.gemma.model.expression.designElement.CompositeSequence;
import ubic.gemma.model.expression.experiment.*;
import ubic.gemma.model.genome.Gene;
import ubic.gemma.model.genome.Taxon;
import ubic.gemma.persistence.service.BrowsingDao;
import ubic.gemma.persistence.service.CachedFilteringVoEnabledDao;
import ubic.gemma.persistence.service.common.auditAndSecurity.curation.CuratableDao;
import ubic.gemma.persistence.util.Filters;
import ubic.gemma.persistence.util.Slice;
import ubic.gemma.persistence.util.Sort;

import javax.annotation.Nullable;
import java.util.*;
import java.util.stream.Stream;

/**
 * Created by tesarst on 13/03/17.
 *
 * @author tesarst
 */
@SuppressWarnings("unused") // Possible external use
public interface ExpressionExperimentDao
        extends CuratableDao<ExpressionExperiment>,
        CachedFilteringVoEnabledDao<ExpressionExperiment, ExpressionExperimentValueObject>, BrowsingDao<ExpressionExperiment> {

    String OBJECT_ALIAS = "ee";

    /**
     * Load an experiment by ID with a specific cache mode.
     * <p>
     * The cache mode will be effective for the remainder of the Hibernate session.
     */
    ExpressionExperiment load( Long id, CacheMode cacheMode );

    SortedMap<Long, String> loadAllIdAndName();

    SortedMap<String, String> loadAllShortNameAndName();

    SortedSet<String> loadAllName();

    SortedMap<String, String> loadAllAccessionAndName();

    @Nullable
    BioAssaySet loadBioAssaySet( Long id );

    Collection<Long> filterByTaxon( Collection<Long> ids, Taxon taxon );

    ExpressionExperiment findByShortName( String shortName );

    Collection<ExpressionExperiment> findByName( String name );

    @Nullable
    ExpressionExperiment findOneByName( String name );

    Collection<ExpressionExperiment> findByAccession( DatabaseEntry accession );

    Collection<ExpressionExperiment> findByAccession( String accession );

    @Nullable
    ExpressionExperiment findOneByAccession( String accession );

    Collection<ExpressionExperiment> findByBibliographicReference( BibliographicReference bibRef );

    ExpressionExperiment findByBioAssay( BioAssay ba );

    Collection<ExpressionExperiment> findByBioMaterial( BioMaterial bm );

    Map<ExpressionExperiment, Collection<BioMaterial>> findByBioMaterials( Collection<BioMaterial> bms );

    Collection<ExpressionExperiment> findByExpressedGene( Gene gene, Double rank );

    ExpressionExperiment findByDesign( ExperimentalDesign ed );

    ExpressionExperiment findByFactor( ExperimentalFactor ef );

    ExpressionExperiment findByFactorValue( FactorValue fv );

    ExpressionExperiment findByFactorValue( Long factorValueId );

    Map<ExpressionExperiment, FactorValue> findByFactorValues( Collection<FactorValue> fvs );

    Collection<ExpressionExperiment> findByGene( Gene gene );

    ExpressionExperiment findByQuantitationType( QuantitationType quantitationType );

    Collection<ExpressionExperiment> findByTaxon( Taxon taxon );

    List<ExpressionExperiment> findByUpdatedLimit( Collection<Long> ids, int limit );

    List<ExpressionExperiment> findByUpdatedLimit( int limit );

    /**
     * Find experiments updated on or after a given date.
     */
    Collection<ExpressionExperiment> findUpdatedAfter( Date date );

    Map<Long, Long> getAnnotationCounts( Collection<Long> ids );

    Collection<ArrayDesign> getArrayDesignsUsed( BioAssaySet bas );

    Collection<ArrayDesign> getArrayDesignsUsed( Collection<? extends BioAssaySet> ees );

    Collection<ArrayDesign> getArrayDesignsUsed( ExpressionExperiment ee, QuantitationType qt, Class<? extends DataVector> dataVectorType );

    /**
     * Obtain genes used by the processed vectors of this dataset.
     */
    Collection<Gene> getGenesUsedByPreferredVectors( ExpressionExperiment experimentConstraint );

    /**
     * Obtain the dataset usage frequency by technology type.
     * <p>
     * If a dataset was switched to a platform of a different technology type, it is counted toward both.
     */
    Map<TechnologyType, Long> getTechnologyTypeUsageFrequency();

    /**
     * Obtain the dataset usage frequency by technology type for the given dataset IDs.
     * <p>
     * Note: No ACL filtering is performed.
     *
     * @see #getTechnologyTypeUsageFrequency()
     */
    Map<TechnologyType, Long> getTechnologyTypeUsageFrequency( Collection<Long> eeIds );

    /**
     * Obtain dataset usage frequency by platform currently used.
     * <p>
     * Note that a dataset counts toward all the platforms mentioned through its {@link BioAssay}.
     * <p>
     * This method uses ACLs and the troubled status to only displays the counts of datasets the current user is
     * entitled to see. Only administrator can see troubled platforms.
     */
    Map<ArrayDesign, Long> getArrayDesignsUsageFrequency( int maxResults );

    /**
     * Obtain dataset usage frequency by platform currently for the given dataset IDs.
     * <p>
     * Note: no ACL filtering is performed. Only administrator can see troubled platforms.
     *
     * @see #getArrayDesignsUsageFrequency(int)
     */
    Map<ArrayDesign, Long> getArrayDesignsUsageFrequency( Collection<Long> eeIds, int maxResults );

    /**
     * Obtain dataset usage frequency by original platforms.
     * <p>
     * Note that a dataset counts toward all the platforms mentioned through its {@link BioAssay}. Datasets whose
     * platform hasn't been switched (i.e. the original is the same as the current one) are ignored.
     * <p>
     * This method uses ACLs and the troubled status to only displays the counts of datasets the current user is
     * entitled to see. Only administrators can see troubled platforms.
     */
    Map<ArrayDesign, Long> getOriginalPlatformsUsageFrequency( int maxResults );

    /**
     * Obtain dataset usage frequency by platform currently for the given dataset IDs.
     * <p>
     * Note: no ACL filtering is performed. Only administrators can see troubled platforms.
     *
     * @see #getOriginalPlatformsUsageFrequency(int)
     */
    Map<ArrayDesign, Long> getOriginalPlatformsUsageFrequency( Collection<Long> eeIds, int maxResults );

    Map<Long, Collection<AuditEvent>> getAuditEvents( Collection<Long> ids );

    Collection<BioAssayDimension> getBioAssayDimensions( ExpressionExperiment expressionExperiment );

    /**
     * Retrieve {@link BioAssayDimension} that are used by subsets of a given {@link ExpressionExperiment}.
     * <p>
     * This covers cases where BAs in a subset are not the same as the BAs in the experiment such as for single-cell
     * data where we use sub-assays.
     */
    Collection<BioAssayDimension> getBioAssayDimensionsFromSubSets( ExpressionExperiment expressionExperiment );

    /**
     * @param dataVectorType the type of data vectors to consider, this is necessary because otherwise all the vector
     *                       tables would have to be looked at
     * @throws org.hibernate.NonUniqueResultException if there is more than one dimension for the given set of vectors
     */
    @Nullable
    BioAssayDimension getBioAssayDimension( ExpressionExperiment ee, QuantitationType qt, Class<? extends BulkExpressionDataVector> dataVectorType );

    /**
     * Obtain a bioassay dimension by ID.
     */
    @Nullable
    BioAssayDimension getBioAssayDimensionById( ExpressionExperiment ee, Long dimensionId, Class<? extends BulkExpressionDataVector> dataVectorType );

    long getBioMaterialCount( ExpressionExperiment expressionExperiment );

    long getRawDataVectorCount( ExpressionExperiment ee );

    Collection<ExpressionExperiment> getExperimentsWithOutliers();

    Map<Long, Date> getLastArrayDesignUpdate( Collection<ExpressionExperiment> expressionExperiments );

    Date getLastArrayDesignUpdate( ExpressionExperiment ee );

    /**
     * Obtain the count of distinct experiments per taxon.
     * <p>
     * Experiments are filtered by ACLs and troubled experiments are only visible to administrators.
     */
    Map<Taxon, Long> getPerTaxonCount();

    /**
     * Obtain the count of distinct experiments per taxon for experiments with the given IDs.
     * <p>
     * Experiments <b>are not</b> filtered by ACLs and toubled experiments are only visible to administrators.
     */
    Map<Taxon, Long> getPerTaxonCount( Collection<Long> ids );

    Map<Long, Long> getPopulatedFactorCounts( Collection<Long> ids );

    Map<Long, Long> getPopulatedFactorCountsExcludeBatch( Collection<Long> ids );

    Map<QuantitationType, Long> getQuantitationTypeCount( ExpressionExperiment ee );

    /**
     * Obtain the preferred quantitation type for single cell data, if available.
     */
    @Nullable
    QuantitationType getPreferredSingleCellQuantitationType( ExpressionExperiment ee );

    /**
     * Obtain the preferred quantitation type for the raw vectors, if available.
     */
    @Nullable
    QuantitationType getPreferredQuantitationType( ExpressionExperiment ee );

    /**
     * Obtain the quantitation type for the processed vectors, if available.
     * @throws org.hibernate.NonUniqueResultException if there is more than oen set of processed vectors
     */
    @Nullable
    QuantitationType getProcessedQuantitationType( ExpressionExperiment ee );

    /**
     * Test if the dataset has preferred expression data vectors.
     */
    boolean hasProcessedExpressionData( ExpressionExperiment ee );

    Map<ExpressionExperiment, Collection<AuditEvent>> getSampleRemovalEvents(
            Collection<ExpressionExperiment> expressionExperiments );

    Collection<ExpressionExperimentSubSet> getSubSets( ExpressionExperiment expressionExperiment );

    Collection<ExpressionExperimentSubSet> getSubSets( ExpressionExperiment expressionExperiment, BioAssayDimension bad );

    Map<BioAssayDimension, Set<ExpressionExperimentSubSet>> getSubSetsByDimension( ExpressionExperiment expressionExperiment );

    @Nullable
    ExpressionExperimentSubSet getSubSetById( ExpressionExperiment ee, Long subSetId );

    <T extends BioAssaySet> Map<T, Taxon> getTaxa( Collection<T> bioAssaySets );

    /**
     * Determine the taxon for a given experiment or subset.
     * @return a unique taxon for the dataset, or null if no taxon could be determined
     */
    @Nullable
    Taxon getTaxon( BioAssaySet ee );

    /**
     * Load datasets by IDs with the same relation as {@link #loadWithCache(Filters, Sort)}.
     */
    List<ExpressionExperiment> loadWithRelationsAndCache( List<Long> ids );

    /**
     * Special method for front-end access. This is partly redundant with {@link #loadValueObjects(Filters, Sort, int, int)};
     * however, it fills in more information, returns ExpressionExperimentDetailsValueObject
     *
     * @param ids    only list specific ids, or null to ignore
     * @param taxon  only list EEs in the specified taxon, or null to ignore
     * @param sort   the field to order the results by.
     * @param offset offset
     * @param limit  maximum number of results to return
     * @return a list of EE details VOs representing experiments matching the given arguments.
     */
    Slice<ExpressionExperimentDetailsValueObject> loadDetailsValueObjects( @Nullable Collection<Long> ids, @Nullable Taxon taxon, @Nullable Sort sort, int offset, int limit );

    /**
     * Flavour of {@link #loadDetailsValueObjectsByIds(Collection)}, but using the query cache.
     */
    Slice<ExpressionExperimentDetailsValueObject> loadDetailsValueObjectsByIdsWithCache( @Nullable Collection<Long> ids, @Nullable Taxon taxon, @Nullable Sort sort, int offset, int limit );

    /**
     * Like {@link #loadDetailsValueObjects(Collection, Taxon, Sort, int, int)}, but returning a list.
     */
    List<ExpressionExperimentDetailsValueObject> loadDetailsValueObjectsByIds( Collection<Long> ids );

    /**
     * Flavour of {@link #loadDetailsValueObjectsByIds(Collection)}, but using the query cache.
     */
    List<ExpressionExperimentDetailsValueObject> loadDetailsValueObjectsByIdsWithCache( Collection<Long> ids );

    Slice<ExpressionExperimentValueObject> loadBlacklistedValueObjects( @Nullable Filters filters, @Nullable Sort sort, int offset, int limit );

    Collection<ExpressionExperiment> loadLackingFactors();

    Collection<ExpressionExperiment> loadLackingTags();

    /**
     * Thaw everything.
     * <p>
     * Includes {@link #thawLite(ExpressionExperiment)} and raw/processed vectors.
     * <p>
     * Does not include single-cell vectors.
     */
    void thaw( ExpressionExperiment expressionExperiment );

    /**
     * Thaw experiment metadata.
     */
    void thawLiter( ExpressionExperiment expressionExperiment );

    /**
     * Thaw experiment metadata and bioassays.
     * <p>
     * Include {@link #thawLiter(ExpressionExperiment)} and bioassays.
     */
    void thawLite( ExpressionExperiment expressionExperiment );

    Collection<Characteristic> getAnnotationsBySubSets( ExpressionExperiment ee );

    /**
     * Obtain sample-level annotations for an experiment.
     */
    Collection<Characteristic> getAnnotationsByBioMaterials( ExpressionExperiment ee );

<<<<<<< HEAD
    /**
     * Obtain sample-level annotations for a given subset.
     */
    Collection<Characteristic> getAnnotationsByBioMaterials( ExpressionExperimentSubSet subset );

    /**
     * Obtain all the statements in the experimental design of an experiment.
     */
    Collection<Statement> getAnnotationsByFactorValues( ExpressionExperiment ee );

    /**
     * Obtain all annotations, grouped by applicable level.
     * <p>
     * This uses the {@code EE2C} table under the hood.
=======
    /**
     * Obtain all annotations, grouped by applicable level.
     * @param useEe2c use the {@code EXPRESSION_EXPERIMENT2CHARACTERISTIC} table to retrieve annotations
>>>>>>> e428e337
     */
    Map<Class<? extends Identifiable>, List<Characteristic>> getAllAnnotations( ExpressionExperiment expressionExperiment, boolean useEe2c );

    /**
     * Obtain experiment-level annotations.
<<<<<<< HEAD
     * <p>
     * This uses the {@code EE2C} table under the hood.
=======
     *
     * @param useEe2c use the {@code EXPRESSION_EXPERIMENTE2CHARACTERISTIC} table, {@link ubic.gemma.persistence.service.maintenance.TableMaintenanceUtil}
>>>>>>> e428e337
     */
    Collection<Characteristic> getExperimentAnnotations( ExpressionExperiment expressionExperiment, boolean useEe2c );

    /**
     * Obtain sample-level annotations.
     * <p>
     * This uses the {@code EE2C} table under the hood.
     */
    List<Characteristic> getBioMaterialAnnotations( ExpressionExperiment expressionExperiment, boolean useEe2c );

    /**
     * Obtain experimental design-level annotations.
     * <p>
<<<<<<< HEAD
     * This uses the {@code EE2C} table under the hood.
=======
     * This is equivalent to the subject components of {@link #getFactorValueAnnotations(ExpressionExperiment)} for now,
     * but other annotations from the experimental design might be included in the future.
     */
    List<Characteristic> getExperimentalDesignAnnotations( ExpressionExperiment expressionExperiment, boolean useEe2c );

    /**
     * Obtain factor value-level annotations.
>>>>>>> e428e337
     */
    List<Statement> getFactorValueAnnotations( ExpressionExperiment ee );

    /**
     * Special indicator for free-text terms.
     * <p>
     * Free-text terms or categories have a null URI and a non-empty label.
     */
    String FREE_TEXT = null;

    /**
     * Special indicator for an uncategorized term.
     * <p>
     * Uncategorized terms (or the uncategorized category) has both null URI and label.
     */
    String UNCATEGORIZED = "[uncategorized_" + RandomStringUtils.randomAlphanumeric( 10 ) + "]";

    Map<Characteristic, Long> getCategoriesUsageFrequency( @Nullable Collection<Long> eeIds, @Nullable Collection<String> excludedCategoryUris, @Nullable Collection<String> excludedTermUris, @Nullable Collection<String> retainedTermUris, int maxResults );

    /**
     * Obtain annotations usage frequency for a set of given {@link ExpressionExperiment} IDs.
     * <p>
     * This is meant as a counterpart to {@link ubic.gemma.persistence.service.common.description.CharacteristicService#findExperimentsByUris(Collection, Taxon, int, boolean, boolean)}
     * to answer the reverse question: which annotations can be used to filter a given set of datasets?
     *
     * @param expressionExperimentIds IDs of {@link ExpressionExperiment} to use for restricting annotations, or null to
     *                                consider everything
     * @param level                   applicable annotation level, one of {@link ExpressionExperiment}, {@link ExperimentalDesign}
     *                                or {@link BioMaterial}
     * @param maxResults              maximum number of annotations to return, or -1 to return everything
     * @param minFrequency            minimum usage frequency to be reported (0 effectively allows everything)
     * @param category                a category URI or free text category to restrict the results to, or null to
     *                                consider everything, empty string to consider uncategorized terms
     * @param retainedTermUris        a collection of term to retain even if they don't meet the minimum frequency criteria
     */
    Map<Characteristic, Long> getAnnotationsUsageFrequency( @Nullable Collection<Long> expressionExperimentIds, @Nullable Class<? extends Identifiable> level, int maxResults, int minFrequency, @Nullable String category, @Nullable Collection<String> excludedCategoryUris, @Nullable Collection<String> excludedTermUris, @Nullable Collection<String> retainedTermUris );

    Collection<ExpressionExperiment> getExperimentsLackingPublications();

    MeanVarianceRelation updateMeanVarianceRelation( ExpressionExperiment ee, MeanVarianceRelation mvr );

    /**
     * Count the number of biomaterials of datasets satisfying the given filters.
     * <p>
     * The result is stored in the standard query cache.
     */
    long countBioMaterials( @Nullable Filters filters );

    Collection<RawExpressionDataVector> getRawDataVectors( ExpressionExperiment ee, QuantitationType qt );

    /**
     * Add raw data vectors with the given quantitation type.
     * @return the number of raw data vectors created
     */
    int addRawDataVectors( ExpressionExperiment ee, QuantitationType qt, Collection<RawExpressionDataVector> newVectors );

    /**
     * Remove all raw data vectors.
     * <p>
     * All affected QTs are removed.
     */
    int removeAllRawDataVectors( ExpressionExperiment ee );

    /**
     * Remove raw data vectors for a given quantitation type.
     * <p>
     * Unused {@link BioAssayDimension} are removed unless keepDimension is set to {@code true}.
     * @param keepDimension keep the {@link BioAssayDimension} if it is not used by any other vectors. Use this only if
     *                      you intend to reuse the dimension for another set of vectors. Alternatively,
     *                      {@link #replaceRawDataVectors(ExpressionExperiment, QuantitationType, Collection)} can be
     *                      used.
     * @return the number of removed raw vectors
     */
    int removeRawDataVectors( ExpressionExperiment ee, QuantitationType qt, boolean keepDimension );

    /**
     * Replace raw data vectors for a given quantitation type.
     * @return the number of replaced raw vectors
     */
    int replaceRawDataVectors( ExpressionExperiment ee, QuantitationType qt, Collection<RawExpressionDataVector> vectors );

    /**
     * Add processed data vectors
     * <p>
     * The number of vectors {@link ExpressionExperiment#getNumberOfDataVectors()} is updated.
     * @return the number of created processed vectors
     */
    int createProcessedDataVectors( ExpressionExperiment ee, Collection<ProcessedExpressionDataVector> vectors );

    /**
     * Remove processed data vectors.
     * <p>
     * Their corresponding QT is detached from the experiment and removed. The number of vectors (i.e. {@link ExpressionExperiment#getNumberOfDataVectors()}
     * is set to zero. Unused dimensions are removed.
     * @return the number of removed processed vectors
     */
    int removeProcessedDataVectors( ExpressionExperiment ee );

    /**
     * Replace processed data vectors.
     * <p>
     * The QT is reused and the number of vectors {@link ExpressionExperiment#getNumberOfDataVectors()} is updated.
     * Unused dimensions are removed.
     * @return the number of vectors replaced
     */
    int replaceProcessedDataVectors( ExpressionExperiment ee, Collection<ProcessedExpressionDataVector> vectors );

    /**
     * Obtain all the single cell dimensions used by the single-cell vectors of a given experiment.
     */
    List<SingleCellDimension> getSingleCellDimensions( ExpressionExperiment ee );

    /**
     * Obtain all the single cell dimensions used by the single-cell vectors of a given experiment.
     * <p>
     * Cell IDs are not loaded.
     */
    List<SingleCellDimension> getSingleCellDimensionsWithoutCellIds( ExpressionExperiment ee );

    /**
     * Obtain the single-cell dimension used by a specific QT.
     */
    @Nullable
    SingleCellDimension getSingleCellDimension( ExpressionExperiment ee, QuantitationType quantitationType );

    /**
     * Load a single-cell dimension used by a specific QT without its cell IDs.
     */
    @Nullable
    SingleCellDimension getSingleCellDimensionWithoutCellIds( ExpressionExperiment ee, QuantitationType qt );

    @Nullable
    SingleCellDimension getSingleCellDimensionWithCellLevelCharacteristicsWithoutCellIds( ExpressionExperiment ee, QuantitationType qt );

    /**
     * Obtain the preferred single cell dimension, that is the dimension associated to the preferred set of single-cell vectors.
     */
    @Nullable
    SingleCellDimension getPreferredSingleCellDimension( ExpressionExperiment ee );

    /**
     * Load a single-cell dimension without its cell IDs.
     */
    @Nullable
    SingleCellDimension getPreferredSingleCellDimensionWithoutCellIds( ExpressionExperiment ee );

    /**
     * Create a single-cell dimension for a given experiment.
     * @throws IllegalArgumentException if the single-cell dimension is invalid
     */
    void createSingleCellDimension( ExpressionExperiment ee, SingleCellDimension singleCellDimension );

    /**
     * Update a single-cell dimensino for a given experiment.
     * @throws IllegalArgumentException if the single-cell dimension is invalid
     */
    void updateSingleCellDimension( ExpressionExperiment ee, SingleCellDimension singleCellDimension );

    /**
     * Delete the given single cell dimension.
     */
    void deleteSingleCellDimension( ExpressionExperiment ee, SingleCellDimension singleCellDimension );

    List<CellTypeAssignment> getCellTypeAssignments( ExpressionExperiment ee );

    List<CellTypeAssignment> getCellTypeAssignments( ExpressionExperiment expressionExperiment, QuantitationType qt );

    /**
     * Obtain the preferred assignment of the preferred single-cell vectors.
     *
     * @throws org.hibernate.NonUniqueResultException if there are multiple preferred cell-type labellings
     */
    @Nullable
    CellTypeAssignment getPreferredCellTypeAssignment( ExpressionExperiment ee ) throws NonUniqueResultException;

    /**
     * Obtain a cell type assignment by ID.
     */
    @Nullable
    CellTypeAssignment getCellTypeAssignment( ExpressionExperiment expressionExperiment, QuantitationType qt, Long ctaId );

    /**
     * Obtain a cell type assignment by name.
     */
    @Nullable
    CellTypeAssignment getCellTypeAssignment( ExpressionExperiment expressionExperiment, QuantitationType qt, String ctaName );

    /**
     * Obtain all cell-level characteristics from all single cell dimensions.
     */
    List<CellLevelCharacteristics> getCellLevelCharacteristics( ExpressionExperiment ee );

    /**
     * Obtain all cell-level characteristics from all single cell dimensions matching the given category.
     */
    List<CellLevelCharacteristics> getCellLevelCharacteristics( ExpressionExperiment ee, Category category );

    /**
     * Obtain a specific cell-level characteristic by ID.
     * <p>
     * When using this method, no {@link CellTypeAssignment} can be returned as those are stored in a different table.
     */
    @Nullable
    CellLevelCharacteristics getCellLevelCharacteristics( ExpressionExperiment ee, QuantitationType qt, Long clcId );

    List<CellLevelCharacteristics> getCellLevelCharacteristics( ExpressionExperiment expressionExperiment, QuantitationType qt );

    List<Characteristic> getCellTypes( ExpressionExperiment ee );

    /**
     * Obtain a list of single-cell QTs.
     */
    List<QuantitationType> getSingleCellQuantitationTypes( ExpressionExperiment ee );

    /**
     * Obtain a set of single-cell data vectors for the given quantitation type.
     */
    List<SingleCellExpressionDataVector> getSingleCellDataVectors( ExpressionExperiment expressionExperiment, QuantitationType quantitationType );

    /**
     * Obtain a set of single-cell data vectors for the given quantitation type.
     */
    List<SingleCellExpressionDataVector> getSingleCellDataVectors( ExpressionExperiment ee, QuantitationType quantitationType, boolean includeCellIds, boolean includeData, boolean includeDataIndices );

    /**
     * Obtain a stream over the vectors for a given QT.
     * <p>
     * @param fetchSize        number of vectors to fetch at once
     * @param createNewSession create a new session held by the stream. If you set this to true, make absolutely sure
     *                         that the resulting stream is closed because it is attached to a {@link org.hibernate.Session}
     *                         object.
     * @see ubic.gemma.persistence.util.QueryUtils#stream(Query, int)
     */
    Stream<SingleCellExpressionDataVector> streamSingleCellDataVectors( ExpressionExperiment ee, QuantitationType quantitationType, int fetchSize, boolean createNewSession );

    Stream<SingleCellExpressionDataVector> streamSingleCellDataVectors( ExpressionExperiment ee, QuantitationType quantitationType, int fetchSize, boolean createNewSession, boolean includeCellIds, boolean includeData, boolean includeDataIndices );

    SingleCellExpressionDataVector getSingleCellDataVectorWithoutCellIds( ExpressionExperiment ee, QuantitationType quantitationType, CompositeSequence designElement );

    /**
     * Obtain the number of single-cell vectors for a given QT.
     */
    long getNumberOfSingleCellDataVectors( ExpressionExperiment ee, QuantitationType qt );

    /**
     * Obtain the number of non-zeroes.
     */
    long getNumberOfNonZeroes( ExpressionExperiment ee, QuantitationType qt );

    /**
     * Obtain the number of non-zeroes by sample.
     * <p>
     * This is quite costly because the indices of each vector has to be examined.
     */
    Map<BioAssay, Long> getNumberOfNonZeroesBySample( ExpressionExperiment ee, QuantitationType qt, int fetchSize );

    /**
     * Remove the given single-cell data vectors.
     * @param quantitationType quantitation to remove
     * @param deleteQt         if true, detach the QT from the experiment and delete it
     *                         TODO: add a replaceSingleCellDataVectors to avoid needing this
     */
    int removeSingleCellDataVectors( ExpressionExperiment ee, QuantitationType quantitationType, boolean deleteQt );

    /**
     * Remove all single-cell data vectors and their quantitation types.
     */
    int removeAllSingleCellDataVectors( ExpressionExperiment ee );

    Map<BioAssay, Long> getNumberOfDesignElementsPerSample( ExpressionExperiment expressionExperiment );
}<|MERGE_RESOLUTION|>--- conflicted
+++ resolved
@@ -6,11 +6,8 @@
 import org.hibernate.Query;
 import ubic.gemma.model.common.Identifiable;
 import ubic.gemma.model.common.auditAndSecurity.AuditEvent;
-<<<<<<< HEAD
 import ubic.gemma.model.common.description.BibliographicReference;
 import ubic.gemma.model.common.description.Category;
-=======
->>>>>>> e428e337
 import ubic.gemma.model.common.description.Characteristic;
 import ubic.gemma.model.common.description.DatabaseEntry;
 import ubic.gemma.model.common.quantitationtype.QuantitationType;
@@ -344,61 +341,36 @@
      */
     void thawLite( ExpressionExperiment expressionExperiment );
 
-    Collection<Characteristic> getAnnotationsBySubSets( ExpressionExperiment ee );
-
-    /**
-     * Obtain sample-level annotations for an experiment.
-     */
-    Collection<Characteristic> getAnnotationsByBioMaterials( ExpressionExperiment ee );
-
-<<<<<<< HEAD
-    /**
-     * Obtain sample-level annotations for a given subset.
-     */
-    Collection<Characteristic> getAnnotationsByBioMaterials( ExpressionExperimentSubSet subset );
-
-    /**
-     * Obtain all the statements in the experimental design of an experiment.
-     */
-    Collection<Statement> getAnnotationsByFactorValues( ExpressionExperiment ee );
-
-    /**
-     * Obtain all annotations, grouped by applicable level.
-     * <p>
-     * This uses the {@code EE2C} table under the hood.
-=======
     /**
      * Obtain all annotations, grouped by applicable level.
      * @param useEe2c use the {@code EXPRESSION_EXPERIMENT2CHARACTERISTIC} table to retrieve annotations
->>>>>>> e428e337
      */
     Map<Class<? extends Identifiable>, List<Characteristic>> getAllAnnotations( ExpressionExperiment expressionExperiment, boolean useEe2c );
 
     /**
      * Obtain experiment-level annotations.
-<<<<<<< HEAD
-     * <p>
-     * This uses the {@code EE2C} table under the hood.
-=======
      *
      * @param useEe2c use the {@code EXPRESSION_EXPERIMENTE2CHARACTERISTIC} table, {@link ubic.gemma.persistence.service.maintenance.TableMaintenanceUtil}
->>>>>>> e428e337
      */
     Collection<Characteristic> getExperimentAnnotations( ExpressionExperiment expressionExperiment, boolean useEe2c );
 
     /**
+     * Obtain the subset annotations.
+     */
+    Collection<Characteristic> getExperimentSubSetAnnotations( ExpressionExperiment ee );
+
+    /**
      * Obtain sample-level annotations.
      * <p>
      * This uses the {@code EE2C} table under the hood.
      */
     List<Characteristic> getBioMaterialAnnotations( ExpressionExperiment expressionExperiment, boolean useEe2c );
 
+    List<Characteristic> getBioMaterialAnnotations( ExpressionExperimentSubSet expressionExperiment );
+
     /**
      * Obtain experimental design-level annotations.
      * <p>
-<<<<<<< HEAD
-     * This uses the {@code EE2C} table under the hood.
-=======
      * This is equivalent to the subject components of {@link #getFactorValueAnnotations(ExpressionExperiment)} for now,
      * but other annotations from the experimental design might be included in the future.
      */
@@ -406,9 +378,13 @@
 
     /**
      * Obtain factor value-level annotations.
->>>>>>> e428e337
      */
     List<Statement> getFactorValueAnnotations( ExpressionExperiment ee );
+
+    /**
+     * Obtain factor value-level annotations for a given subset.
+     */
+    List<Statement> getFactorValueAnnotations( ExpressionExperimentSubSet ee );
 
     /**
      * Special indicator for free-text terms.
