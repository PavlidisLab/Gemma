--- conflicted
+++ resolved
@@ -125,19 +125,10 @@
             bioAssaySetIds.addAll( subsetIds );
         }
         Query query = getSessionFactory().getCurrentSession()
-<<<<<<< HEAD
-                .createQuery( "select dear, e.id from DifferentialExpressionAnalysisResult dear "
-                        + "join fetch dear.contrasts cr "
-                        + "join dear.resultSet dears "
-                        + "join dears.analysis dea "
-                        + "join dea.experimentAnalyzed e "
-                        + "where dear.probe.id in :probeIds and e.id in :bioAssaySetIds and dear.correctedPvalue <= :threshold "
-=======
                 .createQuery( "select dear, dea.experimentAnalyzed.id from DifferentialExpressionAnalysisResult dear "
                         + "join dear.resultSet dears "
                         + "join dears.analysis dea "
                         + "where dear.probe.id in :probeIds and dea.experimentAnalyzed.id in :bioAssaySetIds and dear.correctedPvalue <= :threshold "
->>>>>>> bf8f405c
                         // if more than one probe is found, pick the one with the lowest corrected p-value
                         + "group by dears order by dear.correctedPvalue" )
                 .setParameterList( "probeIds", optimizeParameterList( probeIds ) )
@@ -146,11 +137,8 @@
         List<DifferentialExpressionAnalysisResult> rs = new ArrayList<>( result.size() );
         for ( Object[] row : result ) {
             DifferentialExpressionAnalysisResult r = ( DifferentialExpressionAnalysisResult ) row[0];
-<<<<<<< HEAD
-=======
             Hibernate.initialize( r.getProbe() );
             Hibernate.initialize( r.getContrasts() );
->>>>>>> bf8f405c
             Long bioAssaySetId = ( Long ) row[1];
             rs.add( r );
             if ( sourceExperimentIdMap != null ) {
@@ -160,12 +148,8 @@
                 experimentAnalyzedIdMap.put( r, bioAssaySetId );
             }
         }
-<<<<<<< HEAD
-        // pick the best result by experiment
-=======
         // because of batching, results must be resorted
         rs.sort( Comparator.comparing( DifferentialExpressionAnalysisResult::getCorrectedPvalue, Comparator.nullsLast( Comparator.naturalOrder() ) ) );
->>>>>>> bf8f405c
         if ( timer.getTime() > 1000 ) {
             log.warn( String.format( "Retrieving %d diffex results for %s took %d ms",
                     rs.size(), gene, timer.getTime() ) );
