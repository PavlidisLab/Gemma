--- conflicted
+++ resolved
@@ -17,11 +17,8 @@
 import org.springframework.beans.factory.annotation.Autowired;
 import org.springframework.stereotype.Service;
 import org.springframework.transaction.annotation.Transactional;
-<<<<<<< HEAD
 import ubic.gemma.model.expression.biomaterial.BioMaterial;
 import ubic.gemma.model.expression.experiment.ExperimentalDesign;
-=======
->>>>>>> 08c8123a
 import ubic.gemma.model.expression.experiment.ExperimentalFactor;
 import ubic.gemma.model.expression.experiment.ExperimentalFactorValueObject;
 import ubic.gemma.persistence.service.AbstractVoEnabledService;
@@ -56,18 +53,12 @@
     @Transactional
     public void remove( ExperimentalFactor experimentalFactor ) {
         experimentalFactor = ensureInSession( experimentalFactor );
-<<<<<<< HEAD
 
         log.info( "Removing factor " + experimentalFactor + "..." );
-
-=======
-        log.info( "Removing factor " + experimentalFactor + "..." );
->>>>>>> 08c8123a
         // First, check to see if there are any diff results that use this factor.
         int removedAnalysis = differentialExpressionAnalysisService.removeForExperimentalFactor( experimentalFactor );
         if ( removedAnalysis > 0 ) {
             log.info( String.format( "Removed %d analyses associated to factor %s", removedAnalysis, experimentalFactor ) );
-<<<<<<< HEAD
         }
 
         // detach the experimental factor from its experimental design, otherwise it will be re-saved in cascade
@@ -80,8 +71,6 @@
             if ( bm.getFactorValues().removeAll( experimentalFactor.getFactorValues() ) ) {
                 log.info( "Removed factor value(s) of " + experimentalFactor + " from " + bm );
             }
-=======
->>>>>>> 08c8123a
         }
 
         super.remove( experimentalFactor );
