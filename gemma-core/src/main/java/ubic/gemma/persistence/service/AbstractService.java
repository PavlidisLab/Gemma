package ubic.gemma.persistence.service;

import org.apache.commons.logging.Log;
import org.apache.commons.logging.LogFactory;
import org.springframework.transaction.annotation.Transactional;
import ubic.gemma.model.common.Identifiable;

import javax.annotation.Nonnull;
import javax.annotation.OverridingMethodsMustInvokeSuper;
import java.util.Collection;
import java.util.Objects;

/**
 * Base for all services handling DAO access.
 *
 * @param <O> the Identifiable Object type that this service is handling.
 * @author tesarst
 */
public abstract class AbstractService<O extends Identifiable> implements BaseService<O> {

    protected static final Log log = LogFactory.getLog( AbstractService.class );

    private final BaseDao<O> mainDao;

    protected AbstractService( BaseDao<O> mainDao ) {
        this.mainDao = mainDao;
    }

    @Override
    public Class<? extends O> getElementClass() {
        return mainDao.getElementClass();
    }

    @Override
    public String getIdentifierPropertyName() {
        return mainDao.getIdentifierPropertyName();
    }

    @Override
    @Transactional(readOnly = true)
    public O find( O entity ) {
        return mainDao.find( entity );
    }

    @Nonnull
    @Override
    @Transactional(readOnly = true)
    public O findOrFail( O entity ) {
        return Objects.requireNonNull( mainDao.find( entity ),
<<<<<<< HEAD
                String.format( "No %s matching %s could be found.", getElementClass().getName(), entity ) );
=======
                String.format( "No %s matching %s could be found.", mainDao.getElementClass().getName(), entity ) );
>>>>>>> 633ca8ec
    }

    @Override
    @Transactional
    public O findOrCreate( O entity ) {
        return mainDao.findOrCreate( entity );
    }

    @Override
    @Transactional
    public Collection<O> create( Collection<O> entities ) {
        return mainDao.create( entities );
    }

    @Override
    @Transactional
    @OverridingMethodsMustInvokeSuper
    public O create( O entity ) {
        return mainDao.create( entity );
    }

    @Override
    @Transactional
    public Collection<O> save( Collection<O> entities ) {
        return mainDao.save( entities );
    }

    @Override
    @Transactional
    @OverridingMethodsMustInvokeSuper
    public O save( O entity ) {
        return mainDao.save( entity );
    }

    @Override
    @Transactional(readOnly = true)
    public Collection<O> load( Collection<Long> ids ) {
        return mainDao.load( ids );
    }

    @Override
    @Transactional(readOnly = true)
    public O load( Long id ) {
        return mainDao.load( id );
    }

    @Nonnull
    @Override
    @Transactional(readOnly = true)
    public final O loadOrFail( Long id ) {
        return Objects.requireNonNull( mainDao.load( id ),
                String.format( "No %s with ID %d.", mainDao.getElementClass().getName(), id ) );
    }

    @Override
    @Transactional(readOnly = true)
    public Collection<O> loadAll() {
        return mainDao.loadAll();
    }

    @Override
    @Transactional(readOnly = true)
    public long countAll() {
        return this.mainDao.countAll();
    }

    @Override
    @Transactional
    public void remove( Collection<O> entities ) {
        mainDao.remove( entities );
    }

    @Override
    @Transactional
    public void remove( Long id ) {
        mainDao.remove( id );
    }

    @Override
    @Transactional
    @OverridingMethodsMustInvokeSuper
    public void remove( O entity ) {
        mainDao.remove( entity );
    }

    @Override
    @Transactional
    public void removeAll() {
        mainDao.removeAll();
    }

    @Override
    @Transactional
    public void update( Collection<O> entities ) {
        mainDao.update( entities );
    }

    @Override
    @Transactional
    @OverridingMethodsMustInvokeSuper
    public void update( O entity ) {
        mainDao.update( entity );
    }

}<|MERGE_RESOLUTION|>--- conflicted
+++ resolved
@@ -47,11 +47,7 @@
     @Transactional(readOnly = true)
     public O findOrFail( O entity ) {
         return Objects.requireNonNull( mainDao.find( entity ),
-<<<<<<< HEAD
-                String.format( "No %s matching %s could be found.", getElementClass().getName(), entity ) );
-=======
                 String.format( "No %s matching %s could be found.", mainDao.getElementClass().getName(), entity ) );
->>>>>>> 633ca8ec
     }
 
     @Override
