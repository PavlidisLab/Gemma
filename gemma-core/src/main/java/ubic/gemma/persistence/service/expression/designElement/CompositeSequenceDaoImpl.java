/*
 * The Gemma project.
 *
 * Copyright (c) 2006 University of British Columbia
 *
 * Licensed under the Apache License, Version 2.0 (the "License");
 * you may not use this file except in compliance with the License.
 * You may obtain a copy of the License at
 *
 *       http://www.apache.org/licenses/LICENSE-2.0
 *
 * Unless required by applicable law or agreed to in writing, software
 * distributed under the License is distributed on an "AS IS" BASIS,
 * WITHOUT WARRANTIES OR CONDITIONS OF ANY KIND, either express or implied.
 * See the License for the specific language governing permissions and
 * limitations under the License.
 *
 */

package ubic.gemma.persistence.service.expression.designElement;

import org.apache.commons.lang3.time.StopWatch;
import org.hibernate.*;
import org.hibernate.criterion.Restrictions;
import org.hibernate.type.LongType;
import org.hibernate.type.StandardBasicTypes;
import org.springframework.beans.factory.annotation.Autowired;
import org.springframework.stereotype.Repository;
import org.springframework.transaction.annotation.Transactional;
import ubic.basecode.util.BatchIterator;
import ubic.gemma.model.association.BioSequence2GeneProduct;
import ubic.gemma.model.common.description.DatabaseEntry;
import ubic.gemma.model.expression.arrayDesign.ArrayDesign;
import ubic.gemma.model.expression.designElement.CompositeSequence;
import ubic.gemma.model.expression.designElement.CompositeSequenceValueObject;
import ubic.gemma.model.genome.Gene;
import ubic.gemma.model.genome.PhysicalLocation;
import ubic.gemma.model.genome.biosequence.BioSequence;
import ubic.gemma.model.genome.gene.GeneProduct;
import ubic.gemma.model.genome.sequenceAnalysis.BlatAssociation;
import ubic.gemma.model.genome.sequenceAnalysis.BlatResult;
import ubic.gemma.persistence.service.AbstractDao;
import ubic.gemma.persistence.service.AbstractQueryFilteringVoEnabledDao;
import ubic.gemma.persistence.service.expression.arrayDesign.ArrayDesignDao;
import ubic.gemma.persistence.util.Filters;
import ubic.gemma.persistence.util.ObjectFilterQueryUtils;
import ubic.gemma.persistence.util.Slice;
import ubic.gemma.persistence.util.Sort;

import javax.annotation.Nullable;
import java.text.MessageFormat;
import java.util.*;

/**
 * @author pavlidis
 */
@Repository
public class CompositeSequenceDaoImpl extends AbstractQueryFilteringVoEnabledDao<CompositeSequence, CompositeSequenceValueObject>
        implements CompositeSequenceDao {

    private static final int PROBE_TO_GENE_MAP_BATCH_SIZE = 2000;
    /**
     * Absolute maximum number of records to return when fetching raw summaries. This is necessary to avoid retrieving
     * millions of records (some sequences are repeats and can have >200,000 records.
     */
    private static final int MAX_CS_RECORDS = 10000;
    /**
     * Add your 'where' clause to this.
     */
    //language=MySQL
    private static final String nativeBaseSummaryQueryString = "SELECT cs.ID as deID, cs.NAME as deName, bs.NAME as bsName, bsDb.ACCESSION as bsdbacc, ssr.ID as ssrid,"
            + "geneProductRNA.ID as gpId, geneProductRNA.NAME as gpName, geneProductRNA.NCBI_GI as gpNcbi, geneProductRNA.GENE_FK as geneid, "
            + "gene.ID as gId,gene.OFFICIAL_SYMBOL as gSymbol,gene.NCBI_GENE_ID as gNcbi, ad.SHORT_NAME as adShortName, ad.ID as adId, cs.DESCRIPTION as deDesc, "
            + " ssr.TARGET_CHROMOSOME_FK as chrom, ssr.TARGET_START as tgst, ssr.TARGET_END as tgend, ssr.TARGET_STARTS as tgstarts, ssr.QUERY_SEQUENCE_FK as bsId, ad.NAME as adName "
            + " from " + "COMPOSITE_SEQUENCE cs "
            + "left join BIO_SEQUENCE bs on cs.BIOLOGICAL_CHARACTERISTIC_FK=bs.ID "
            + "left join SEQUENCE_SIMILARITY_SEARCH_RESULT ssr on ssr.QUERY_SEQUENCE_FK=cs.BIOLOGICAL_CHARACTERISTIC_FK "
            + "left join BIO_SEQUENCE2_GENE_PRODUCT bs2gp on BIO_SEQUENCE_FK=bs.ID "
            + "left join DATABASE_ENTRY bsDb on SEQUENCE_DATABASE_ENTRY_FK=bsDb.ID "
            + "left join CHROMOSOME_FEATURE geneProductRNA on (geneProductRNA.ID=bs2gp.GENE_PRODUCT_FK) "
            + "left join CHROMOSOME_FEATURE gene on (geneProductRNA.GENE_FK=gene.ID)"
            + " left join ARRAY_DESIGN ad on (cs.ARRAY_DESIGN_FK=ad.ID) ";
    /**
     * Add your 'where' clause to this. returns much less stuff.
     */
    //language=MySQL
    private static final String nativeBaseSummaryShorterQueryString = "SELECT cs.ID AS deID, cs.NAME AS deName, bs.NAME AS bsName, bsDb.ACCESSION AS bsdbacc, ssr.ID AS ssrid,"
            + " gene.ID AS gId,gene.OFFICIAL_SYMBOL AS gSymbol FROM COMPOSITE_SEQUENCE cs "
            + "LEFT JOIN BIO_SEQUENCE bs ON BIOLOGICAL_CHARACTERISTIC_FK=bs.ID "
            + "LEFT JOIN SEQUENCE_SIMILARITY_SEARCH_RESULT ssr ON ssr.QUERY_SEQUENCE_FK=BIOLOGICAL_CHARACTERISTIC_FK "
            + "LEFT JOIN BIO_SEQUENCE2_GENE_PRODUCT bs2gp ON BIO_SEQUENCE_FK=bs.ID "
            + "LEFT JOIN DATABASE_ENTRY bsDb ON SEQUENCE_DATABASE_ENTRY_FK=bsDb.ID "
            + "LEFT JOIN CHROMOSOME_FEATURE geneProductRNA ON (geneProductRNA.ID=bs2gp.GENE_PRODUCT_FK) "
            + "LEFT JOIN CHROMOSOME_FEATURE gene ON (geneProductRNA.GENE_FK=gene.ID)"
            + " LEFT JOIN ARRAY_DESIGN ad ON (cs.ARRAY_DESIGN_FK=ad.ID) ";

    @Autowired
    public CompositeSequenceDaoImpl( SessionFactory sessionFactory ) {
        super( CompositeSequenceDao.OBJECT_ALIAS, CompositeSequence.class, sessionFactory );
        setLoadBatchSize( 2000 );
    }

    @Override
    protected CompositeSequenceValueObject doLoadValueObject( CompositeSequence entity ) {
        return new CompositeSequenceValueObject( entity );
    }

    @Override
    protected Query getLoadValueObjectsQuery( @Nullable Filters filters, @Nullable Sort sort, EnumSet<QueryHint> hints ) {
        //language=HQL
        String queryString = MessageFormat.format( "select {0} from CompositeSequence as {0} "
                        + "left join fetch {0}.arrayDesign as {1} "
                        + "where {0}.id is not null ", // needed to use formRestrictionCause()
                getObjectAlias(), ArrayDesignDao.OBJECT_ALIAS );

        queryString += ObjectFilterQueryUtils.formRestrictionAndGroupByAndOrderByClauses( filters, null, sort );

        Query query = this.getSessionFactory().getCurrentSession().createQuery( queryString );

        if ( filters != null ) {
            ObjectFilterQueryUtils.addRestrictionParameters( query, filters );
        }

        return query;
    }

    @Override
    protected Query getCountValueObjectsQuery( @Nullable Filters filters ) {
        //language=HQL
        String queryString = MessageFormat.format( "select count(distinct {0}) "
                        + "from CompositeSequence as {0} "
                        + "left join {0}.arrayDesign as " + ArrayDesignDao.OBJECT_ALIAS + " "
                        + "where {0}.id is not null ", // needed to use formRestrictionCause()
                getObjectAlias(), ArrayDesignDao.OBJECT_ALIAS );

        if ( filters != null ) {
            queryString += ObjectFilterQueryUtils.formRestrictionClause( filters );
        }

        Query query = this.getSessionFactory().getCurrentSession().createQuery( queryString );

        if ( filters != null ) {
            ObjectFilterQueryUtils.addRestrictionParameters( query, filters );
        }

        return query;
    }

    @Override
    public Collection<CompositeSequence> findByBioSequence( BioSequence bioSequence ) {
        //language=HQL
        final String queryString = "select distinct cs from CompositeSequence cs where cs.biologicalCharacteristic = :id";
        //noinspection unchecked
        return this.getSessionFactory().getCurrentSession()
                .createQuery( queryString )
                .setParameter( "id", bioSequence )
                .list();
    }

    @Override
    public Collection<CompositeSequence> findByBioSequenceName( String name ) {
        //language=HQL
        final String queryString = "select distinct cs from CompositeSequence"
                + " cs inner join cs.biologicalCharacteristic b where b.name = :name";
        //noinspection unchecked
        return this.getSessionFactory().getCurrentSession()
                .createQuery( queryString )
                .setParameter( "name", name )
                .list();
    }

    @Override
    public Collection<CompositeSequence> findByGene( Gene gene ) {
        //language=HQL
        final String queryString = "select distinct cs from CompositeSequence cs, BioSequence bs, BioSequence2GeneProduct ba, GeneProduct gp, Gene gene  "
                + "where gp.gene=gene and cs.biologicalCharacteristic=bs and ba.geneProduct=gp and ba.bioSequence=bs and gene = :gene";
        //noinspection unchecked
        return this.getSessionFactory().getCurrentSession().createQuery( queryString ).setParameter( "gene", gene )
                .list();
    }

    @Override
    public Slice<CompositeSequence> findByGene( Gene gene, int start, int limit ) {
        //language=HQL
        final String queryString = "select distinct cs from CompositeSequence cs, BioSequence bs, BioSequence2GeneProduct ba, GeneProduct gp, Gene gene  "
                + "where gp.gene=gene and cs.biologicalCharacteristic=bs and ba.geneProduct=gp  and ba.bioSequence=bs and gene = :gene";
        //noinspection unchecked
        List<CompositeSequence> list = this.getSessionFactory().getCurrentSession().createQuery( queryString ).setFirstResult( start )
                .setMaxResults( limit ).setParameter( "gene", gene ).list();
        return new Slice<>( list, null, start, limit, null );
    }

    @Override
    public Collection<CompositeSequence> findByGene( Gene gene, ArrayDesign arrayDesign ) {
        //language=HQL
        final String queryString = "select distinct cs from CompositeSequence cs, BioSequence bs, BioSequence2GeneProduct ba, GeneProduct gp, Gene gene  "
                + "where gp.gene=gene and cs.biologicalCharacteristic=bs and ba.bioSequence=bs and ba.geneProduct=gp  and gene = :gene and cs.arrayDesign=:arrayDesign ";
        //noinspection unchecked
        return this.getSessionFactory().getCurrentSession().createQuery( queryString ).setParameter( "gene", gene )
                .setParameter( "arrayDesign", arrayDesign ).list();
    }

    @Override
    public Collection<CompositeSequence> findByName( final String name ) {
        //noinspection unchecked
        return this.getSessionFactory().getCurrentSession()
                .createQuery( "select distinct cs from CompositeSequence" + " cs where cs.name = :name" )
                .setParameter( "name", name ).list();
    }

    @Override
    public CompositeSequence findByName( ArrayDesign arrayDesign, final String name ) {
        List<?> results = this.getSessionFactory().getCurrentSession().createQuery(
                        "from CompositeSequence as compositeSequence where compositeSequence.arrayDesign = :arrayDesign and compositeSequence.name = :name" )
                .setParameter( "arrayDesign", arrayDesign ).setParameter( "name", name ).list();

        Object result = null;

        if ( results.size() > 1 ) {
            throw new org.springframework.dao.InvalidDataAccessResourceUsageException(
                    "More than one instance of 'CompositeSequence" + "' was found for name '" + name
                            + "' and array design '" + arrayDesign.getId() + "'" );
        } else if ( results.size() == 1 ) {
            result = results.iterator().next();
        }
        return ( CompositeSequence ) result;
    }

    @Override
    public Map<CompositeSequence, Collection<Gene>> getGenes( Collection<CompositeSequence> compositeSequences ) {
        Map<CompositeSequence, Collection<Gene>> returnVal = new HashMap<>();

        int BATCH_SIZE = 2000;

        if ( compositeSequences.size() == 0 )
            return returnVal;

        /*
         * Get the cs->gene mapping
         */
        final String nativeQuery = "SELECT CS, GENE FROM GENE2CS WHERE CS IN (:csids) ";

        for ( CompositeSequence cs : compositeSequences ) {
            returnVal.put( cs, new HashSet<Gene>() );
        }

        List<Object> csGene = new ArrayList<>();
        Session session = this.getSessionFactory().getCurrentSession();
        org.hibernate.SQLQuery queryObject = session.createSQLQuery( nativeQuery );
        queryObject.addScalar( "cs", new LongType() );
        queryObject.addScalar( "gene", new LongType() );

        Collection<Long> csIdBatch = new HashSet<>();
        for ( CompositeSequence cs : compositeSequences ) {
            csIdBatch.add( cs.getId() );

            if ( csIdBatch.size() == BATCH_SIZE ) {
                queryObject.setParameterList( "csids", csIdBatch );
                csGene.addAll( queryObject.list() );
                session.flush();
                session.clear();
                csIdBatch.clear();
            }
        }

        if ( csIdBatch.size() > 0 ) {
            queryObject.setParameterList( "csids", csIdBatch );
            csGene.addAll( queryObject.list() );
            session.flush();
            session.clear();
        }

        StopWatch watch = new StopWatch();
        watch.start();

        int count = 0;
        Collection<Long> genesToFetch = new HashSet<>();
        Map<Long, Collection<Long>> cs2geneIds = new HashMap<>();

        for ( Object object : csGene ) {
            Object[] ar = ( Object[] ) object;
            Long cs = ( Long ) ar[0];
            Long gene = ( Long ) ar[1];
            if ( !cs2geneIds.containsKey( cs ) ) {
                cs2geneIds.put( cs, new HashSet<Long>() );
            }
            cs2geneIds.get( cs ).add( gene );
            genesToFetch.add( gene );
        }

        // nothing found?
        if ( genesToFetch.size() == 0 ) {
            returnVal.clear();
            return returnVal;
        }

        if ( AbstractDao.log.isDebugEnabled() )
            AbstractDao.log.debug( "Built cs -> gene map in " + watch.getTime() + " ms; fetching " + genesToFetch.size()
                    + " genes." );

        // fetch the genes
        Collection<Long> batch = new HashSet<>();
        Collection<Gene> genes = new HashSet<>();
        String geneQuery = "from Gene g where g.id in ( :gs )";

        org.hibernate.Query geneQueryObject = this.getSessionFactory().getCurrentSession().createQuery( geneQuery )
                .setFetchSize( 1000 );

        for ( Long gene : genesToFetch ) {
            batch.add( gene );
            if ( batch.size() == BATCH_SIZE ) {
                AbstractDao.log.debug( "Processing batch ... " );
                geneQueryObject.setParameterList( "gs", batch );
                //noinspection unchecked
                genes.addAll( geneQueryObject.list() );
                batch.clear();
            }
        }

        if ( batch.size() > 0 ) {
            geneQueryObject.setParameterList( "gs", batch );
            //noinspection unchecked
            genes.addAll( geneQueryObject.list() );
        }

        if ( AbstractDao.log.isDebugEnabled() )
            AbstractDao.log.debug( "Got information on " + genes.size() + " genes in " + watch.getTime() + " ms" );

        Map<Long, Gene> geneIdMap = new HashMap<>();
        for ( Gene g : genes ) {
            Hibernate.initialize( g );
            Long id = g.getId();
            geneIdMap.put( id, g );
        }

        // fill in the return value.
        for ( CompositeSequence cs : compositeSequences ) {
            Long csId = cs.getId();
            assert csId != null;
            Collection<Long> genesToAttach = cs2geneIds.get( csId );
            if ( genesToAttach == null ) {
                // this means there was no gene for that cs; we should remove it from the result
                returnVal.remove( cs );
                continue;
            }
            for ( Long geneId : genesToAttach ) {
                returnVal.get( cs ).add( geneIdMap.get( geneId ) );
            }
            ++count;
        }

        if ( AbstractDao.log.isDebugEnabled() )
            AbstractDao.log
                    .debug( "Done, " + count + " result rows processed, " + returnVal.size() + "/" + compositeSequences
                            .size() + " probes are associated with genes" );
        return returnVal;
    }

    @Override
    public Slice<Gene> getGenes( CompositeSequence compositeSequence, int offset, int limit ) {
        // gets all kinds of associations, not just blat.
        //language=HQL
        final String queryString = "select distinct gene from CompositeSequence cs, BioSequence bs, BioSequence2GeneProduct ba, "
                + "GeneProduct gp, Gene gene  " + "where gp.gene=gene and cs.biologicalCharacteristic=bs "
                + "and ba.bioSequence=bs and ba.geneProduct=gp and cs = :cs";
        //noinspection unchecked
        List<Gene> list = this.getSessionFactory().getCurrentSession().createQuery( queryString )
                .setParameter( "cs", compositeSequence ).setFirstResult( offset )
                .setMaxResults( limit > 0 ? limit : -1 ).list();
        return new Slice<>( list, null, offset, limit, null );

    }

    @Override
    public Map<CompositeSequence, Collection<BioSequence2GeneProduct>> getGenesWithSpecificity(
            Collection<CompositeSequence> compositeSequences ) {

        AbstractDao.log.info( "Getting cs -> alignment specificity map for " + compositeSequences.size()
                + " composite sequences" );
        Map<CompositeSequence, Collection<BioSequence2GeneProduct>> results = new HashMap<>();

        BatchIterator<CompositeSequence> it = BatchIterator
                .batches( compositeSequences, CompositeSequenceDaoImpl.PROBE_TO_GENE_MAP_BATCH_SIZE );

        StopWatch timer = new StopWatch();
        timer.start();
        int total = 0;
        for ( ; it.hasNext(); ) {
            Collection<CompositeSequence> batch = it.next();
            this.batchGetGenesWithSpecificity( batch, results );
            total += batch.size();
        }

        timer.stop();
        if ( timer.getTime() > 10000 ) {
            AbstractDao.log.info( "Probe to gene map finished: " + total + " retrieved in " + timer.getTime() + "ms" );
        }
        return results;
    }

    @Override
    public Collection<Object[]> getRawSummary( @Nullable Collection<CompositeSequence> compositeSequences ) {
        if ( compositeSequences == null || compositeSequences.size() == 0 )
            return null;

        StringBuilder buf = new StringBuilder();

        for ( Iterator<CompositeSequence> it = compositeSequences.iterator(); it.hasNext(); ) {
            CompositeSequence compositeSequence = it.next();
            if ( compositeSequence == null || compositeSequence.getId() == null ) {
                throw new IllegalArgumentException();
            }
            long id = compositeSequence.getId();
            buf.append( id );
            if ( it.hasNext() )
                buf.append( "," );
        }

        // This uses the 'full' query, assuming that this list isn't too big.
        String nativeQueryString = CompositeSequenceDaoImpl.nativeBaseSummaryQueryString + " WHERE cs.ID IN (" + buf.toString() + ")";
        org.hibernate.SQLQuery queryObject = this.getSessionFactory().getCurrentSession()
                .createSQLQuery( nativeQueryString );
        queryObject.addScalar( "deID" ).addScalar( "deName" ).addScalar( "bsName" ).addScalar( "bsdbacc" )
                .addScalar( "ssrid" ).addScalar( "gpId" ).addScalar( "gpName" ).addScalar( "gpNcbi" )
                .addScalar( "geneid" ).addScalar( "gId" ).addScalar( "gSymbol" )
                .addScalar( "gNcbi" ).addScalar( "adShortName" ).addScalar( "adId" );

        queryObject.addScalar( "chrom" ).addScalar( "tgst" ).addScalar( "tgend" ).addScalar( "tgstarts" )
                .addScalar( "bsId" );

        queryObject.addScalar( "deDesc", StandardBasicTypes.TEXT ); // must do this for CLOB or Hibernate is unhappy
        queryObject.addScalar( "adName" );
        queryObject.setMaxResults( CompositeSequenceDaoImpl.MAX_CS_RECORDS );
        //noinspection unchecked
        return queryObject.list();
    }

    @SuppressWarnings("unchecked")
    @Override
    public Collection<Object[]> getRawSummary( ArrayDesign arrayDesign, Integer numResults ) {
        if ( arrayDesign.getId() == null ) {
            throw new IllegalArgumentException( "The ArrayDesign ID cannot be null." );
        }

        if ( numResults <= 0 ) {
            // get all probes. Uses a light-weight version of this query that omits as much as possible.
            final String queryString = CompositeSequenceDaoImpl.nativeBaseSummaryShorterQueryString + " where ad.id = " + arrayDesign
                    .getId();
            org.hibernate.SQLQuery queryObject = this.getSessionFactory().getCurrentSession()
                    .createSQLQuery( queryString );
            queryObject.addScalar( "deID" ).addScalar( "deName" ).addScalar( "bsName" ).addScalar( "bsdbacc" )
                    .addScalar( "ssrid" ).addScalar( "gId" ).addScalar( "gSymbol" );
            queryObject.setMaxResults( CompositeSequenceDaoImpl.MAX_CS_RECORDS );
            return queryObject.list();

        }
        // just a chunk but get the full set of results.
        //language=HQL
        final String queryString = "select cs from CompositeSequence as cs inner join cs.arrayDesign as ar where ar = :ar";
        List<CompositeSequence> cs = this.getSessionFactory().getCurrentSession()
                .createQuery( queryString )
                .setParameter( "ar", arrayDesign )
                .setMaxResults( numResults )
                .list();
        return this.getRawSummary( cs );
    }

    @Override
    @Transactional(readOnly = true)
    public void thaw( final Collection<CompositeSequence> compositeSequences ) {
        Session session = getSessionFactory().getCurrentSession();
        int i = 0;
        int numToDo = compositeSequences.size();
        for ( CompositeSequence cs : compositeSequences ) {

            session.buildLockRequest( LockOptions.NONE ).lock( cs );
            Hibernate.initialize( cs.getArrayDesign() );
            session.buildLockRequest( LockOptions.NONE ).lock( cs.getArrayDesign() );
            Hibernate.initialize( cs.getArrayDesign().getPrimaryTaxon() );

            BioSequence bs = cs.getBiologicalCharacteristic();
            if ( bs == null ) {
                continue;
            }

            session.buildLockRequest( LockOptions.NONE ).lock( bs );
            Hibernate.initialize( bs );
            Hibernate.initialize( bs.getTaxon() );

            DatabaseEntry dbEntry = bs.getSequenceDatabaseEntry();
            if ( dbEntry != null ) {
                Hibernate.initialize( dbEntry );
                Hibernate.initialize( dbEntry.getExternalDatabase() );
                session.evict( dbEntry );
                session.evict( dbEntry.getExternalDatabase() );
            }

            if ( bs.getBioSequence2GeneProduct() == null ) {
                continue;
            }

            for ( BioSequence2GeneProduct bs2gp : bs.getBioSequence2GeneProduct() ) {
                if ( bs2gp == null ) {
                    continue;
                }
                GeneProduct geneProduct = bs2gp.getGeneProduct();
                if ( geneProduct != null && geneProduct.getGene() != null ) {
                    Gene g = geneProduct.getGene();
                    g.getAliases().size();
                    session.evict( g );
                    session.evict( geneProduct );
                }

            }

            if ( ++i % 2000 == 0 ) {
                AbstractDao.log.info( "Progress: " + i + "/" + numToDo + "..." );
                try {
                    Thread.sleep( 10 );
                } catch ( InterruptedException e ) {
                    //
                }
<<<<<<< HEAD
                session.flush();
                session.clear();
                return null;
=======
>>>>>>> 4b2c222f
            }

            session.evict( bs );
        }
        session.clear();
    }

    @Override
    public CompositeSequence thaw( final CompositeSequence compositeSequence ) {
        this.thaw( Collections.singleton( compositeSequence ) );
        return compositeSequence;
    }

    //    @Override
    //    public CompositeSequence thaw( final CompositeSequence compositeSequence ) {
    //        if ( compositeSequence == null )
    //            return null;
    //        //noinspection unchecked
    //        HibernateTemplate templ = this.getHibernateTemplate();
    //        templ.executeWithNativeSession( new org.springframework.orm.hibernate3.HibernateCallback<Object>() {
    //            @Override
    //            public Object doInHibernate( org.hibernate.Session session ) throws org.hibernate.HibernateException {
    //                Hibernate.initialize( compositeSequence );
    //                Hibernate.initialize( compositeSequence.getBiologicalCharacteristic() );
    //                if ( compositeSequence.getBiologicalCharacteristic() != null ) {
    //                    Hibernate.initialize( compositeSequence.getBiologicalCharacteristic().getTaxon() );
    //                    if ( compositeSequence.getBiologicalCharacteristic().getTaxon() != null ) {
    //                        Hibernate
    //                                .initialize( compositeSequence.getBiologicalCharacteristic().getTaxon().getExternalDatabase() );
    //                    }
    //                    Hibernate.initialize( compositeSequence.getBiologicalCharacteristic().getSequenceDatabaseEntry() );
    //                    if ( compositeSequence.getBiologicalCharacteristic().getSequenceDatabaseEntry() != null ) {
    //                        Hibernate.initialize( compositeSequence.getBiologicalCharacteristic().getSequenceDatabaseEntry()
    //                                .getExternalDatabase() );
    //                    }
    //                    Hibernate.initialize( compositeSequence.getBiologicalCharacteristic().getBioSequence2GeneProduct() );
    //                    for ( BioSequence2GeneProduct bsgp : compositeSequence.getBiologicalCharacteristic()
    //                            .getBioSequence2GeneProduct() ) {
    //                        if ( bsgp != null ) {
    //                            Hibernate.initialize( bsgp );
    //                            if ( bsgp.getGeneProduct() != null ) {
    //                                Hibernate.initialize( bsgp.getGeneProduct() );
    //                                Hibernate.initialize( bsgp.getGeneProduct().getGene() );
    //                                if ( bsgp.getGeneProduct().getGene() != null ) {
    //                                    Hibernate.initialize( bsgp.getGeneProduct().getGene().getAliases() );
    //                                    Hibernate.initialize( bsgp.getGeneProduct().getGene().getAccessions() );
    //                                }
    //                            }
    //                        }
    //                    }
    //                }
    //                Hibernate.initialize( compositeSequence.getArrayDesign() );
    //                return compositeSequence;
    //            }
    //        } );
    //
    //    }

    @Override
    public CompositeSequence find( CompositeSequence compositeSequence ) {

        if ( compositeSequence.getName() == null )
            return null;

        Criteria queryObject = this.getSessionFactory().getCurrentSession().createCriteria( CompositeSequence.class );

        queryObject.add( Restrictions.eq( "name", compositeSequence.getName() ) );
        queryObject.createCriteria( "arrayDesign" )
                .add( Restrictions.eq( "name", compositeSequence.getArrayDesign().getName() ) );

        java.util.List<?> results = queryObject.list();
        Object result = null;
        if ( results != null ) {
            if ( results.size() > 1 ) {
                throw new org.springframework.dao.InvalidDataAccessResourceUsageException(
                        "More than one instance of '" + CompositeSequence.class.getName()
                                + "' was found when executing query" );

            } else if ( results.size() == 1 ) {
                result = results.iterator().next();
            }
        }
        return ( CompositeSequence ) result;

    }

    @Override
    public CompositeSequence findOrCreate( CompositeSequence compositeSequence ) {
        if ( compositeSequence.getName() == null || compositeSequence.getArrayDesign() == null ) {
            throw new IllegalArgumentException( "compositeSequence must have name and arrayDesign." );
        }

        CompositeSequence existingCompositeSequence = this.find( compositeSequence );
        if ( existingCompositeSequence != null ) {
            if ( AbstractDao.log.isDebugEnabled() )
                AbstractDao.log.debug( "Found existing compositeSequence: " + existingCompositeSequence );
            return existingCompositeSequence;
        }
        if ( AbstractDao.log.isDebugEnabled() )
            AbstractDao.log.debug( "Creating new compositeSequence: " + compositeSequence );
        return this.create( compositeSequence );
    }

    /**
     * @param batch   of composite sequences to process
     * @param results - adding to this
     */
    private void batchGetGenesWithSpecificity( Collection<CompositeSequence> batch,
            Map<CompositeSequence, Collection<BioSequence2GeneProduct>> results ) {

        if ( batch.size() == 0 ) {
            return;
        }

        //language=HQL
        final String queryString = "select cs,bas from CompositeSequence cs, BioSequence2GeneProduct bas inner join cs.biologicalCharacteristic bs "
                + "inner join fetch bas.geneProduct gp inner join fetch gp.gene gene "
                + "where bas.bioSequence=bs and cs in (:cs)";
        List<?> qr = this.getSessionFactory().getCurrentSession()
                .createQuery( queryString )
                .setParameterList( "cs", batch )
                .list();

        for ( Object o : qr ) {
            Object[] oa = ( Object[] ) o;
            CompositeSequence csa = ( CompositeSequence ) oa[0];
            BioSequence2GeneProduct ba = ( BioSequence2GeneProduct ) oa[1];

            if ( ba instanceof BlatAssociation ) {
                BlatResult blatResult = ( ( BlatAssociation ) ba ).getBlatResult();
                PhysicalLocation pl = blatResult.getTargetAlignedRegion();

                /*
                 * We didn't always used to fill in the targetAlignedRegion ... this is just in case.
                 */
                if ( pl == null ) {
                    pl = PhysicalLocation.Factory.newInstance();
                    pl.setChromosome( blatResult.getTargetChromosome() );
                    pl.setNucleotide( blatResult.getTargetStart() );
                    pl.setNucleotideLength(
                            blatResult.getTargetEnd().intValue() - blatResult.getTargetStart().intValue() );
                    pl.setStrand( blatResult.getStrand() );
                    // Note: not bothering to fill in the bin.
                }

            }

            if ( !results.containsKey( csa ) ) {
                results.put( csa, new HashSet<BioSequence2GeneProduct>() );
            }

            results.get( csa ).add( ba );
        }

        /*
         * This is kind of important. We ensure we return an empty map for probes that do not have a mapping.
         */
        for ( CompositeSequence cs : batch ) {
            if ( !results.containsKey( cs ) ) {
                results.put( cs, new HashSet<BioSequence2GeneProduct>() );
            }

        }

    }
}<|MERGE_RESOLUTION|>--- conflicted
+++ resolved
@@ -520,12 +520,6 @@
                 } catch ( InterruptedException e ) {
                     //
                 }
-<<<<<<< HEAD
-                session.flush();
-                session.clear();
-                return null;
-=======
->>>>>>> 4b2c222f
             }
 
             session.evict( bs );
