/*
 * The Gemma project.
 *
 * Copyright (c) 2006 University of British Columbia
 *
 * Licensed under the Apache License, Version 2.0 (the "License");
 * you may not use this file except in compliance with the License.
 * You may obtain a copy of the License at
 *
 *       http://www.apache.org/licenses/LICENSE-2.0
 *
 * Unless required by applicable law or agreed to in writing, software
 * distributed under the License is distributed on an "AS IS" BASIS,
 * WITHOUT WARRANTIES OR CONDITIONS OF ANY KIND, either express or implied.
 * See the License for the specific language governing permissions and
 * limitations under the License.
 *
 */

package ubic.gemma.persistence.service.expression.designElement;

import org.apache.commons.lang3.time.StopWatch;
import org.hibernate.*;
import org.hibernate.criterion.Restrictions;
import org.hibernate.type.LongType;
import org.hibernate.type.StandardBasicTypes;
import org.springframework.beans.factory.annotation.Autowired;
import org.springframework.stereotype.Repository;
import org.springframework.transaction.annotation.Transactional;
import ubic.basecode.util.BatchIterator;
import ubic.gemma.model.association.BioSequence2GeneProduct;
import ubic.gemma.model.common.description.DatabaseEntry;
import ubic.gemma.model.expression.arrayDesign.ArrayDesign;
import ubic.gemma.model.expression.designElement.CompositeSequence;
import ubic.gemma.model.expression.designElement.CompositeSequenceValueObject;
import ubic.gemma.model.genome.Gene;
import ubic.gemma.model.genome.PhysicalLocation;
import ubic.gemma.model.genome.biosequence.BioSequence;
import ubic.gemma.model.genome.gene.GeneProduct;
import ubic.gemma.model.genome.sequenceAnalysis.BlatAssociation;
import ubic.gemma.model.genome.sequenceAnalysis.BlatResult;
import ubic.gemma.persistence.service.AbstractDao;
import ubic.gemma.persistence.service.AbstractQueryFilteringVoEnabledDao;
import ubic.gemma.persistence.service.expression.arrayDesign.ArrayDesignDao;
import ubic.gemma.persistence.util.Filters;
import ubic.gemma.persistence.util.ObjectFilterQueryUtils;
import ubic.gemma.persistence.util.Slice;
import ubic.gemma.persistence.util.Sort;

import javax.annotation.Nullable;
import java.text.MessageFormat;
import java.util.*;

/**
 * @author pavlidis
 */
@Repository
public class CompositeSequenceDaoImpl extends AbstractQueryFilteringVoEnabledDao<CompositeSequence, CompositeSequenceValueObject>
        implements CompositeSequenceDao {

    private static final int PROBE_TO_GENE_MAP_BATCH_SIZE = 2000;
    /**
     * Absolute maximum number of records to return when fetching raw summaries. This is necessary to avoid retrieving
     * millions of records (some sequences are repeats and can have >200,000 records.
     */
    private static final int MAX_CS_RECORDS = 10000;
    /**
     * Add your 'where' clause to this.
     */
    //language=MySQL
    private static final String nativeBaseSummaryQueryString = "SELECT cs.ID as deID, cs.NAME as deName, bs.NAME as bsName, bsDb.ACCESSION as bsdbacc, ssr.ID as ssrid,"
            + "geneProductRNA.ID as gpId, geneProductRNA.NAME as gpName, geneProductRNA.NCBI_GI as gpNcbi, geneProductRNA.GENE_FK as geneid, "
            + "gene.ID as gId,gene.OFFICIAL_SYMBOL as gSymbol,gene.NCBI_GENE_ID as gNcbi, ad.SHORT_NAME as adShortName, ad.ID as adId, cs.DESCRIPTION as deDesc, "
            + " ssr.TARGET_CHROMOSOME_FK as chrom, ssr.TARGET_START as tgst, ssr.TARGET_END as tgend, ssr.TARGET_STARTS as tgstarts, ssr.QUERY_SEQUENCE_FK as bsId, ad.NAME as adName "
            + " from " + "COMPOSITE_SEQUENCE cs "
            + "left join BIO_SEQUENCE bs on cs.BIOLOGICAL_CHARACTERISTIC_FK=bs.ID "
            + "left join SEQUENCE_SIMILARITY_SEARCH_RESULT ssr on ssr.QUERY_SEQUENCE_FK=cs.BIOLOGICAL_CHARACTERISTIC_FK "
            + "left join BIO_SEQUENCE2_GENE_PRODUCT bs2gp on BIO_SEQUENCE_FK=bs.ID "
            + "left join DATABASE_ENTRY bsDb on SEQUENCE_DATABASE_ENTRY_FK=bsDb.ID "
            + "left join CHROMOSOME_FEATURE geneProductRNA on (geneProductRNA.ID=bs2gp.GENE_PRODUCT_FK) "
            + "left join CHROMOSOME_FEATURE gene on (geneProductRNA.GENE_FK=gene.ID)"
            + " left join ARRAY_DESIGN ad on (cs.ARRAY_DESIGN_FK=ad.ID) ";
    /**
     * Add your 'where' clause to this. returns much less stuff.
     */
    //language=MySQL
    private static final String nativeBaseSummaryShorterQueryString = "SELECT cs.ID AS deID, cs.NAME AS deName, bs.NAME AS bsName, bsDb.ACCESSION AS bsdbacc, ssr.ID AS ssrid,"
            + " gene.ID AS gId,gene.OFFICIAL_SYMBOL AS gSymbol FROM COMPOSITE_SEQUENCE cs "
            + "LEFT JOIN BIO_SEQUENCE bs ON BIOLOGICAL_CHARACTERISTIC_FK=bs.ID "
            + "LEFT JOIN SEQUENCE_SIMILARITY_SEARCH_RESULT ssr ON ssr.QUERY_SEQUENCE_FK=BIOLOGICAL_CHARACTERISTIC_FK "
            + "LEFT JOIN BIO_SEQUENCE2_GENE_PRODUCT bs2gp ON BIO_SEQUENCE_FK=bs.ID "
            + "LEFT JOIN DATABASE_ENTRY bsDb ON SEQUENCE_DATABASE_ENTRY_FK=bsDb.ID "
            + "LEFT JOIN CHROMOSOME_FEATURE geneProductRNA ON (geneProductRNA.ID=bs2gp.GENE_PRODUCT_FK) "
            + "LEFT JOIN CHROMOSOME_FEATURE gene ON (geneProductRNA.GENE_FK=gene.ID)"
            + " LEFT JOIN ARRAY_DESIGN ad ON (cs.ARRAY_DESIGN_FK=ad.ID) ";

    @Autowired
    public CompositeSequenceDaoImpl( SessionFactory sessionFactory ) {
        super( CompositeSequenceDao.OBJECT_ALIAS, CompositeSequence.class, sessionFactory );
    }

    @Override
    protected CompositeSequenceValueObject doLoadValueObject( CompositeSequence entity ) {
        return new CompositeSequenceValueObject( entity );
    }

    @Override
    protected Query getLoadValueObjectsQuery( @Nullable Filters filters, @Nullable Sort sort, EnumSet<QueryHint> hints ) {
        //language=HQL
        String queryString = MessageFormat.format( "select {0} from CompositeSequence as {0} "
                        + "left join fetch {0}.arrayDesign as {1} "
                        + "where {0}.id is not null ", // needed to use formRestrictionCause()
                getObjectAlias(), ArrayDesignDao.OBJECT_ALIAS );

        queryString += ObjectFilterQueryUtils.formRestrictionAndGroupByAndOrderByClauses( filters, null, sort );

        Query query = this.getSessionFactory().getCurrentSession().createQuery( queryString );

        if ( filters != null ) {
            ObjectFilterQueryUtils.addRestrictionParameters( query, filters );
        }

        return query;
    }

    @Override
    protected Query getCountValueObjectsQuery( @Nullable Filters filters ) {
        //language=HQL
        String queryString = MessageFormat.format( "select count(distinct {0}) "
                        + "from CompositeSequence as {0} "
                        + "left join {0}.arrayDesign as " + ArrayDesignDao.OBJECT_ALIAS + " "
                        + "where {0}.id is not null ", // needed to use formRestrictionCause()
                getObjectAlias(), ArrayDesignDao.OBJECT_ALIAS );

        if ( filters != null ) {
            queryString += ObjectFilterQueryUtils.formRestrictionClause( filters );
        }

        Query query = this.getSessionFactory().getCurrentSession().createQuery( queryString );

        if ( filters != null ) {
            ObjectFilterQueryUtils.addRestrictionParameters( query, filters );
        }

        return query;
    }

    @Override
    public Collection<CompositeSequence> findByBioSequence( BioSequence bioSequence ) {
        //language=HQL
<<<<<<< HEAD
        final String queryString = "select distinct cs from CompositeSequence cs where cs.biologicalCharacteristic = :id";
        //noinspection unchecked
        return this.getSessionFactory().getCurrentSession()
                .createQuery( queryString )
                .setParameter( "id", bioSequence )
                .list();
=======
        final String queryString = "select distinct cs from CompositeSequence" + " cs where cs.biologicalCharacteristic = :id";
        org.hibernate.Query queryObject = this.getSessionFactory().getCurrentSession().createQuery( queryString );
        queryObject.setParameter( "id", bioSequence );
        //noinspection unchecked
        compositeSequences = queryObject.list();
        return compositeSequences;
>>>>>>> 66af655d
    }

    @Override
    public Collection<CompositeSequence> findByBioSequenceName( String name ) {
        //language=HQL
        final String queryString = "select distinct cs from CompositeSequence"
                + " cs inner join cs.biologicalCharacteristic b where b.name = :name";
<<<<<<< HEAD
        //noinspection unchecked
        return this.getSessionFactory().getCurrentSession()
                .createQuery( queryString )
                .setParameter( "name", name )
                .list();
=======
        org.hibernate.Query queryObject = this.getSessionFactory().getCurrentSession().createQuery( queryString );
        queryObject.setParameter( "name", name );
        //noinspection unchecked
        compositeSequences = queryObject.list();
        return compositeSequences;
>>>>>>> 66af655d
    }

    @Override
    public Collection<CompositeSequence> findByGene( Gene gene ) {
        //language=HQL
        final String queryString = "select distinct cs from CompositeSequence cs, BioSequence bs, BioSequence2GeneProduct ba, GeneProduct gp, Gene gene  "
                + "where gp.gene=gene and cs.biologicalCharacteristic=bs and ba.geneProduct=gp and ba.bioSequence=bs and gene = :gene";
        //noinspection unchecked
        return this.getSessionFactory().getCurrentSession().createQuery( queryString ).setParameter( "gene", gene )
                .list();
    }

    @Override
    public Slice<CompositeSequence> findByGene( Gene gene, int start, int limit ) {
        //language=HQL
        final String queryString = "select distinct cs from CompositeSequence cs, BioSequence bs, BioSequence2GeneProduct ba, GeneProduct gp, Gene gene  "
                + "where gp.gene=gene and cs.biologicalCharacteristic=bs and ba.geneProduct=gp  and ba.bioSequence=bs and gene = :gene";
        //noinspection unchecked
        List<CompositeSequence> list = this.getSessionFactory().getCurrentSession().createQuery( queryString ).setFirstResult( start )
                .setMaxResults( limit ).setParameter( "gene", gene ).list();
        return new Slice<>( list, null, start, limit, null );
    }

    @Override
    public Collection<CompositeSequence> findByGene( Gene gene, ArrayDesign arrayDesign ) {
        //language=HQL
        final String queryString = "select distinct cs from CompositeSequence cs, BioSequence bs, BioSequence2GeneProduct ba, GeneProduct gp, Gene gene  "
                + "where gp.gene=gene and cs.biologicalCharacteristic=bs and ba.bioSequence=bs and ba.geneProduct=gp  and gene = :gene and cs.arrayDesign=:arrayDesign ";
        //noinspection unchecked
        return this.getSessionFactory().getCurrentSession().createQuery( queryString ).setParameter( "gene", gene )
                .setParameter( "arrayDesign", arrayDesign ).list();
    }

    @Override
    public Collection<CompositeSequence> findByName( final String name ) {
        //noinspection unchecked
        return this.getSessionFactory().getCurrentSession()
                .createQuery( "select distinct cs from CompositeSequence" + " cs where cs.name = :name" )
                .setParameter( "name", name ).list();
    }

    @Override
    public CompositeSequence findByName( ArrayDesign arrayDesign, final String name ) {
        return ( CompositeSequence ) this.getSessionFactory().getCurrentSession().createQuery(
                        "from CompositeSequence as compositeSequence where compositeSequence.arrayDesign = :arrayDesign and compositeSequence.name = :name" )
                .setParameter( "arrayDesign", arrayDesign ).setParameter( "name", name )
                .uniqueResult();
    }

    @Override
    public Map<CompositeSequence, Collection<Gene>> getGenes( Collection<CompositeSequence> compositeSequences ) {
        Map<CompositeSequence, Collection<Gene>> returnVal = new HashMap<>();

        int BATCH_SIZE = 2000;

        if ( compositeSequences.size() == 0 )
            return returnVal;

        /*
         * Get the cs->gene mapping
         */
        final String nativeQuery = "SELECT CS, GENE FROM GENE2CS WHERE CS IN (:csids) ";

        for ( CompositeSequence cs : compositeSequences ) {
            returnVal.put( cs, new HashSet<Gene>() );
        }

        List<Object> csGene = new ArrayList<>();
        Session session = this.getSessionFactory().getCurrentSession();
        org.hibernate.SQLQuery queryObject = session.createSQLQuery( nativeQuery );
        queryObject.addScalar( "cs", new LongType() );
        queryObject.addScalar( "gene", new LongType() );

        Collection<Long> csIdBatch = new HashSet<>();
        for ( CompositeSequence cs : compositeSequences ) {
            csIdBatch.add( cs.getId() );

            if ( csIdBatch.size() == BATCH_SIZE ) {
                queryObject.setParameterList( "csids", csIdBatch );
                csGene.addAll( queryObject.list() );
                session.flush();
                session.clear();
                csIdBatch.clear();
            }
        }

        if ( csIdBatch.size() > 0 ) {
            queryObject.setParameterList( "csids", csIdBatch );
            csGene.addAll( queryObject.list() );
            session.flush();
            session.clear();
        }

        StopWatch watch = new StopWatch();
        watch.start();

        int count = 0;
        Collection<Long> genesToFetch = new HashSet<>();
        Map<Long, Collection<Long>> cs2geneIds = new HashMap<>();

        for ( Object object : csGene ) {
            Object[] ar = ( Object[] ) object;
            Long cs = ( Long ) ar[0];
            Long gene = ( Long ) ar[1];
            if ( !cs2geneIds.containsKey( cs ) ) {
                cs2geneIds.put( cs, new HashSet<Long>() );
            }
            cs2geneIds.get( cs ).add( gene );
            genesToFetch.add( gene );
        }

        // nothing found?
        if ( genesToFetch.size() == 0 ) {
            returnVal.clear();
            return returnVal;
        }

        if ( AbstractDao.log.isDebugEnabled() )
            AbstractDao.log.debug( "Built cs -> gene map in " + watch.getTime() + " ms; fetching " + genesToFetch.size()
                    + " genes." );

        // fetch the genes
        Collection<Long> batch = new HashSet<>();
        Collection<Gene> genes = new HashSet<>();
        String geneQuery = "from Gene g where g.id in ( :gs )";

        org.hibernate.Query geneQueryObject = this.getSessionFactory().getCurrentSession().createQuery( geneQuery )
                .setFetchSize( 1000 );

        for ( Long gene : genesToFetch ) {
            batch.add( gene );
            if ( batch.size() == BATCH_SIZE ) {
                AbstractDao.log.debug( "Processing batch ... " );
                geneQueryObject.setParameterList( "gs", batch );
                //noinspection unchecked
                genes.addAll( geneQueryObject.list() );
                batch.clear();
            }
        }

        if ( batch.size() > 0 ) {
            geneQueryObject.setParameterList( "gs", batch );
            //noinspection unchecked
            genes.addAll( geneQueryObject.list() );
        }

        if ( AbstractDao.log.isDebugEnabled() )
            AbstractDao.log.debug( "Got information on " + genes.size() + " genes in " + watch.getTime() + " ms" );

        Map<Long, Gene> geneIdMap = new HashMap<>();
        for ( Gene g : genes ) {
            Hibernate.initialize( g );
            Long id = g.getId();
            geneIdMap.put( id, g );
        }

        // fill in the return value.
        for ( CompositeSequence cs : compositeSequences ) {
            Long csId = cs.getId();
            assert csId != null;
            Collection<Long> genesToAttach = cs2geneIds.get( csId );
            if ( genesToAttach == null ) {
                // this means there was no gene for that cs; we should remove it from the result
                returnVal.remove( cs );
                continue;
            }
            for ( Long geneId : genesToAttach ) {
                returnVal.get( cs ).add( geneIdMap.get( geneId ) );
            }
            ++count;
        }

        if ( AbstractDao.log.isDebugEnabled() )
            AbstractDao.log
                    .debug( "Done, " + count + " result rows processed, " + returnVal.size() + "/" + compositeSequences
                            .size() + " probes are associated with genes" );
        return returnVal;
    }

    @Override
    public Slice<Gene> getGenes( CompositeSequence compositeSequence, int offset, int limit ) {
        // gets all kinds of associations, not just blat.
        //language=HQL
        final String queryString = "select distinct gene from CompositeSequence cs, BioSequence bs, BioSequence2GeneProduct ba, "
                + "GeneProduct gp, Gene gene  " + "where gp.gene=gene and cs.biologicalCharacteristic=bs "
                + "and ba.bioSequence=bs and ba.geneProduct=gp and cs = :cs";
        //noinspection unchecked
        List<Gene> list = this.getSessionFactory().getCurrentSession().createQuery( queryString )
                .setParameter( "cs", compositeSequence ).setFirstResult( offset )
                .setMaxResults( limit > 0 ? limit : -1 ).list();
        return new Slice<>( list, null, offset, limit, null );

    }

    @Override
    public Map<CompositeSequence, Collection<BioSequence2GeneProduct>> getGenesWithSpecificity(
            Collection<CompositeSequence> compositeSequences ) {

        AbstractDao.log.info( "Getting cs -> alignment specificity map for " + compositeSequences.size()
                + " composite sequences" );
        Map<CompositeSequence, Collection<BioSequence2GeneProduct>> results = new HashMap<>();

        BatchIterator<CompositeSequence> it = BatchIterator
                .batches( compositeSequences, CompositeSequenceDaoImpl.PROBE_TO_GENE_MAP_BATCH_SIZE );

        StopWatch timer = new StopWatch();
        timer.start();
        int total = 0;
        for ( ; it.hasNext(); ) {
            Collection<CompositeSequence> batch = it.next();
            this.batchGetGenesWithSpecificity( batch, results );
            total += batch.size();
        }

        timer.stop();
        if ( timer.getTime() > 10000 ) {
            AbstractDao.log.info( "Probe to gene map finished: " + total + " retrieved in " + timer.getTime() + "ms" );
        }
        return results;
    }

    @Override
    public Collection<Object[]> getRawSummary( @Nullable Collection<CompositeSequence> compositeSequences ) {
        if ( compositeSequences == null || compositeSequences.size() == 0 )
            return null;

        StringBuilder buf = new StringBuilder();

        for ( Iterator<CompositeSequence> it = compositeSequences.iterator(); it.hasNext(); ) {
            CompositeSequence compositeSequence = it.next();
            if ( compositeSequence == null || compositeSequence.getId() == null ) {
                throw new IllegalArgumentException();
            }
            long id = compositeSequence.getId();
            buf.append( id );
            if ( it.hasNext() )
                buf.append( "," );
        }

        // This uses the 'full' query, assuming that this list isn't too big.
        String nativeQueryString = CompositeSequenceDaoImpl.nativeBaseSummaryQueryString + " WHERE cs.ID IN (" + buf.toString() + ")";
        org.hibernate.SQLQuery queryObject = this.getSessionFactory().getCurrentSession()
                .createSQLQuery( nativeQueryString );
        queryObject.addScalar( "deID" ).addScalar( "deName" ).addScalar( "bsName" ).addScalar( "bsdbacc" )
                .addScalar( "ssrid" ).addScalar( "gpId" ).addScalar( "gpName" ).addScalar( "gpNcbi" )
                .addScalar( "geneid" ).addScalar( "gId" ).addScalar( "gSymbol" )
                .addScalar( "gNcbi" ).addScalar( "adShortName" ).addScalar( "adId" );

        queryObject.addScalar( "chrom" ).addScalar( "tgst" ).addScalar( "tgend" ).addScalar( "tgstarts" )
                .addScalar( "bsId" );

        queryObject.addScalar( "deDesc", StandardBasicTypes.TEXT ); // must do this for CLOB or Hibernate is unhappy
        queryObject.addScalar( "adName" );
        queryObject.setMaxResults( CompositeSequenceDaoImpl.MAX_CS_RECORDS );
        //noinspection unchecked
        return queryObject.list();
    }

    @SuppressWarnings("unchecked")
    @Override
    public Collection<Object[]> getRawSummary( ArrayDesign arrayDesign, Integer numResults ) {
        if ( arrayDesign.getId() == null ) {
            throw new IllegalArgumentException( "The ArrayDesign ID cannot be null." );
        }

        if ( numResults <= 0 ) {
            // get all probes. Uses a light-weight version of this query that omits as much as possible.
            final String queryString = CompositeSequenceDaoImpl.nativeBaseSummaryShorterQueryString + " where ad.id = " + arrayDesign
                    .getId();
            org.hibernate.SQLQuery queryObject = this.getSessionFactory().getCurrentSession()
                    .createSQLQuery( queryString );
            queryObject.addScalar( "deID" ).addScalar( "deName" ).addScalar( "bsName" ).addScalar( "bsdbacc" )
                    .addScalar( "ssrid" ).addScalar( "gId" ).addScalar( "gSymbol" );
            queryObject.setMaxResults( CompositeSequenceDaoImpl.MAX_CS_RECORDS );
            return queryObject.list();

        }
        // just a chunk but get the full set of results.
        //language=HQL
        final String queryString = "select cs from CompositeSequence as cs inner join cs.arrayDesign as ar where ar = :ar";
        List<CompositeSequence> cs = this.getSessionFactory().getCurrentSession()
                .createQuery( queryString )
                .setParameter( "ar", arrayDesign )
                .setMaxResults( numResults )
                .list();
        return this.getRawSummary( cs );
    }

    @Override
    @Transactional(readOnly = true)
    public void thaw( final Collection<CompositeSequence> compositeSequences ) {
<<<<<<< HEAD
        Session session = getSessionFactory().getCurrentSession();
        int i = 0;
        int numToDo = compositeSequences.size();
        for ( CompositeSequence cs : compositeSequences ) {

            session.buildLockRequest( LockOptions.NONE ).lock( cs );
            Hibernate.initialize( cs.getArrayDesign() );
            session.buildLockRequest( LockOptions.NONE ).lock( cs.getArrayDesign() );
            Hibernate.initialize( cs.getArrayDesign().getPrimaryTaxon() );

            BioSequence bs = cs.getBiologicalCharacteristic();
            if ( bs == null ) {
                continue;
            }

            session.buildLockRequest( LockOptions.NONE ).lock( bs );
            Hibernate.initialize( bs );
            Hibernate.initialize( bs.getTaxon() );

            DatabaseEntry dbEntry = bs.getSequenceDatabaseEntry();
            if ( dbEntry != null ) {
                Hibernate.initialize( dbEntry );
                Hibernate.initialize( dbEntry.getExternalDatabase() );
                session.evict( dbEntry );
                session.evict( dbEntry.getExternalDatabase() );
            }

            if ( bs.getBioSequence2GeneProduct() == null ) {
                continue;
            }

            for ( BioSequence2GeneProduct bs2gp : bs.getBioSequence2GeneProduct() ) {
                if ( bs2gp == null ) {
                    continue;
=======
        HibernateTemplate templ = this.getHibernateTemplate();
        templ.executeWithNativeSession( new org.springframework.orm.hibernate3.HibernateCallback<Object>() {
            @Override
            public Object doInHibernate( org.hibernate.Session session ) throws org.hibernate.HibernateException {
                int i = 0;
                int numToDo = compositeSequences.size();
                for ( CompositeSequence cs : compositeSequences ) {

                    session.buildLockRequest( LockOptions.NONE ).lock( cs.getArrayDesign() );
                    Hibernate.initialize( cs.getArrayDesign().getPrimaryTaxon() );

                    BioSequence bs = cs.getBiologicalCharacteristic();
                    if ( bs == null ) {
                        continue;
                    }

                    session.buildLockRequest( LockOptions.NONE ).lock( bs );
                    Hibernate.initialize( bs );
                    Hibernate.initialize( bs.getTaxon() );

                    DatabaseEntry dbEntry = bs.getSequenceDatabaseEntry();
                    if ( dbEntry != null ) {
                        Hibernate.initialize( dbEntry );
                        Hibernate.initialize( dbEntry.getExternalDatabase() );
                        session.evict( dbEntry );
                        session.evict( dbEntry.getExternalDatabase() );
                    }

                    if ( bs.getBioSequence2GeneProduct() == null ) {
                        continue;
                    }

                    for ( BioSequence2GeneProduct bs2gp : bs.getBioSequence2GeneProduct() ) {
                        if ( bs2gp == null ) {
                            continue;
                        }
                        GeneProduct geneProduct = bs2gp.getGeneProduct();
                        if ( geneProduct != null && geneProduct.getGene() != null ) {
                            Gene g = geneProduct.getGene();
                            g.getAliases().size();
                            session.evict( g );
                            session.evict( geneProduct );
                        }

                    }

                    if ( ++i % 2000 == 0 ) {
                        AbstractDao.log.info( "Progress: " + i + "/" + numToDo + "..." );
                        try {
                            Thread.sleep( 10 );
                        } catch ( InterruptedException e ) {
                            //
                        }
                    }

                    session.evict( bs );
>>>>>>> 66af655d
                }
                GeneProduct geneProduct = bs2gp.getGeneProduct();
                if ( geneProduct != null && geneProduct.getGene() != null ) {
                    Gene g = geneProduct.getGene();
                    g.getAliases().size();
                    session.evict( g );
                    session.evict( geneProduct );
                }

            }

            if ( ++i % 2000 == 0 ) {
                AbstractDao.log.info( "Progress: " + i + "/" + numToDo + "..." );
                try {
                    Thread.sleep( 10 );
                } catch ( InterruptedException e ) {
                    //
                }
            }

            session.evict( bs );
        }
        session.clear();
    }

    @Override
    public CompositeSequence thaw( final CompositeSequence compositeSequence ) {
        this.thaw( Collections.singleton( compositeSequence ) );
        return compositeSequence;
    }

    //    @Override
    //    public CompositeSequence thaw( final CompositeSequence compositeSequence ) {
    //        if ( compositeSequence == null )
    //            return null;
    //        //noinspection unchecked
    //        HibernateTemplate templ = this.getHibernateTemplate();
    //        templ.executeWithNativeSession( new org.springframework.orm.hibernate3.HibernateCallback<Object>() {
    //            @Override
    //            public Object doInHibernate( org.hibernate.Session session ) throws org.hibernate.HibernateException {
    //                Hibernate.initialize( compositeSequence );
    //                Hibernate.initialize( compositeSequence.getBiologicalCharacteristic() );
    //                if ( compositeSequence.getBiologicalCharacteristic() != null ) {
    //                    Hibernate.initialize( compositeSequence.getBiologicalCharacteristic().getTaxon() );
    //                    if ( compositeSequence.getBiologicalCharacteristic().getTaxon() != null ) {
    //                        Hibernate
    //                                .initialize( compositeSequence.getBiologicalCharacteristic().getTaxon().getExternalDatabase() );
    //                    }
    //                    Hibernate.initialize( compositeSequence.getBiologicalCharacteristic().getSequenceDatabaseEntry() );
    //                    if ( compositeSequence.getBiologicalCharacteristic().getSequenceDatabaseEntry() != null ) {
    //                        Hibernate.initialize( compositeSequence.getBiologicalCharacteristic().getSequenceDatabaseEntry()
    //                                .getExternalDatabase() );
    //                    }
    //                    Hibernate.initialize( compositeSequence.getBiologicalCharacteristic().getBioSequence2GeneProduct() );
    //                    for ( BioSequence2GeneProduct bsgp : compositeSequence.getBiologicalCharacteristic()
    //                            .getBioSequence2GeneProduct() ) {
    //                        if ( bsgp != null ) {
    //                            Hibernate.initialize( bsgp );
    //                            if ( bsgp.getGeneProduct() != null ) {
    //                                Hibernate.initialize( bsgp.getGeneProduct() );
    //                                Hibernate.initialize( bsgp.getGeneProduct().getGene() );
    //                                if ( bsgp.getGeneProduct().getGene() != null ) {
    //                                    Hibernate.initialize( bsgp.getGeneProduct().getGene().getAliases() );
    //                                    Hibernate.initialize( bsgp.getGeneProduct().getGene().getAccessions() );
    //                                }
    //                            }
    //                        }
    //                    }
    //                }
    //                Hibernate.initialize( compositeSequence.getArrayDesign() );
    //                return compositeSequence;
    //            }
    //        } );
    //
    //    }

    @Override
    public CompositeSequence find( CompositeSequence compositeSequence ) {

        if ( compositeSequence.getName() == null )
            return null;

        Criteria queryObject = this.getSessionFactory().getCurrentSession().createCriteria( CompositeSequence.class );

        queryObject.add( Restrictions.eq( "name", compositeSequence.getName() ) );
        queryObject.createCriteria( "arrayDesign" )
                .add( Restrictions.eq( "name", compositeSequence.getArrayDesign().getName() ) );

        return ( CompositeSequence ) queryObject.uniqueResult();
    }

    @Override
    public CompositeSequence findOrCreate( CompositeSequence compositeSequence ) {
        if ( compositeSequence.getName() == null || compositeSequence.getArrayDesign() == null ) {
            throw new IllegalArgumentException( "compositeSequence must have name and arrayDesign." );
        }

        CompositeSequence existingCompositeSequence = this.find( compositeSequence );
        if ( existingCompositeSequence != null ) {
            if ( AbstractDao.log.isDebugEnabled() )
                AbstractDao.log.debug( "Found existing compositeSequence: " + existingCompositeSequence );
            return existingCompositeSequence;
        }
        if ( AbstractDao.log.isDebugEnabled() )
            AbstractDao.log.debug( "Creating new compositeSequence: " + compositeSequence );
        return this.create( compositeSequence );
    }

    /**
     * @param batch   of composite sequences to process
     * @param results - adding to this
     */
    private void batchGetGenesWithSpecificity( Collection<CompositeSequence> batch,
            Map<CompositeSequence, Collection<BioSequence2GeneProduct>> results ) {

        if ( batch.size() == 0 ) {
            return;
        }

        //language=HQL
        final String queryString = "select cs,bas from CompositeSequence cs, BioSequence2GeneProduct bas inner join cs.biologicalCharacteristic bs "
                + "inner join fetch bas.geneProduct gp inner join fetch gp.gene gene "
                + "where bas.bioSequence=bs and cs in (:cs)";
        List<?> qr = this.getSessionFactory().getCurrentSession()
                .createQuery( queryString )
                .setParameterList( "cs", batch )
                .list();

        for ( Object o : qr ) {
            Object[] oa = ( Object[] ) o;
            CompositeSequence csa = ( CompositeSequence ) oa[0];
            BioSequence2GeneProduct ba = ( BioSequence2GeneProduct ) oa[1];

            if ( ba instanceof BlatAssociation ) {
                BlatResult blatResult = ( ( BlatAssociation ) ba ).getBlatResult();
                PhysicalLocation pl = blatResult.getTargetAlignedRegion();

                /*
                 * We didn't always used to fill in the targetAlignedRegion ... this is just in case.
                 */
                if ( pl == null ) {
                    pl = PhysicalLocation.Factory.newInstance();
                    pl.setChromosome( blatResult.getTargetChromosome() );
                    pl.setNucleotide( blatResult.getTargetStart() );
                    pl.setNucleotideLength(
                            blatResult.getTargetEnd().intValue() - blatResult.getTargetStart().intValue() );
                    pl.setStrand( blatResult.getStrand() );
                    // Note: not bothering to fill in the bin.
                }

            }

            if ( !results.containsKey( csa ) ) {
                results.put( csa, new HashSet<BioSequence2GeneProduct>() );
            }

            results.get( csa ).add( ba );
        }

        /*
         * This is kind of important. We ensure we return an empty map for probes that do not have a mapping.
         */
        for ( CompositeSequence cs : batch ) {
            if ( !results.containsKey( cs ) ) {
                results.put( cs, new HashSet<BioSequence2GeneProduct>() );
            }

        }

    }
}<|MERGE_RESOLUTION|>--- conflicted
+++ resolved
@@ -148,21 +148,12 @@
     @Override
     public Collection<CompositeSequence> findByBioSequence( BioSequence bioSequence ) {
         //language=HQL
-<<<<<<< HEAD
         final String queryString = "select distinct cs from CompositeSequence cs where cs.biologicalCharacteristic = :id";
         //noinspection unchecked
         return this.getSessionFactory().getCurrentSession()
                 .createQuery( queryString )
                 .setParameter( "id", bioSequence )
                 .list();
-=======
-        final String queryString = "select distinct cs from CompositeSequence" + " cs where cs.biologicalCharacteristic = :id";
-        org.hibernate.Query queryObject = this.getSessionFactory().getCurrentSession().createQuery( queryString );
-        queryObject.setParameter( "id", bioSequence );
-        //noinspection unchecked
-        compositeSequences = queryObject.list();
-        return compositeSequences;
->>>>>>> 66af655d
     }
 
     @Override
@@ -170,19 +161,11 @@
         //language=HQL
         final String queryString = "select distinct cs from CompositeSequence"
                 + " cs inner join cs.biologicalCharacteristic b where b.name = :name";
-<<<<<<< HEAD
         //noinspection unchecked
         return this.getSessionFactory().getCurrentSession()
                 .createQuery( queryString )
                 .setParameter( "name", name )
                 .list();
-=======
-        org.hibernate.Query queryObject = this.getSessionFactory().getCurrentSession().createQuery( queryString );
-        queryObject.setParameter( "name", name );
-        //noinspection unchecked
-        compositeSequences = queryObject.list();
-        return compositeSequences;
->>>>>>> 66af655d
     }
 
     @Override
@@ -474,14 +457,11 @@
     @Override
     @Transactional(readOnly = true)
     public void thaw( final Collection<CompositeSequence> compositeSequences ) {
-<<<<<<< HEAD
         Session session = getSessionFactory().getCurrentSession();
         int i = 0;
         int numToDo = compositeSequences.size();
         for ( CompositeSequence cs : compositeSequences ) {
 
-            session.buildLockRequest( LockOptions.NONE ).lock( cs );
-            Hibernate.initialize( cs.getArrayDesign() );
             session.buildLockRequest( LockOptions.NONE ).lock( cs.getArrayDesign() );
             Hibernate.initialize( cs.getArrayDesign().getPrimaryTaxon() );
 
@@ -509,64 +489,6 @@
             for ( BioSequence2GeneProduct bs2gp : bs.getBioSequence2GeneProduct() ) {
                 if ( bs2gp == null ) {
                     continue;
-=======
-        HibernateTemplate templ = this.getHibernateTemplate();
-        templ.executeWithNativeSession( new org.springframework.orm.hibernate3.HibernateCallback<Object>() {
-            @Override
-            public Object doInHibernate( org.hibernate.Session session ) throws org.hibernate.HibernateException {
-                int i = 0;
-                int numToDo = compositeSequences.size();
-                for ( CompositeSequence cs : compositeSequences ) {
-
-                    session.buildLockRequest( LockOptions.NONE ).lock( cs.getArrayDesign() );
-                    Hibernate.initialize( cs.getArrayDesign().getPrimaryTaxon() );
-
-                    BioSequence bs = cs.getBiologicalCharacteristic();
-                    if ( bs == null ) {
-                        continue;
-                    }
-
-                    session.buildLockRequest( LockOptions.NONE ).lock( bs );
-                    Hibernate.initialize( bs );
-                    Hibernate.initialize( bs.getTaxon() );
-
-                    DatabaseEntry dbEntry = bs.getSequenceDatabaseEntry();
-                    if ( dbEntry != null ) {
-                        Hibernate.initialize( dbEntry );
-                        Hibernate.initialize( dbEntry.getExternalDatabase() );
-                        session.evict( dbEntry );
-                        session.evict( dbEntry.getExternalDatabase() );
-                    }
-
-                    if ( bs.getBioSequence2GeneProduct() == null ) {
-                        continue;
-                    }
-
-                    for ( BioSequence2GeneProduct bs2gp : bs.getBioSequence2GeneProduct() ) {
-                        if ( bs2gp == null ) {
-                            continue;
-                        }
-                        GeneProduct geneProduct = bs2gp.getGeneProduct();
-                        if ( geneProduct != null && geneProduct.getGene() != null ) {
-                            Gene g = geneProduct.getGene();
-                            g.getAliases().size();
-                            session.evict( g );
-                            session.evict( geneProduct );
-                        }
-
-                    }
-
-                    if ( ++i % 2000 == 0 ) {
-                        AbstractDao.log.info( "Progress: " + i + "/" + numToDo + "..." );
-                        try {
-                            Thread.sleep( 10 );
-                        } catch ( InterruptedException e ) {
-                            //
-                        }
-                    }
-
-                    session.evict( bs );
->>>>>>> 66af655d
                 }
                 GeneProduct geneProduct = bs2gp.getGeneProduct();
                 if ( geneProduct != null && geneProduct.getGene() != null ) {
