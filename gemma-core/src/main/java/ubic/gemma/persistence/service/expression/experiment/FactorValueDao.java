/*
 * The Gemma project.
 *
 * Copyright (c) 2006-2007 University of British Columbia
 *
 * Licensed under the Apache License, Version 2.0 (the "License");
 * you may not use this file except in compliance with the License.
 * You may obtain a copy of the License at
 *
 *       http://www.apache.org/licenses/LICENSE-2.0
 *
 * Unless required by applicable law or agreed to in writing, software
 * distributed under the License is distributed on an "AS IS" BASIS,
 * WITHOUT WARRANTIES OR CONDITIONS OF ANY KIND, either express or implied.
 * See the License for the specific language governing permissions and
 * limitations under the License.
 *
 */
package ubic.gemma.persistence.service.expression.experiment;

import ubic.gemma.model.expression.experiment.FactorValue;
import ubic.gemma.model.expression.experiment.FactorValueValueObject;
import ubic.gemma.persistence.service.FilteringVoEnabledDao;

import java.util.Collection;
<<<<<<< HEAD
import java.util.List;
=======
>>>>>>> 6f8631ad
import java.util.Map;
import java.util.Set;

/**
 * @see ubic.gemma.model.expression.experiment.FactorValue
 */
public interface FactorValueDao extends FilteringVoEnabledDao<FactorValue, FactorValueValueObject> {

    /**
     * Locate based on string value of the value.
     *
     * @param valuePrefix value prefix
     * @return collection of factor values
     */
    @Deprecated
    Collection<FactorValue> findByValue( String valuePrefix );

    @Deprecated
    FactorValue loadWithOldStyleCharacteristics( Long id, boolean readOnly );

<<<<<<< HEAD
    @Deprecated
    Map<Long, Integer> loadAllExceptIds( Set<Long> excludedIds );

    /**
     * Flush pending changes and evict the given factor values from the session by IDs.
     */
    @Deprecated
    void flushAndEvict( List<Long> batch );
=======
    /**
     * Load all the factor values IDs with their number of old-style characteristics.
     * @param excludedIds list of excluded IDs
     */
    @Deprecated
    Map<Long, Integer> loadIdsWithNumberOfOldStyleCharacteristics( Set<Long> excludedIds );

    /**
     * Update a FactorValue without involving ACL advice.
     * @deprecated do not use this, it is only a workaround to make FV migration faster
     */
    @Deprecated
    void updateIgnoreAcl( FactorValue fv );
>>>>>>> 6f8631ad
}<|MERGE_RESOLUTION|>--- conflicted
+++ resolved
@@ -23,10 +23,6 @@
 import ubic.gemma.persistence.service.FilteringVoEnabledDao;
 
 import java.util.Collection;
-<<<<<<< HEAD
-import java.util.List;
-=======
->>>>>>> 6f8631ad
 import java.util.Map;
 import java.util.Set;
 
@@ -47,16 +43,6 @@
     @Deprecated
     FactorValue loadWithOldStyleCharacteristics( Long id, boolean readOnly );
 
-<<<<<<< HEAD
-    @Deprecated
-    Map<Long, Integer> loadAllExceptIds( Set<Long> excludedIds );
-
-    /**
-     * Flush pending changes and evict the given factor values from the session by IDs.
-     */
-    @Deprecated
-    void flushAndEvict( List<Long> batch );
-=======
     /**
      * Load all the factor values IDs with their number of old-style characteristics.
      * @param excludedIds list of excluded IDs
@@ -70,5 +56,4 @@
      */
     @Deprecated
     void updateIgnoreAcl( FactorValue fv );
->>>>>>> 6f8631ad
 }