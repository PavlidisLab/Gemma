/*
 * The Gemma project
 *
 * Copyright (c) 2011 University of British Columbia
 *
 * Licensed under the Apache License, Version 2.0 (the "License"); you may not use this file except in compliance with
 * the License. You may obtain a copy of the License at
 *
 * http://www.apache.org/licenses/LICENSE-2.0
 *
 * Unless required by applicable law or agreed to in writing, software distributed under the License is distributed on
 * an "AS IS" BASIS, WITHOUT WARRANTIES OR CONDITIONS OF ANY KIND, either express or implied. See the License for the
 * specific language governing permissions and limitations under the License.
 */
package ubic.gemma.persistence.service.expression.biomaterial;

import org.apache.commons.lang3.StringUtils;
import org.springframework.beans.factory.annotation.Autowired;
import org.springframework.stereotype.Service;
import org.springframework.transaction.annotation.Transactional;
import org.springframework.util.Assert;
import ubic.gemma.model.association.GOEvidenceCode;
import ubic.gemma.model.common.description.Characteristic;
import ubic.gemma.model.common.measurement.Measurement;
import ubic.gemma.model.common.measurement.MeasurementType;
import ubic.gemma.model.common.quantitationtype.PrimitiveType;
import ubic.gemma.model.expression.bioAssay.BioAssay;
import ubic.gemma.model.expression.biomaterial.BioMaterial;
import ubic.gemma.model.expression.biomaterial.BioMaterialValueObject;
import ubic.gemma.model.expression.experiment.ExperimentalFactor;
import ubic.gemma.model.expression.experiment.ExpressionExperiment;
import ubic.gemma.model.expression.experiment.FactorValue;
import ubic.gemma.persistence.service.AbstractService;
import ubic.gemma.persistence.service.AbstractVoEnabledService;
import ubic.gemma.persistence.service.common.description.CharacteristicService;
import ubic.gemma.persistence.service.expression.bioAssay.BioAssayDao;
import ubic.gemma.persistence.service.expression.experiment.ExperimentalFactorDao;
import ubic.gemma.persistence.service.expression.experiment.FactorValueDao;

import java.util.*;

/**
 * @author pavlidis
 * @author keshav
 * @see BioMaterialService
 */
@Service
public class BioMaterialServiceImpl extends AbstractVoEnabledService<BioMaterial, BioMaterialValueObject>
        implements BioMaterialService {

    private final BioMaterialDao bioMaterialDao;
    private final FactorValueDao factorValueDao;
    private final BioAssayDao bioAssayDao;
    private final ExperimentalFactorDao experimentalFactorDao;
    @Autowired
    private CharacteristicService characteristicService;

    @Autowired
    public BioMaterialServiceImpl( BioMaterialDao bioMaterialDao, FactorValueDao factorValueDao,
            BioAssayDao bioAssayDao, ExperimentalFactorDao experimentalFactorDao ) {
        super( bioMaterialDao );
        this.bioMaterialDao = bioMaterialDao;
        this.factorValueDao = factorValueDao;
        this.bioAssayDao = bioAssayDao;
        this.experimentalFactorDao = experimentalFactorDao;
    }

    @Override
    @Transactional(readOnly = true)
    public BioMaterial copy( BioMaterial bioMaterial ) {
        return this.bioMaterialDao.copy( bioMaterial );
    }

    @Override
    @Transactional(readOnly = true)
    public Collection<BioMaterial> findByExperiment( ExpressionExperiment experiment ) {
        return this.bioMaterialDao.findByExperiment( experiment );
    }

    @Override
    @Transactional(readOnly = true)
<<<<<<< HEAD
    public Collection<BioMaterial> findByFactor( ExperimentalFactor factor ) {
        return bioMaterialDao.findByFactor( factor );
    }

    @Override
    @Transactional(readOnly = true)
    public Collection<BioMaterial> findByFactorValue( FactorValue fv ) {
        return this.bioMaterialDao.findByFactorValue( fv );
    }

    @Override
    @Transactional(readOnly = true)
=======
>>>>>>> 08c8123a
    public ExpressionExperiment getExpressionExperiment( Long id ) {
        return this.bioMaterialDao.getExpressionExperiment( id );
    }

    @Override
    @Transactional(readOnly = true)
    public BioMaterial thaw( BioMaterial bioMaterial ) {
        bioMaterial = ensureInSession( bioMaterial );
        this.bioMaterialDao.thaw( bioMaterial );
        return bioMaterial;
    }

    @Override
    @Transactional(readOnly = true)
    public Collection<BioMaterial> thaw( Collection<BioMaterial> bioMaterials ) {
        bioMaterials = ensureInSession( bioMaterials );
        bioMaterials.forEach( this.bioMaterialDao::thaw );
        return bioMaterials;
    }

    @Override
    @Transactional
    public Collection<BioMaterial> updateBioMaterials( Collection<BioMaterialValueObject> valueObjects ) {

        Collection<BioMaterial> bms = new HashSet<>();
        for ( BioMaterialValueObject bioMaterialValueObject : valueObjects ) {
            BioMaterial updatedBm = this.update( bioMaterialValueObject );
            // the map FactorIdToFactorValueId contains values for all factors, including empty ones.
            assert bioMaterialValueObject.getFactorIdToFactorValueId().size() >= updatedBm.getFactorValues().size();
            bms.add( updatedBm );
        }
        return bms;
    }

    @Override
    @Transactional
    public <T> void associateBatchFactor( final Map<BioMaterial, T> descriptors, final Map<T, FactorValue> d2fv ) {

        for ( final BioMaterial bm : descriptors.keySet() ) {

            final BioMaterial toUpdate = Objects.requireNonNull( this.bioMaterialDao.load( bm.getId() ),
                    String.format( "No BioMaterial with ID %d.", bm.getId() ) );

            if ( !descriptors.containsKey( bm ) ) {
                throw new IllegalStateException( "Descriptor not provided for " + bm );
            }

            T descriptor = descriptors.get( toUpdate );
            // For RNA-seq, the descriptor is a fastq header string (possibly multi-line) associated with a specific sample. For microarrays, it is a date.
            if ( !d2fv.isEmpty() ) {
                FactorValue factorValue = d2fv.get( descriptor );
                if ( factorValue == null ) throw new IllegalStateException( "No factor for " + descriptor );
                toUpdate.getFactorValues().add( factorValue );
            }

            if ( !descriptors.values().isEmpty() ) {

                // Only if we are getting dates as descriptors, otherwise the FASTQ header field should be filled in.
                if ( Date.class
                        .isAssignableFrom( descriptors.values().iterator().next().getClass() ) ) {
                    for ( final BioAssay ba : toUpdate.getBioAssaysUsedIn() ) {

                        if ( ba.getProcessingDate() != null ) {
                            if ( !ba.getProcessingDate().equals( descriptor ) ) {
                                ba.setProcessingDate( ( Date ) descriptor );
                                bioAssayDao.update( ba );
                            }

                        } else {
                            ba.setProcessingDate( ( Date ) descriptor );
                            bioAssayDao.update( ba );
                        }
                    }
                } else {
                    // in this case, we should already have populated the header field?
                }
            }
            bioMaterialDao.update( toUpdate );
        }

    }

    @Override
    public String getBioMaterialIdList( Collection<BioMaterial> bioMaterials ) {
        StringBuilder buf = new StringBuilder();
        for ( BioMaterial bm : bioMaterials ) {
            buf.append( bm.getId() );
            buf.append( "," );
        }
        return buf.toString().replaceAll( ",$", "" );

    }

    @Override
    @Transactional
    public void addCharacteristic( BioMaterial bm, Characteristic vc ) {
        BioMaterialServiceImpl.log.debug( "Vocab Characteristic: " + vc );

        vc.setEvidenceCode( GOEvidenceCode.IC ); // manually added characteristic
        Set<Characteristic> chars = new HashSet<>();
        chars.add( vc );

        Set<Characteristic> current = bm.getCharacteristics();
        if ( current == null )
            current = new HashSet<>( chars );
        else
            current.addAll( chars );

        for ( Characteristic characteristic : chars ) {
            BioMaterialServiceImpl.log.info( "Adding characteristic to " + bm + " : " + characteristic );
        }

        bm.setCharacteristics( current );
        update( bm );
    }

    @Override
    @Transactional
    public void removeCharacteristic( BioMaterial bm, Characteristic characterId ) {
        Assert.notNull( characterId.getId(), "The characteristic must be persistent." );
        if ( !bm.getCharacteristics().remove( characterId ) ) {
            throw new IllegalArgumentException( String.format( "%s does not belong to %s", characterId, bm ) );
        }
        characteristicService.remove( characterId );
    }

    private BioMaterial update( BioMaterialValueObject bmvo ) {
        BioMaterial bm = Objects.requireNonNull( this.load( bmvo.getId() ),
                String.format( "No BioMaterial with ID %d.", bmvo.getId() ) );

        Collection<FactorValue> updatedFactorValues = new HashSet<>();
        Map<String, String> factorIdToFactorValueId = bmvo.getFactorIdToFactorValueId(); // all of them.
        for ( String factorIdString : factorIdToFactorValueId.keySet() ) {
            String factorValueString = factorIdToFactorValueId.get( factorIdString );

            assert factorIdString.matches( "factor\\d+" );
            Long factorId = Long.parseLong( factorIdString.substring( 6 ) );

            //noinspection StatementWithEmptyBody // no value provided, that's okay, the curator can fill it in later.
            if ( StringUtils.isBlank( factorValueString ) ) {
            } else if ( factorValueString.matches( "fv\\d+" ) ) {
                // categorical
                long fvId = Long.parseLong( factorValueString.substring( 2 ) );
                FactorValue fv = factorValueDao.load( fvId );
                if ( fv == null ) {
                    throw new RuntimeException( "No such factorValue with id=" + fvId );
                }
                updatedFactorValues.add( fv );
            } else {
                // continuous, the value send is the actual value, not an id. This will only make sense if the value is
                // a measurement.
                boolean found = false;

                // find the right factor value to update.
                for ( FactorValue fv : bm.getFactorValues() ) {
                    if ( fv.getExperimentalFactor().getId().equals( factorId ) ) {
                        if ( fv.getMeasurement() == null ) {
                            throw new IllegalStateException(
                                    "Should have been a measurement associated with fv=" + fv + ", cannot update." );
                        } else if ( !fv.getMeasurement().getValue().equals( factorValueString ) ) {
                            AbstractService.log
                                    .debug( "Updating continuous value on biomaterial:" + bmvo + ", factor=" + fv
                                            .getExperimentalFactor() + " value= '" + factorValueString + "'" );
                            fv.getMeasurement().setValue( factorValueString );
                        } else {
                            AbstractService.log.debug( "Value unchanged from " + fv.getMeasurement().getValue() );
                        }

                        // always add...
                        updatedFactorValues.add( fv );
                        found = true;
                        break;
                    }
                }

                if ( !found ) {

                    /*
                     * Have to load the factor, create a factor value.
                     */
                    ExperimentalFactor ef = Objects.requireNonNull( experimentalFactorDao.load( factorId ),
                            String.format( "No ExperimentalFactor with ID %d.", factorId ) );

                    // note that this type of factorvalues are not reused for continuous ones.
                    AbstractService.log
                            .info( "Adding factor value for " + ef + ": " + factorValueString + " to " + bm );

                    FactorValue fv = FactorValue.Factory.newInstance();
                    fv.setExperimentalFactor( ef );
                    fv.setValue( factorValueString );
                    Measurement m = Measurement.Factory.newInstance();
                    m.setType( MeasurementType.ABSOLUTE );
                    m.setValue( fv.getValue() );
                    try {
                        //noinspection ResultOfMethodCallIgnored // check if it is a number, don't need the value.
                        Double.parseDouble( fv.getValue() );
                        m.setRepresentation( PrimitiveType.DOUBLE );
                    } catch ( NumberFormatException e ) {
                        m.setRepresentation( PrimitiveType.STRING );
                    }

                    fv.setMeasurement( m );

                    fv = factorValueDao.create( fv );
                    updatedFactorValues.add( fv );
                    ef.getFactorValues().add( fv );
                    experimentalFactorDao.update( ef );

                }

            }
        }

        // this is not valid, because it's possible that we are removing a factor value.
        // assert bm.getFactorValues().size() <= updatedFactorValues.size();

        bm.getFactorValues().clear();
        bm.getFactorValues().addAll( updatedFactorValues );
        assert !bm.getFactorValues().isEmpty();
        this.update( bm );
        assert !bm.getFactorValues().isEmpty();
        return bm;
    }
}<|MERGE_RESOLUTION|>--- conflicted
+++ resolved
@@ -79,21 +79,12 @@
 
     @Override
     @Transactional(readOnly = true)
-<<<<<<< HEAD
-    public Collection<BioMaterial> findByFactor( ExperimentalFactor factor ) {
-        return bioMaterialDao.findByFactor( factor );
-    }
-
-    @Override
-    @Transactional(readOnly = true)
-    public Collection<BioMaterial> findByFactorValue( FactorValue fv ) {
-        return this.bioMaterialDao.findByFactorValue( fv );
-    }
-
-    @Override
-    @Transactional(readOnly = true)
-=======
->>>>>>> 08c8123a
+    public Collection<BioMaterial> findByFactor( ExperimentalFactor experimentalFactor ) {
+        return this.bioMaterialDao.findByFactor( experimentalFactor );
+    }
+
+    @Override
+    @Transactional(readOnly = true)
     public ExpressionExperiment getExpressionExperiment( Long id ) {
         return this.bioMaterialDao.getExpressionExperiment( id );
     }
