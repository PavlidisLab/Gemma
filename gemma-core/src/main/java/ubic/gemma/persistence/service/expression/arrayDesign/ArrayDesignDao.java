package ubic.gemma.persistence.service.expression.arrayDesign;

import org.springframework.stereotype.Repository;
import ubic.gemma.model.common.auditAndSecurity.AuditEvent;
import ubic.gemma.model.expression.arrayDesign.ArrayDesign;
import ubic.gemma.model.expression.arrayDesign.ArrayDesignValueObject;
import ubic.gemma.model.expression.bioAssay.BioAssay;
import ubic.gemma.model.expression.designElement.CompositeSequence;
import ubic.gemma.model.expression.experiment.ExpressionExperiment;
import ubic.gemma.model.genome.Gene;
import ubic.gemma.model.genome.Taxon;
import ubic.gemma.model.genome.biosequence.BioSequence;
import ubic.gemma.model.genome.sequenceAnalysis.BlatResult;
import ubic.gemma.persistence.service.CachedFilteringVoEnabledDao;
import ubic.gemma.persistence.service.common.auditAndSecurity.curation.CuratableDao;
import ubic.gemma.persistence.util.Filters;
import ubic.gemma.persistence.util.Slice;
import ubic.gemma.persistence.util.Sort;

import javax.annotation.Nullable;
import java.util.Collection;
import java.util.List;
import java.util.Map;

/**
 * Created by tesarst on 13/03/17.
 * ArrayDesignDao interface
 */
@Repository
public interface ArrayDesignDao extends CuratableDao<ArrayDesign>,
        CachedFilteringVoEnabledDao<ArrayDesign, ArrayDesignValueObject> {

    String OBJECT_ALIAS = "ad";

    void addProbes( ArrayDesign arrayDesign, Collection<CompositeSequence> newProbes );

    void deleteAlignmentData( ArrayDesign arrayDesign );

    void deleteGeneProductAssociations( ArrayDesign arrayDesign );

    ArrayDesign findByShortName( String shortName );

    Collection<ArrayDesign> findByName( String name );

    Collection<ArrayDesign> findByAlternateName( String queryString );

    Collection<ArrayDesign> findByManufacturer( String queryString );

    Collection<ArrayDesign> findByTaxon( Taxon taxon );

    Collection<BioAssay> getAllAssociatedBioAssays( ArrayDesign arrayDesign );

    Map<Long, Collection<AuditEvent>> getAuditEvents( Collection<Long> ids );

    Map<CompositeSequence, BioSequence> getBioSequences( ArrayDesign arrayDesign );

<<<<<<< HEAD
    /**
     * Obtain a mapping of composite sequences to genes for a given platform.
     */
    Map<CompositeSequence, List<Gene>> getGenes( ArrayDesign arrayDesign );
=======
    Collection<Gene> getGenes( ArrayDesign arrayDesign );
>>>>>>> d6af5120

    Collection<ExpressionExperiment> getExpressionExperiments( ArrayDesign arrayDesign );

    /**
     * Obtain the number of associated expression experiments.
     * <p>
     * This is much faster than looking up the size of {@link #getExpressionExperiments(ArrayDesign)}.
     */
    long getExpressionExperimentsCount( ArrayDesign arrayDesign );

    Map<Taxon, Long> getPerTaxonCount();

    /**
     * Obtain a collection of {@link ExpressionExperiment} identifiers that have been switched from a given platform.
     * <p>
     * If you only need to count them, consider using the more performant {@link #getSwitchedExpressionExperimentsCount(ArrayDesign)}
     * instead.
     */
    Collection<ExpressionExperiment> getSwitchedExpressionExperiments( ArrayDesign arrayDesign );

    /**
     * Count the number of switched {@link ExpressionExperiment} from a given platform.
     */
    Long getSwitchedExpressionExperimentsCount( ArrayDesign arrayDesign );

    Collection<Taxon> getTaxa( ArrayDesign arrayDesign );

    Map<Long, Boolean> isMerged( Collection<Long> ids );

    Map<Long, Boolean> isMergee( Collection<Long> ids );

    Map<Long, Boolean> isSubsumed( Collection<Long> ids );

    Map<Long, Boolean> isSubsumer( Collection<Long> ids );

    Map<CompositeSequence, Collection<BlatResult>> loadAlignments( ArrayDesign arrayDesign );

    Collection<CompositeSequence> loadCompositeSequences( ArrayDesign arrayDesign, int limit, int offset );

    List<ArrayDesignValueObject> loadValueObjectsForEE( Long eeId );

    long numAllCompositeSequenceWithBioSequences();

    long numAllCompositeSequenceWithBioSequences( Collection<Long> ids );

    long numAllCompositeSequenceWithBlatResults();

    long numAllCompositeSequenceWithBlatResults( Collection<Long> ids );

    long numAllCompositeSequenceWithGenes();

    long numAllCompositeSequenceWithGenes( Collection<Long> ids );

    long numAllGenes();

    long numAllGenes( Collection<Long> ids );

    long numBioSequences( ArrayDesign arrayDesign );

    long numBlatResults( ArrayDesign arrayDesign );

    long numCompositeSequences( ArrayDesign id );

    long numCompositeSequenceWithBioSequences( ArrayDesign arrayDesign );

    long numCompositeSequenceWithBlatResults( ArrayDesign arrayDesign );

    long numCompositeSequenceWithGenes( ArrayDesign arrayDesign );

    long numExperiments( ArrayDesign arrayDesign );

    long numGenes( ArrayDesign arrayDesign );

    void removeBiologicalCharacteristics( ArrayDesign arrayDesign );

    /**
     * Lightly thaw the given platform.
     */
    void thawLite( ArrayDesign arrayDesign );

    /**
     * Thaw the given platform as per {@link #thawLite(ArrayDesign)} with its probes and genes.
     */
    void thaw( ArrayDesign arrayDesign );

    Boolean updateSubsumingStatus( ArrayDesign candidateSubsumer, ArrayDesign candidateSubsumee );

    void deleteGeneProductAlignmentAssociations( ArrayDesign arrayDesign );

    void deleteGeneProductAnnotationAssociations( ArrayDesign arrayDesign );

    Slice<ArrayDesignValueObject> loadBlacklistedValueObjects( @Nullable Filters filters, @Nullable Sort sort, int offset, int limit );
}<|MERGE_RESOLUTION|>--- conflicted
+++ resolved
@@ -54,14 +54,15 @@
 
     Map<CompositeSequence, BioSequence> getBioSequences( ArrayDesign arrayDesign );
 
-<<<<<<< HEAD
     /**
-     * Obtain a mapping of composite sequences to genes for a given platform.
+     * Obtain all the genes associated to the platform.
      */
-    Map<CompositeSequence, List<Gene>> getGenes( ArrayDesign arrayDesign );
-=======
     Collection<Gene> getGenes( ArrayDesign arrayDesign );
->>>>>>> d6af5120
+
+    /**
+     * Obtain all the genes associated to the platform organized by corresponding design elements.
+     */
+    Map<CompositeSequence, List<Gene>> getGenesByCompositeSequence( ArrayDesign arrayDesign );
 
     Collection<ExpressionExperiment> getExpressionExperiments( ArrayDesign arrayDesign );
 
