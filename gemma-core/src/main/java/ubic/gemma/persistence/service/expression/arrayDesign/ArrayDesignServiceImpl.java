/*
 * The Gemma project
 *
 * Copyright (c) 2011 University of British Columbia
 *
 * Licensed under the Apache License, Version 2.0 (the "License"); you may not use this file except in compliance with
 * the License. You may obtain a copy of the License at
 *
 * http://www.apache.org/licenses/LICENSE-2.0
 *
 * Unless required by applicable law or agreed to in writing, software distributed under the License is distributed on
 * an "AS IS" BASIS, WITHOUT WARRANTIES OR CONDITIONS OF ANY KIND, either express or implied. See the License for the
 * specific language governing permissions and limitations under the License.
 */
package ubic.gemma.persistence.service.expression.arrayDesign;

import org.springframework.beans.factory.annotation.Autowired;
import org.springframework.stereotype.Service;
import org.springframework.transaction.annotation.Transactional;
import ubic.gemma.model.common.auditAndSecurity.AuditEvent;
import ubic.gemma.model.common.auditAndSecurity.eventType.*;
import ubic.gemma.model.expression.arrayDesign.ArrayDesign;
import ubic.gemma.model.expression.arrayDesign.ArrayDesignValueObject;
import ubic.gemma.model.expression.bioAssay.BioAssay;
import ubic.gemma.model.expression.designElement.CompositeSequence;
import ubic.gemma.model.expression.experiment.ExpressionExperiment;
import ubic.gemma.model.genome.Taxon;
import ubic.gemma.model.genome.biosequence.BioSequence;
import ubic.gemma.model.genome.sequenceAnalysis.BlatResult;
import ubic.gemma.persistence.service.AbstractFilteringVoEnabledService;
import ubic.gemma.persistence.service.AbstractVoEnabledService;
import ubic.gemma.persistence.service.common.auditAndSecurity.AuditEventDao;
import ubic.gemma.persistence.service.expression.experiment.BlacklistedEntityDao;

import java.util.*;

/**
 * @author klc
 * @see ArrayDesignService
 */
@Service
public class ArrayDesignServiceImpl extends AbstractFilteringVoEnabledService<ArrayDesign, ArrayDesignValueObject>
        implements ArrayDesignService {

    private final ArrayDesignDao arrayDesignDao;
    private final AuditEventDao auditEventDao;
    @Autowired
    private BlacklistedEntityDao blacklistedEntityDao;

    @Autowired
    public ArrayDesignServiceImpl( ArrayDesignDao arrayDesignDao, AuditEventDao auditEventDao ) {
        super( arrayDesignDao );
        this.arrayDesignDao = arrayDesignDao;
        this.auditEventDao = auditEventDao;
    }

    @Override
    @Transactional
    public void addProbes( ArrayDesign arrayDesign, Collection<CompositeSequence> newProbes ) {
        this.arrayDesignDao.addProbes( arrayDesign, newProbes );
    }

    @Override
    public Collection<CompositeSequence> compositeSequenceWithoutBioSequences( ArrayDesign arrayDesign ) {
        return this.arrayDesignDao.compositeSequenceWithoutBioSequences( arrayDesign );
    }

    @Override
    public Collection<CompositeSequence> compositeSequenceWithoutBlatResults( ArrayDesign arrayDesign ) {
        return this.arrayDesignDao.compositeSequenceWithoutBlatResults( arrayDesign );
    }

    @Override
    public Collection<CompositeSequence> compositeSequenceWithoutGenes( ArrayDesign arrayDesign ) {
        return this.arrayDesignDao.compositeSequenceWithoutGenes( arrayDesign );
    }

    @Override
    public void deleteAlignmentData( ArrayDesign arrayDesign ) {
        this.arrayDesignDao.deleteAlignmentData( arrayDesign );
    }

    @Override
    public void deleteGeneProductAssociations( ArrayDesign arrayDesign ) {
        this.arrayDesignDao.deleteGeneProductAssociations( arrayDesign );
    }

    @Override
    public Collection<ArrayDesign> findByAlternateName( String queryString ) {
        return this.arrayDesignDao.findByAlternateName( queryString );
    }

    @Override
    @Transactional(readOnly = true)
    public Collection<ArrayDesign> findByManufacturer( String searchString ) {
        return this.arrayDesignDao.findByManufacturer( searchString );
    }

    /**
     * @see ArrayDesignService#findByName(java.lang.String)
     */
    @Override
    public Collection<ArrayDesign> findByName( String name ) {
        return this.arrayDesignDao.findByName( name );
    }

    @Override
    public ArrayDesign findByShortName( String shortName ) {
        return this.arrayDesignDao.findByShortName( shortName );
    }

    @Override
    @Transactional(readOnly = true)
    public Collection<ArrayDesign> findByTaxon( Taxon taxon ) {
        return this.arrayDesignDao.findByTaxon( taxon );
    }

    @Override
    @Transactional(readOnly = true)
    public Map<CompositeSequence, Collection<BlatResult>> getAlignments( ArrayDesign arrayDesign ) {
        return this.arrayDesignDao.loadAlignments( arrayDesign );
    }

    @Override
    public java.util.Collection<BioAssay> getAllAssociatedBioAssays( java.lang.Long id ) {
        return this.arrayDesignDao.getAllAssociatedBioAssays( id );

    }

    @Override
    @Transactional(readOnly = true)
    public Map<CompositeSequence, BioSequence> getBioSequences( ArrayDesign arrayDesign ) {
        return this.arrayDesignDao.getBioSequences( arrayDesign );
    }

    @Override
    public Long getCompositeSequenceCount( ArrayDesign arrayDesign ) {
        if ( arrayDesign == null )
            throw new IllegalArgumentException( "Array design cannot be null" );
        return this.arrayDesignDao.numCompositeSequences( arrayDesign.getId() );
    }

    @Override
    public Collection<CompositeSequence> getCompositeSequences( ArrayDesign arrayDesign ) {
        return this.arrayDesignDao.loadCompositeSequences( arrayDesign.getId(), -1, 0 );
    }

    @Override
    public Collection<CompositeSequence> getCompositeSequences( ArrayDesign arrayDesign, int limit, int offset ) {
        return this.arrayDesignDao.loadCompositeSequences( arrayDesign.getId(), limit, offset );
    }

    @Override
    public Collection<ExpressionExperiment> getExpressionExperiments( ArrayDesign arrayDesign ) {
        return this.arrayDesignDao.getExpressionExperiments( arrayDesign );
    }

    @Override
    public Map<Long, AuditEvent> getLastGeneMapping( Collection<Long> ids ) {
        Map<Long, Collection<AuditEvent>> eventMap = this.arrayDesignDao.getAuditEvents( ids );
        Map<Long, AuditEvent> lastEventMap = new HashMap<>();
        Set<Long> aaIds = eventMap.keySet();
        Class<? extends ArrayDesignAnalysisEvent> eventclass = ArrayDesignGeneMappingEvent.class;
        this.getMostRecentEvents( eventMap, lastEventMap, aaIds, eventclass );
        return lastEventMap;
    }

    @Override
    public Map<Long, AuditEvent> getLastRepeatAnalysis( Collection<Long> ids ) {
        Map<Long, Collection<AuditEvent>> eventMap = this.arrayDesignDao.getAuditEvents( ids );
        Map<Long, AuditEvent> lastEventMap = new HashMap<>();
        // remove all AuditEvents that are not SequenceAnalysis events
        Set<Long> aaIds = eventMap.keySet();
        Class<? extends ArrayDesignAnalysisEvent> eventclass = ArrayDesignRepeatAnalysisEvent.class;
        this.getMostRecentEvents( eventMap, lastEventMap, aaIds, eventclass );
        return lastEventMap;
    }

    @Override
    public Map<Long, AuditEvent> getLastSequenceAnalysis( Collection<Long> ids ) {
        Map<Long, Collection<AuditEvent>> eventMap = this.arrayDesignDao.getAuditEvents( ids );
        Map<Long, AuditEvent> lastEventMap = new HashMap<>();
        // remove all AuditEvents that are not SequenceAnalysis events
        Set<Long> aaIds = eventMap.keySet();
        Class<? extends ArrayDesignAnalysisEvent> eventclass = ArrayDesignSequenceAnalysisEvent.class;
        this.getMostRecentEvents( eventMap, lastEventMap, aaIds, eventclass );
        return lastEventMap;
    }

    @Override
    public Map<Long, AuditEvent> getLastSequenceUpdate( Collection<Long> ids ) {
        Map<Long, Collection<AuditEvent>> eventMap = this.arrayDesignDao.getAuditEvents( ids );
        Map<Long, AuditEvent> lastEventMap = new HashMap<>();
        // remove all AuditEvents that are not Sequence update events
        Set<Long> aaIds = eventMap.keySet();
        Class<? extends ArrayDesignAnalysisEvent> eventclass = ArrayDesignSequenceUpdateEvent.class;
        this.getMostRecentEvents( eventMap, lastEventMap, aaIds, eventclass );
        return lastEventMap;
    }

    @Override
    @Transactional(readOnly = true)
    public Map<Taxon, Long> getPerTaxonCount() {
        return this.arrayDesignDao.getPerTaxonCount();
    }

    @Override
    public Collection<Long> getSwitchedExperiments( Long id ) {
        return this.arrayDesignDao.getSwitchedExpressionExperiments( id );
    }

    @Override
    public Collection<Taxon> getTaxa( java.lang.Long id ) {
        return this.arrayDesignDao.getTaxa( id );
    }

    @Override
    public Taxon getTaxon( java.lang.Long id ) {
        return this.arrayDesignDao.load( id ).getPrimaryTaxon();
    }

    /*
     * (non-Javadoc)
     * 
     * @see ubic.gemma.persistence.service.expression.arrayDesign.ArrayDesignService#isBlackListed(java.lang.String)
     */
    @Override
    public boolean isBlackListed( String geoAccession ) {
        return this.blacklistedEntityDao.isBlacklisted( geoAccession );

    }

    @Override
    public Map<Long, Boolean> isMerged( Collection<Long> ids ) {
        return this.arrayDesignDao.isMerged( ids );
    }

    @Override
    public Map<Long, Boolean> isMergee( Collection<Long> ids ) {
        return this.arrayDesignDao.isMergee( ids );
    }

    @Override
    public Map<Long, Boolean> isSubsumed( Collection<Long> ids ) {
        return this.arrayDesignDao.isSubsumed( ids );
    }

    @Override
    public Map<Long, Boolean> isSubsumer( Collection<Long> ids ) {
        return this.arrayDesignDao.isSubsumer( ids );
    }

    @Override
    @Transactional(readOnly = true)
    public List<ArrayDesignValueObject> loadValueObjectsByIds( Collection<Long> ids ) {
        return this.arrayDesignDao.loadValueObjectsByIds( ids );
    }

    @Override
    public List<ArrayDesignValueObject> loadValueObjectsForEE( Long eeId ) {
        return this.arrayDesignDao.loadValueObjectsForEE( eeId );
    }

    @Override
    public long numAllCompositeSequenceWithBioSequences() {
        return this.arrayDesignDao.numAllCompositeSequenceWithBioSequences();
    }

    @Override
    public long numAllCompositeSequenceWithBioSequences( Collection<Long> ids ) {
        return this.arrayDesignDao.numAllCompositeSequenceWithBioSequences( ids );
    }

    @Override
    public long numAllCompositeSequenceWithBlatResults() {
        return this.arrayDesignDao.numAllCompositeSequenceWithBlatResults();
    }

    @Override
    public long numAllCompositeSequenceWithBlatResults( Collection<Long> ids ) {
        return this.arrayDesignDao.numAllCompositeSequenceWithBlatResults( ids );
    }

    @Override
    public long numAllCompositeSequenceWithGenes() {
        return this.arrayDesignDao.numAllCompositeSequenceWithGenes();
    }

    @Override
    public long numAllCompositeSequenceWithGenes( Collection<Long> ids ) {
        return this.arrayDesignDao.numAllCompositeSequenceWithGenes( ids );
    }

    @Override
    public long numAllGenes() {
        return this.arrayDesignDao.numAllGenes();
    }

    @Override
    public long numAllGenes( Collection<Long> ids ) {
        return this.arrayDesignDao.numAllGenes( ids );
    }

    @Override
    public long numBioSequences( ArrayDesign arrayDesign ) {
        return this.arrayDesignDao.numBioSequences( arrayDesign );
    }

    @Override
    public long numBlatResults( ArrayDesign arrayDesign ) {
        return this.arrayDesignDao.numBlatResults( arrayDesign );
    }

    @Override
    public long numCompositeSequenceWithBioSequences( ArrayDesign arrayDesign ) {
        return this.arrayDesignDao.numCompositeSequenceWithBioSequences( arrayDesign );
    }

    @Override
    public long numCompositeSequenceWithBlatResults( ArrayDesign arrayDesign ) {
        return this.arrayDesignDao.numCompositeSequenceWithBlatResults( arrayDesign );
    }

    @Override
    public long numCompositeSequenceWithGenes( ArrayDesign arrayDesign ) {
        return this.arrayDesignDao.numCompositeSequenceWithGenes( arrayDesign );
    }

    @Override
    @Transactional(readOnly = true)
    public int numExperiments( ArrayDesign arrayDesign ) {
        return this.arrayDesignDao.numExperiments( arrayDesign );
    }

    @Override
    public long numGenes( ArrayDesign arrayDesign ) {
        return this.arrayDesignDao.numGenes( arrayDesign );
    }

    @Override
    public void removeBiologicalCharacteristics( ArrayDesign arrayDesign ) {
        this.arrayDesignDao.removeBiologicalCharacteristics( arrayDesign );

    }

    @Override
    @Transactional(readOnly = true)
    public ArrayDesign thaw( ArrayDesign arrayDesign ) {
        return this.arrayDesignDao.thaw( arrayDesign );
    }

    @Override
    @Transactional(readOnly = true)
    public ArrayDesign thawLite( ArrayDesign arrayDesign ) {
        return this.arrayDesignDao.thawLite( arrayDesign );
    }

    @Override
    @Transactional(readOnly = true)
    public Collection<ArrayDesign> thawLite( Collection<ArrayDesign> arrayDesigns ) {
        return this.arrayDesignDao.thawLite( arrayDesigns );
    }

    @Override
    public Boolean updateSubsumingStatus( ArrayDesign candidateSubsumer, ArrayDesign candidateSubsumee ) {
        return this.arrayDesignDao.updateSubsumingStatus( candidateSubsumer, candidateSubsumee );
    }

    private void checkForMoreRecentMethod( Map<Long, AuditEvent> lastEventMap,
            Class<? extends ArrayDesignAnalysisEvent> eventclass, Long arrayDesignId, ArrayDesign subsumedInto ) {
        AuditEvent lastSubsumerEvent = this.auditEventDao.getLastEvent( subsumedInto, eventclass );
        if ( lastSubsumerEvent != null && lastEventMap.containsKey( arrayDesignId )
                && lastEventMap.get( arrayDesignId ) != null && lastEventMap.get( arrayDesignId ).getDate()
                .before( lastSubsumerEvent.getDate() ) ) {
            lastEventMap.put( arrayDesignId, lastSubsumerEvent );
        }
    }

    private void getMostRecentEvents( Map<Long, Collection<AuditEvent>> eventMap, Map<Long, AuditEvent> lastEventMap,
            Set<Long> aaIds, Class<? extends ArrayDesignAnalysisEvent> eventclass ) {
        for ( Long arrayDesignId : aaIds ) {

            Collection<AuditEvent> events = eventMap.get( arrayDesignId );
            AuditEvent lastEvent;

            if ( events == null ) {
                lastEventMap.put( arrayDesignId, null );
            } else {
                ArrayDesign ad = this.load( arrayDesignId );
                lastEvent = this.auditEventDao.getLastEvent( ad, eventclass );
                lastEventMap.put( arrayDesignId, lastEvent );
            }

            /*
             * Check if the subsuming or merged array (if any) was updated more recently. To do this: 1) load the AA; 2)
             * check for merged; check for subsumed; check events for those.
             */
            ArrayDesign arrayDesign = this.load( arrayDesignId );
            if ( arrayDesign.getSubsumingArrayDesign() != null ) {
                ArrayDesign subsumedInto = arrayDesign.getSubsumingArrayDesign();
                this.checkForMoreRecentMethod( lastEventMap, eventclass, arrayDesignId, subsumedInto );
            }
            if ( arrayDesign.getMergedInto() != null ) {
                ArrayDesign mergedInto = arrayDesign.getMergedInto();
                this.checkForMoreRecentMethod( lastEventMap, eventclass, arrayDesignId, mergedInto );
            }

        }
    }
<<<<<<< HEAD
=======

    /*
     * (non-Javadoc)
     *
     * @see ubic.gemma.persistence.service.expression.arrayDesign.ArrayDesignService#isBlackListed(java.lang.String)
     */
    @Override
    public boolean isBlackListed( String geoAccession ) {
        return this.blacklistedEntityDao.isBlacklisted( geoAccession );

    }
>>>>>>> 172e988b
}<|MERGE_RESOLUTION|>--- conflicted
+++ resolved
@@ -407,18 +407,4 @@
 
         }
     }
-<<<<<<< HEAD
-=======
-
-    /*
-     * (non-Javadoc)
-     *
-     * @see ubic.gemma.persistence.service.expression.arrayDesign.ArrayDesignService#isBlackListed(java.lang.String)
-     */
-    @Override
-    public boolean isBlackListed( String geoAccession ) {
-        return this.blacklistedEntityDao.isBlacklisted( geoAccession );
-
-    }
->>>>>>> 172e988b
 }