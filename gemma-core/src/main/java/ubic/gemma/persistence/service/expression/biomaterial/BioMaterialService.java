/*
 * The Gemma project.
 *
 * Copyright (c) 2006-2007 University of British Columbia
 *
 * Licensed under the Apache License, Version 2.0 (the "License");
 * you may not use this file except in compliance with the License.
 * You may obtain a copy of the License at
 *
 *       http://www.apache.org/licenses/LICENSE-2.0
 *
 * Unless required by applicable law or agreed to in writing, software
 * distributed under the License is distributed on an "AS IS" BASIS,
 * WITHOUT WARRANTIES OR CONDITIONS OF ANY KIND, either express or implied.
 * See the License for the specific language governing permissions and
 * limitations under the License.
 *
 */
package ubic.gemma.persistence.service.expression.biomaterial;

import org.springframework.security.access.annotation.Secured;
import ubic.gemma.model.expression.biomaterial.BioMaterial;
import ubic.gemma.model.expression.biomaterial.BioMaterialValueObject;
import ubic.gemma.model.expression.experiment.ExpressionExperiment;
import ubic.gemma.model.expression.experiment.FactorValue;
import ubic.gemma.persistence.service.BaseVoEnabledService;

import java.util.Collection;
import java.util.Date;
import java.util.Map;

/**
 * @author kelsey
 */
@SuppressWarnings({ "unused", "WeakerAccess" }) // Possible external use
public interface BioMaterialService extends BaseVoEnabledService<BioMaterial, BioMaterialValueObject> {

    /**
     * Copies a bioMaterial.
     *
     * @param bioMaterial ba to copy
     * @return the copy
     */
    @Secured({ "GROUP_USER", "ACL_SECURABLE_EDIT" })
    BioMaterial copy( BioMaterial bioMaterial );

    @Secured({ "IS_AUTHENTICATED_ANONYMOUSLY", "ACL_SECURABLE__READ" })
    Collection<BioMaterial> findByExperiment( ExpressionExperiment experiment );

    @Secured({ "IS_AUTHENTICATED_ANONYMOUSLY", "AFTER_ACL_COLLECTION_READ" })
    Collection<BioMaterial> findByFactorValue( FactorValue fv );

    @Override
    @Secured({ "GROUP_USER", "AFTER_ACL_READ" })
    BioMaterial findOrCreate( BioMaterial bioMaterial );

    @Override
    @Secured({ "GROUP_USER" })
    BioMaterial create( BioMaterial bioMaterial );

    @Override
    @Secured({ "IS_AUTHENTICATED_ANONYMOUSLY", "AFTER_ACL_COLLECTION_READ" })
    Collection<BioMaterial> load( Collection<Long> ids );

    @Override
    @Secured({ "IS_AUTHENTICATED_ANONYMOUSLY", "AFTER_ACL_READ" })
    BioMaterial load( Long id );

    @Override
    @Secured({ "GROUP_USER", "AFTER_ACL_COLLECTION_READ" })
    Collection<BioMaterial> loadAll();

    @Override
    @Secured({ "GROUP_USER", "ACL_SECURABLE_EDIT" })
    void remove( BioMaterial bioMaterial );

    @Override
    @Secured({ "GROUP_USER", "ACL_SECURABLE_EDIT" })
    void update( BioMaterial bioMaterial );

    @Secured({ "IS_AUTHENTICATED_ANONYMOUSLY", "AFTER_ACL_READ" })
    ExpressionExperiment getExpressionExperiment( Long id );

    @Secured({ "IS_AUTHENTICATED_ANONYMOUSLY", "ACL_SECURABLE__READ" })
    void thaw( BioMaterial bioMaterial );

    @Secured({ "IS_AUTHENTICATED_ANONYMOUSLY", "AFTER_ACL_COLLECTION_READ" })
    Collection<BioMaterial> thaw( Collection<BioMaterial> bioMaterials );

    /**
     * Update the biomaterials that are described by the given valueObjects. This is used to update experimental designs
     * in particular.
     *
     * @param valueObjects VOs
     * @return the biomaterials that were modified.
     */
    @Secured({ "GROUP_USER" })
    Collection<BioMaterial> updateBioMaterials( Collection<BioMaterialValueObject> valueObjects );

    /**
<<<<<<< HEAD
     * Associate descriptors with bioassays and any new factors with the biomaterials. Note we can have missing values.
=======
     * Associate dates with bioassays and any new factors with the biomaterials. Note we can have missing values.
     *
     * @param d2fv  map of dates to factor values
     * @param dates dates
>>>>>>> c1ec98b5
     */
    @Secured({ "GROUP_ADMIN" })
    <T> void associateBatchFactor( Map<BioMaterial, T> descriptors, Map<T, FactorValue> d2fv );

    String getBioMaterialIdList( Collection<BioMaterial> bioMaterials );

}<|MERGE_RESOLUTION|>--- conflicted
+++ resolved
@@ -98,14 +98,10 @@
     Collection<BioMaterial> updateBioMaterials( Collection<BioMaterialValueObject> valueObjects );
 
     /**
-<<<<<<< HEAD
-     * Associate descriptors with bioassays and any new factors with the biomaterials. Note we can have missing values.
-=======
      * Associate dates with bioassays and any new factors with the biomaterials. Note we can have missing values.
      *
      * @param d2fv  map of dates to factor values
      * @param dates dates
->>>>>>> c1ec98b5
      */
     @Secured({ "GROUP_ADMIN" })
     <T> void associateBatchFactor( Map<BioMaterial, T> descriptors, Map<T, FactorValue> d2fv );
