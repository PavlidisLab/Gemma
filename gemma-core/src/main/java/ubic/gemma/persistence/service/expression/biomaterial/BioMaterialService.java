--- conflicted
+++ resolved
@@ -50,15 +50,9 @@
     @Secured({ "IS_AUTHENTICATED_ANONYMOUSLY", "ACL_SECURABLE__READ" })
     Collection<BioMaterial> findByExperiment( ExpressionExperiment experiment );
 
-<<<<<<< HEAD
-    @Secured({ "IS_AUTHENTICATED_ANONYMOUSLY", "AFTER_ACL_COLLECTION_READ" })
-    Collection<BioMaterial> findByFactor( ExperimentalFactor cellTypeFactor );
+    @Secured({ "IS_AUTHENTICATED_ANONYMOUSLY", "ACL_SECURABLE__READ" })
+    Collection<BioMaterial> findByFactor( ExperimentalFactor experimentalFactor );
 
-    @Secured({ "IS_AUTHENTICATED_ANONYMOUSLY", "AFTER_ACL_COLLECTION_READ" })
-    Collection<BioMaterial> findByFactorValue( FactorValue fv );
-
-=======
->>>>>>> 08c8123a
     @Override
     @Secured({ "GROUP_USER", "AFTER_ACL_READ" })
     BioMaterial findOrCreate( BioMaterial bioMaterial );
