--- conflicted
+++ resolved
@@ -42,11 +42,7 @@
      * @see DifferentialExpressionResultDao#findByGeneAndExperimentAnalyzed(Gene, Collection, boolean, Map, Map, double, boolean)
      */
     @Secured({ "IS_AUTHENTICATED_ANONYMOUSLY" })
-<<<<<<< HEAD
-    List<DifferentialExpressionAnalysisResult> findByGeneAndExperimentAnalyzed( Gene gene, Collection<Long> experimentAnalyzedIds, Map<DifferentialExpressionAnalysisResult, Long> sourceExperimentIdMap, Map<DifferentialExpressionAnalysisResult, Long> experimentAnalyzedIdMap, double threshold );
-=======
     List<DifferentialExpressionAnalysisResult> findByGeneAndExperimentAnalyzed( Gene gene, Collection<Long> experimentAnalyzedIds, Map<DifferentialExpressionAnalysisResult, Long> sourceExperimentIdMap, Map<DifferentialExpressionAnalysisResult, Long> experimentAnalyzedIdMap, double threshold, boolean keepNonSpecific );
->>>>>>> bf8f405c
 
     /**
      * Given a list of experiments and a threshold value finds all the probes that met the cut off in the given
