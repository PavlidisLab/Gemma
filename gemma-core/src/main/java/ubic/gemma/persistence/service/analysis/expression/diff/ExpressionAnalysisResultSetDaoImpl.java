/*
 * The Gemma project.
 *
 * Copyright (c) 2006-2007 University of British Columbia
 *
 * Licensed under the Apache License, Version 2.0 (the "License");
 * you may not use this file except in compliance with the License.
 * You may obtain a copy of the License at
 *
 *       http://www.apache.org/licenses/LICENSE-2.0
 *
 * Unless required by applicable law or agreed to in writing, software
 * distributed under the License is distributed on an "AS IS" BASIS,
 * WITHOUT WARRANTIES OR CONDITIONS OF ANY KIND, either express or implied.
 * See the License for the specific language governing permissions and
 * limitations under the License.
 *
 */
package ubic.gemma.persistence.service.analysis.expression.diff;

import lombok.Value;
import lombok.extern.apachecommons.CommonsLog;
import org.apache.commons.lang3.time.StopWatch;
import org.hibernate.*;
import org.hibernate.criterion.Projection;
import org.hibernate.criterion.Projections;
import org.hibernate.criterion.Restrictions;
import org.hibernate.sql.JoinType;
import org.hibernate.type.StandardBasicTypes;
import org.hibernate.type.Type;
import org.springframework.beans.factory.annotation.Autowired;
import org.springframework.stereotype.Repository;
import org.springframework.util.Assert;
import ubic.basecode.math.distribution.Histogram;
import ubic.gemma.model.analysis.expression.diff.*;
import ubic.gemma.model.common.description.Characteristic;
import ubic.gemma.model.common.description.DatabaseEntry;
import ubic.gemma.model.common.protocol.Protocol;
import ubic.gemma.model.expression.arrayDesign.ArrayDesign;
import ubic.gemma.model.expression.designElement.CompositeSequence;
import ubic.gemma.model.expression.experiment.*;
import ubic.gemma.model.genome.Gene;
import ubic.gemma.persistence.service.AbstractCriteriaFilteringVoEnabledDao;
import ubic.gemma.persistence.util.*;

import javax.annotation.Nullable;
import java.util.*;
import java.util.stream.Collectors;

import static ubic.gemma.persistence.service.maintenance.TableMaintenanceUtil.GENE2CS_QUERY_SPACE;
import static ubic.gemma.persistence.util.QueryUtils.listByBatch;
import static ubic.gemma.persistence.util.QueryUtils.streamByBatch;

/**
 * @author Paul
 */
@Repository
@CommonsLog
public class ExpressionAnalysisResultSetDaoImpl extends AbstractCriteriaFilteringVoEnabledDao<ExpressionAnalysisResultSet, DifferentialExpressionAnalysisResultSetValueObject>
        implements ExpressionAnalysisResultSetDao {

    /**
     * FIXME: this projection only selects the ID of the result set, which is subsequently fetched. It would be more
     *        efficient to fetch all the necessary columns instead, but I don't know how to do that.
     */
    private final Projection rootEntityProjection;

    @Autowired
    public ExpressionAnalysisResultSetDaoImpl( SessionFactory sessionFactory ) {
        super( ExpressionAnalysisResultSet.class, sessionFactory );
        rootEntityProjection = Projections.sqlGroupProjection(
                "{alias}.ID",
                "{alias}.ID",
                new String[] { "ID" },
                new Type[] { sessionFactory.getTypeHelper().entity( ExpressionAnalysisResultSet.class ) } );
    }

    @Override
    public ExpressionAnalysisResultSet create( ExpressionAnalysisResultSet entity ) {
        throw new UnsupportedOperationException( "Individual result sets cannot be created directly, use DifferentialExpressionAnalysisDao.create() instead." );
    }

    @Override
    public void remove( ExpressionAnalysisResultSet entity ) {
        throw new UnsupportedOperationException( "Individual result sets cannot be removed directly, use DifferentialExpressionAnalysisDao.remove() instead." );
    }

    @Override
    public ExpressionAnalysisResultSet loadWithResultsAndContrasts( Long id ) {
        StopWatch timer = StopWatch.createStarted();
        ExpressionAnalysisResultSet ears = load( id );
        if ( ears != null ) {
            //noinspection unchecked
            List<DifferentialExpressionAnalysisResult> results = ( List<DifferentialExpressionAnalysisResult> ) getSessionFactory().getCurrentSession()
                    .createQuery( "select res from DifferentialExpressionAnalysisResult res "
                            + "where res.resultSet = :ears "
                            + "order by res.correctedPvalue asc nulls last" )
                    .setParameter( "ears", ears )
                    .list();
            // preserve order of results
            ears.setResults( new LinkedHashSet<>( results ) );
            thawResultsAndContrasts( ears );
        }
        if ( timer.getTime() > 5000 ) {
            log.info( String.format( "Loaded [%s id=%d] with results, probes and contrasts in %d ms.",
                    getElementClass().getName(), id, timer.getTime() ) );
        }
        return ears;
    }

    @Override
    public ExpressionAnalysisResultSet loadWithResultsAndContrasts( Long id, int offset, int limit ) {
        if ( offset == 0 && id == -1 ) {
            return loadWithResultsAndContrasts( id );
        }
        StopWatch timer = StopWatch.createStarted();
        ExpressionAnalysisResultSet ears = load( id );
        if ( ears != null ) {
            //noinspection unchecked
            List<DifferentialExpressionAnalysisResult> results = ( List<DifferentialExpressionAnalysisResult> ) getSessionFactory().getCurrentSession()
                    .createQuery( "select res from DifferentialExpressionAnalysisResult res "
                            + "where res.resultSet = :ears "
                            + "order by res.correctedPvalue asc nulls last" )
                    .setParameter( "ears", ears )
                    .setFirstResult( offset )
                    .setMaxResults( limit )
                    .list();
            // preserve order of results
            ears.setResults( new LinkedHashSet<>( results ) );
            thawResultsAndContrasts( ears );
        }
        if ( timer.getTime() > 100 ) {
            log.info( String.format( "Loaded [%s id=%d] with results, probes and contrasts in %d ms.",
                    getElementClass().getName(), id, timer.getTime() ) );
        }
        return ears;
    }

    @Override
    public ExpressionAnalysisResultSet loadWithResultsAndContrasts( Long id, double threshold, int offset, int limit ) {
        Assert.isTrue( threshold >= 0 && threshold <= 1, "Corrected P-value threshold must be in the [0, 1] interval." );
        if ( offset == 0 && id == -1 ) {
            return loadWithResultsAndContrasts( id );
        }
        StopWatch timer = StopWatch.createStarted();
        ExpressionAnalysisResultSet ears = load( id );
        if ( ears != null ) {
            //noinspection unchecked
            List<DifferentialExpressionAnalysisResult> results = ( List<DifferentialExpressionAnalysisResult> ) getSessionFactory().getCurrentSession()
                    .createQuery( "select res from DifferentialExpressionAnalysisResult res "
                            + "where res.resultSet = :ears and res.correctedPvalue <= :threshold "
                            // no need to specify a null mode, the threshold will filter them out
                            + "order by res.correctedPvalue" )
                    .setParameter( "ears", ears )
                    .setParameter( "threshold", threshold )
                    .setFirstResult( offset )
                    .setMaxResults( limit )
                    .list();
            // preserve order of results
            ears.setResults( new LinkedHashSet<>( results ) );
            thawResultsAndContrasts( ears );
        }
        if ( timer.getTime() > 100 ) {
            log.info( String.format( "Loaded [%s id=%d] with results, probes and contrasts in %d ms.",
                    getElementClass().getName(), id, timer.getTime() ) );
        }
        return ears;
    }

    @Override
    public boolean canDelete( DifferentialExpressionAnalysis differentialExpressionAnalysis ) {
        return this.getSessionFactory().getCurrentSession().createQuery(
                        "select a from GeneDifferentialExpressionMetaAnalysis a"
                                + "  inner join a.resultSetsIncluded rs where rs.analysis=:an" )
                .setParameter( "an", differentialExpressionAnalysis ).list().isEmpty();
    }

    @Override
    public Slice<DifferentialExpressionAnalysisResultSetValueObject> findByBioAssaySetInAndDatabaseEntryInLimit( @Nullable Collection<BioAssaySet> bioAssaySets, @Nullable Collection<DatabaseEntry> databaseEntries, @Nullable Filters filters, int offset, int limit, @Nullable Sort sort ) {
        Criteria query = getFilteringCriteria( filters );
        Criteria totalElementsQuery = getFilteringCriteria( filters );

        if ( bioAssaySets != null ) {
            query.add( Restrictions.in( "a.experimentAnalyzed", bioAssaySets ) );
            totalElementsQuery.add( Restrictions.in( "a.experimentAnalyzed", bioAssaySets ) );
        }

        if ( databaseEntries != null ) {
            query.add( Restrictions.in( "e.accession", databaseEntries ) );
            totalElementsQuery.add( Restrictions.in( "e.accession", databaseEntries ) );
        }

        //noinspection unchecked
        List<ExpressionAnalysisResultSet> data = query.setResultTransformer( Criteria.DISTINCT_ROOT_ENTITY )
                .setFirstResult( offset )
                .setMaxResults( limit )
                .list();

        Long totalElements = ( Long ) totalElementsQuery
                .setProjection( Projections.countDistinct( "id" ) )
                .uniqueResult();

        for ( ExpressionAnalysisResultSet d : data ) {
            thaw( d );
        }

        return new Slice<>( loadValueObjects( data ), sort, offset, limit, totalElements );
    }

    @Override
    protected void postProcessValueObjects( List<DifferentialExpressionAnalysisResultSetValueObject> differentialExpressionAnalysisResultSetValueObjects ) {
        populateBaselines( differentialExpressionAnalysisResultSetValueObjects );
    }

    @Override
    public void thaw( ExpressionAnalysisResultSet ears ) {
        // this drastically reduces the number of columns fetched which would anyway be repeated
        Hibernate.initialize( ears.getAnalysis() );
        Hibernate.initialize( ears.getAnalysis().getExperimentAnalyzed() );

        // this is important to thaw because it does not appear in the experimental factors
        if ( ears.getAnalysis().getSubsetFactorValue() != null ) {
            Hibernate.initialize( ears.getAnalysis().getSubsetFactorValue() );
            Hibernate.initialize( ears.getAnalysis().getSubsetFactorValue().getExperimentalFactor() );
        }

        // it is faster to query those separately because there's a large number of rows fetched via the results &
        // contrasts and only a handful of factors
        // factor values are always eagerly fetched (see ExperimentalFactor.hbm.xml), so we don't need to initialize.
        // I still think it's neat to use stream API for that though in case we ever make them lazy:
        // resultSet.getExperimentalFactors().stream().forEach( Hibernate::initialize );
        Hibernate.initialize( ears.getExperimentalFactors() );

        // this should already be covered by initializing the experimental factors, but we're being extra careful
        if ( ears.getBaselineGroup() != null ) {
            Hibernate.initialize( ears.getBaselineGroup() );
            Hibernate.initialize( ears.getBaselineGroup().getExperimentalFactor() );
        }
    }

    private void thawResultsAndContrasts( ExpressionAnalysisResultSet ears ) {
        thaw( ears );
        // using separate loops ensure that hibernate can batch-initialize without interleaving queries
        for ( DifferentialExpressionAnalysisResult r : ears.getResults() ) {
            Hibernate.initialize( r.getProbe() );
        }
        for ( DifferentialExpressionAnalysisResult r : ears.getResults() ) {
            Hibernate.initialize( r.getContrasts() );
        }
        // this should already be covered by initializing the experimental factors, but to be extra-safe, we should make
        // sure it's thawed as well
        for ( DifferentialExpressionAnalysisResult r : ears.getResults() ) {
            for ( ContrastResult cr : r.getContrasts() ) {
                Hibernate.initialize( cr );
                if ( cr.getFactorValue() != null ) {
                    Hibernate.initialize( cr.getFactorValue() );
                    Hibernate.initialize( cr.getFactorValue().getExperimentalFactor() );
                }
                if ( cr.getSecondFactorValue() != null ) {
                    Hibernate.initialize( cr.getSecondFactorValue() );
                    Hibernate.initialize( cr.getSecondFactorValue().getExperimentalFactor() );
                }
            }
        }
    }

    @Override
    public long countResults( ExpressionAnalysisResultSet ears ) {
        return ( Long ) getSessionFactory().getCurrentSession()
                .createQuery( "select count(*) from ExpressionAnalysisResultSet ears join ears.results where ears = :ears" )
                .setParameter( "ears", ears )
                .setCacheable( true )
                .uniqueResult();
    }

    @Override
    public long countResults( ExpressionAnalysisResultSet ears, double threshold ) {
        return ( Long ) getSessionFactory().getCurrentSession()
                .createQuery( "select count(*) from ExpressionAnalysisResultSet ears join ears.results r where ears = :ears and r.correctedPvalue <= :threshold" )
                .setParameter( "ears", ears )
                .setParameter( "threshold", threshold )
                .setCacheable( true )
                .uniqueResult();
    }

    @Override
    public Baseline getBaseline( ExpressionAnalysisResultSet ears ) {
        if ( ears.getBaselineGroup() != null ) {
            // TODO: add support for interaction baselines, see https://github.com/PavlidisLab/Gemma/issues/1122
            if ( ears.getBaselineGroup().getExperimentalFactor().getType().equals( FactorType.CATEGORICAL ) ) {
                return Baseline.categorical( ears.getBaselineGroup() );
            } else {
                // we have a few experiments with continuous factors with a baseline set in the result set, this
                // is incorrect and is being tracked in https://github.com/PavlidisLab/GemmaCuration/issues/530
                log.warn( String.format( "Unexpected factor type for baseline %s of result set with ID %d, it should be categorical.",
                        ears.getBaselineGroup(), ears.getId() ) );
                return null;
            }
        } else {
            return getBaselinesForInteractionsByIds( Collections.singleton( ears.getId() ), true ).get( ears.getId() );
        }
    }

    @Override
    public Map<ExpressionAnalysisResultSet, Baseline> getBaselinesForInteractions( Collection<ExpressionAnalysisResultSet> resultSets, boolean initializeFactorValues ) {
        Map<Long, ExpressionAnalysisResultSet> idMap = IdentifiableUtils.getIdMap( resultSets );
        return getBaselinesForInteractionsByIds( IdentifiableUtils.getIds( resultSets ), initializeFactorValues ).entrySet().stream()
                .collect( IdentifiableUtils.toIdentifiableMap( e -> idMap.get( e.getKey() ), Map.Entry::getValue ) );
    }

    @Override
    public Map<Long, Baseline> getBaselinesForInteractionsByIds( Collection<Long> ids, boolean initializeFactorValues ) {
        if ( ids.isEmpty() ) {
            return Collections.emptyMap();
        }
        // pick baseline groups from other result sets from the same analysis
        List<Object[]> otherBaselineGroups = listByBatch( getSessionFactory().getCurrentSession()
                        .createQuery( "select rs.id, otherBg.id, otherBg.experimentalFactor.id from ExpressionAnalysisResultSet rs "
                                + "join rs.analysis a "
                                + "join a.resultSets otherRs "
                                + "join otherRs.baselineGroup otherBg "
                                + "where rs.id in :rsIds and otherRs.id not in :rsIds" ),
                "rsIds", ids, 2048 );
        // maps rs ID to [fv ID, ef ID]
        Map<Long, Set<FactorValueIdAndExperimentalFactorId>> baselineMapping = otherBaselineGroups.stream()
                .collect( Collectors.groupingBy( row -> ( Long ) row[0], Collectors.mapping( row -> new FactorValueIdAndExperimentalFactorId( ( Long ) row[1], ( Long ) row[2] ), Collectors.toSet() ) ) );

        // pick one representative contrasts to order the first and second baseline group consistently
        // NOTE: I tried to do this in a single query, but it's just too slow

        // result ID -> result set ID
        Map<Long, Long> representativeResults = streamByBatch( getSessionFactory().getCurrentSession()
                .createSQLQuery( "select dear.ID as RESULT_ID, dear.RESULT_SET_FK as RESULT_SET_ID " +
                        "from DIFFERENTIAL_EXPRESSION_ANALYSIS_RESULT dear " +
                        "where dear.RESULT_SET_FK in :rsIds " +
                        "group by dear.RESULT_SET_FK" )
                .addScalar( "RESULT_ID", StandardBasicTypes.LONG )
                .addScalar( "RESULT_SET_ID", StandardBasicTypes.LONG ), "rsIds", ids, 2048, Object[].class )
                .collect( Collectors.toMap( row -> ( Long ) row[0], row -> ( Long ) row[1] ) );

        // result ID -> [ef1 ID, ef2 ID]
        List<Object[]> representativeContrasts = listByBatch( getSessionFactory().getCurrentSession().createSQLQuery(
                        "select cr.DIFFERENTIAL_EXPRESSION_ANALYSIS_RESULT_FK as RESULT_ID, fv1.EXPERIMENTAL_FACTOR_FK as EF1_ID, fv2.EXPERIMENTAL_FACTOR_FK as EF2_ID " +
                                "from CONTRAST_RESULT cr " +
                                // A left join is critical for performance, because otherwise the database will scan every
                                // single contrast results until it finds a non-null one. We know however that they are all
                                // identical for a given result set.
                                // This is a problem with continuous factors that do not have FVs set in the CR
                                "left join FACTOR_VALUE fv1 on cr.FACTOR_VALUE_FK = fv1.ID " +
                                "left join FACTOR_VALUE fv2 on cr.SECOND_FACTOR_VALUE_FK = fv2.ID " +
                                "where cr.DIFFERENTIAL_EXPRESSION_ANALYSIS_RESULT_FK in :resultIds " +
                                "group by cr.DIFFERENTIAL_EXPRESSION_ANALYSIS_RESULT_FK" )
                .addScalar( "RESULT_ID", StandardBasicTypes.LONG )
                .addScalar( "EF1_ID", StandardBasicTypes.LONG )
                .addScalar( "EF2_ID", StandardBasicTypes.LONG ), "resultIds", representativeResults.keySet(), 2048 );

        Map<Long, Long> ef1Mapping = representativeContrasts.stream()
                .filter( row -> row[1] != null )
                .collect( Collectors.toMap( row -> representativeResults.get( ( Long ) row[0] ), row -> ( Long ) row[1] ) );
        Map<Long, Long> ef2Mapping = representativeContrasts.stream()
                .filter( row -> row[2] != null )
                .collect( Collectors.toMap( row -> representativeResults.get( ( Long ) row[0] ), row -> ( Long ) row[2] ) );
        Map<Long, Baseline> results = new HashMap<>();
        for ( Long rsId : ids ) {
            Long ef1 = ef1Mapping.get( rsId );
            Long ef2 = ef2Mapping.get( rsId );
            if ( ef1 == null || ef2 == null ) {
                log.warn( "Could not populate baselines for " + rsId + " as its contrasts lack factor values. This is likely a continuous factor." );
                // very likely a continuous factor, it does not have a baseline
                continue;
            }
            // I don't think this is allowed
            if ( ef1.equals( ef2 ) ) {
                log.warn( "Could not populate baselines for " + rsId + ", its representative contrast uses the same experimental factor for its first and second factor value." );
                continue;
            }
            Set<FactorValueIdAndExperimentalFactorId> baselines = baselineMapping.get( rsId );
            if ( baselines == null || baselines.size() != 2 ) {
                log.warn( "Could not find two other result sets with baseline for " + rsId + " to populate its baseline groups." );
                continue;
            }
            Long firstBaselineId = null, secondBaselineId = null;
            for ( FactorValueIdAndExperimentalFactorId fv : baselines ) {
                if ( fv.getExperimentalFactorId().equals( ef1 ) ) {
                    firstBaselineId = fv.getFactorValueId();
                }
                if ( fv.getExperimentalFactorId().equals( ef2 ) ) {
                    secondBaselineId = fv.getFactorValueId();
                }
            }
            if ( firstBaselineId != null && secondBaselineId != null ) {
                results.put( rsId, Baseline.interaction(
                        ( FactorValue ) getSessionFactory().getCurrentSession().load( FactorValue.class, firstBaselineId ),
                        ( FactorValue ) getSessionFactory().getCurrentSession().load( FactorValue.class, secondBaselineId ) )
                );
            } else {
                log.warn( "Could not fill the baseline groups for " + rsId + ": one or more baselines were not found in other result sets from the same analysis." );
            }
        }
        if ( initializeFactorValues ) {
            for ( Baseline b : results.values() ) {
                // those are interaction baselines, so both are non-null
                Hibernate.initialize( b.getFactorValue() );
                Hibernate.initialize( b.getSecondFactorValue() );
            }
        }
        return results;
    }

    @Override
    public Histogram loadPvalueDistribution( ExpressionAnalysisResultSet resultSet ) {
        PvalueDistribution pvd = ( PvalueDistribution ) this.getSessionFactory().getCurrentSession()
                .createQuery( "select rs.pvalueDistribution from ExpressionAnalysisResultSet rs where rs=:rs " )
                .setParameter( "rs", resultSet )
                .uniqueResult();
<<<<<<< HEAD
        double[] counts = pvd.getBinCounts();
=======
        if ( pvd == null ) {
            return null;
        }
        ByteArrayConverter bac = new ByteArrayConverter();
        double[] counts = bac.byteArrayToDoubles( pvd.getBinCounts() );
>>>>>>> ea632372
        Integer numBins = pvd.getNumBins();
        assert numBins == counts.length;
        Histogram hist = new Histogram( resultSet.getId().toString(), numBins, 0.0, 1.0 );
        for ( int i = 0; i < numBins; i++ ) {
            hist.fill( i, ( int ) counts[i] );
        }
        return hist;
    }

    @Override
    protected Criteria getFilteringCriteria( @Nullable Filters filters ) {
        Criteria query = this.getSessionFactory().getCurrentSession()
                .createCriteria( ExpressionAnalysisResultSet.class )
                .setProjection( rootEntityProjection )
                // these two are necessary for ACL filtering, so we must use a (default) inner jointure
                .createAlias( "analysis", "a" )
                .createAlias( "analysis.experimentAnalyzed", "e" )
                // if this is a subset, retrieve its source experiment
                .createAlias( "analysis.experimentAnalyzed.sourceExperiment", "se", JoinType.LEFT_OUTER_JOIN )
                // we need a left outer jointure so that we do not miss any result set that lacks one of these associations
                // these aliases are necessary to resolve filterable properties
                .createAlias( "analysis.experimentAnalyzed.accession", "ea", JoinType.LEFT_OUTER_JOIN )
                .createAlias( "analysis.protocol", "p", JoinType.LEFT_OUTER_JOIN )
                .createAlias( "analysis.subsetFactorValue", "sfv", JoinType.LEFT_OUTER_JOIN )
                .createAlias( "analysis.subsetFactorValue.characteristics", "sfvc", JoinType.LEFT_OUTER_JOIN )
                .createAlias( "baselineGroup", "b", JoinType.LEFT_OUTER_JOIN )
                .createAlias( "baselineGroup.characteristics", "bc", JoinType.LEFT_OUTER_JOIN )
                .createAlias( "baselineGroup.experimentalFactor", "bef", JoinType.LEFT_OUTER_JOIN )
                .createAlias( "baselineGroup.measurement", "bm", JoinType.LEFT_OUTER_JOIN )
                .createAlias( "pvalueDistribution", "pvd", JoinType.LEFT_OUTER_JOIN )
                // these are used for filtering
                .createAlias( "experimentalFactors", "ef", JoinType.LEFT_OUTER_JOIN )
                .createAlias( "ef.factorValues", "fv", JoinType.LEFT_OUTER_JOIN );

        // apply filtering
        query.add( FilterCriteriaUtils.formRestrictionClause( filters ) );

        // apply the ACL on the associated EE (or source experiment for EE subset)
        // FIXME: would be nice to use COALESCE(se.id, e.id) instead
        query.add( Restrictions.or(
                AclCriteriaUtils.formAclRestrictionClause( "e.id", ExpressionExperiment.class ),
                AclCriteriaUtils.formAclRestrictionClause( "se.id", ExpressionExperiment.class ) ) );

        return query;
    }

    @Override
    protected void configureFilterableProperties( FilterablePropertiesConfigurer configurer ) {
        super.configureFilterableProperties( configurer );

        // this column is mostly null
        configurer.unregisterProperty( "analysis.name" );

        // this is useless
        configurer.unregisterEntity( "analysis.protocol.", Protocol.class );

        // use the characteristics instead
        configurer.registerAlias( "analysis.subsetFactorValue.characteristics.", "sfvc", Characteristic.class, null, 1 );
        configurer.unregisterProperty( "analysis.subsetFactorValue.characteristics.migratedToStatement" );
        configurer.unregisterProperty( "analysis.subsetFactorValue.characteristics.originalValue" );
        configurer.unregisterProperty( "analysis.subsetFactorValue.isBaseline" );
        configurer.unregisterProperty( "analysis.subsetFactorValue.needsAttention" );
        configurer.unregisterProperty( "analysis.subsetFactorValue.oldStyleCharacteristics.size" );
        configurer.unregisterProperty( "analysis.subsetFactorValue.value" );

        configurer.registerAlias( "baselineGroup.characteristics.", "bc", Characteristic.class, null, 1 );
        configurer.unregisterProperty( "baselineGroup.characteristics.migratedToStatement" );
        configurer.unregisterProperty( "baselineGroup.characteristics.originalValue" );
        configurer.unregisterProperty( "baselineGroup.experimentalFactor.annotations.size" );
        configurer.unregisterProperty( "baselineGroup.experimentalFactor.factorValues.size" );
        configurer.unregisterProperty( "baselineGroup.isBaseline" );
        configurer.unregisterProperty( "baselineGroup.needsAttention" );
        configurer.unregisterProperty( "baselineGroup.oldStyleCharacteristics.size" );
        configurer.unregisterProperty( "baselineGroup.value" );

        // not relevant
        configurer.unregisterProperty( "hitListSizes.size" );
        configurer.unregisterEntity( "pvalueDistribution.", PvalueDistribution.class );

        // FIXME: these cause a org.hibernate.MappingException: Unknown collection role exception (see https://github.com/PavlidisLab/Gemma/issues/518)
        configurer.unregisterProperty( "analysis.experimentAnalyzed.characteristics.size" );
        configurer.unregisterProperty( "analysis.experimentAnalyzed.otherRelevantPublications.size" );
        configurer.unregisterProperty( "experimentalFactors.size" );
    }

    @Override
    protected DifferentialExpressionAnalysisResultSetValueObject doLoadValueObject( ExpressionAnalysisResultSet entity ) {
        return new DifferentialExpressionAnalysisResultSetValueObject( entity );
    }

    @Override
    public DifferentialExpressionAnalysisResultSetValueObject loadValueObjectWithResults( ExpressionAnalysisResultSet entity, boolean includeFactorValuesInContrasts, boolean queryGenesByResult, boolean includeTaxonInGenes ) {
        DifferentialExpressionAnalysisResultSetValueObject r = new DifferentialExpressionAnalysisResultSetValueObject( entity, includeFactorValuesInContrasts, loadResultToGenesMap( entity, queryGenesByResult ), includeTaxonInGenes );
        postProcessValueObjects( Collections.singletonList( r ) );
        return r;
    }

    @Override
    public Map<Long, Set<Gene>> loadResultToGenesMap( ExpressionAnalysisResultSet resultSet, boolean queryByResult ) {
        String q = "select result.ID as RESULT_ID, {gene.*} from DIFFERENTIAL_EXPRESSION_ANALYSIS_RESULT result "
                + "join GENE2CS on GENE2CS.CS = result.PROBE_FK "
                + "join CHROMOSOME_FEATURE as {gene} on {gene}.ID = GENE2CS.GENE "
                + "where " + ( queryByResult ? "result.ID in :rids" : "result.RESULT_SET_FK = :rsid" );

        Query query = getSessionFactory().getCurrentSession()
                .createSQLQuery( q )
                .addSynchronizedQuerySpace( GENE2CS_QUERY_SPACE )
                .addSynchronizedEntityClass( ArrayDesign.class )
                .addSynchronizedEntityClass( CompositeSequence.class )
                .addSynchronizedEntityClass( Gene.class )
                .addScalar( "RESULT_ID", StandardBasicTypes.LONG )
                .addEntity( "gene", Gene.class )
                // analysis results are immutable and the GENE2CS is generated, so flushing is pointless
                .setFlushMode( FlushMode.MANUAL )
                .setCacheable( true );

        if ( queryByResult ) {
            query.setParameterList( "rids", IdentifiableUtils.getIds( resultSet.getResults() ) );
        } else {
            query.setParameter( "rsid", resultSet.getId() );
        }

        //noinspection unchecked
        List<Object[]> list = query.list();

        // YAY! my brain was almost fried writing that collector
        return list.stream()
                .collect( Collectors.groupingBy(
                        l -> ( Long ) l[0],
                        Collectors.mapping( l -> ( Gene ) l[1], Collectors.toSet() ) ) );
    }

    /**
     * Populate baseline groups for results sets with interactions.
     * <p>
     * Those are not being populated in the database because there is no storage for a "second" baseline group. For more
     * details, read <a href="https://github.com/PavlidisLab/Gemma/issues/1119">#1119</a>.
     */
    private void populateBaselines( List<DifferentialExpressionAnalysisResultSetValueObject> vos ) {
        Collection<DifferentialExpressionAnalysisResultSetValueObject> vosWithMissingBaselines = vos.stream()
                .filter( vo -> vo.getBaselineGroup() == null )
                .collect( Collectors.toList() );
        if ( vosWithMissingBaselines.isEmpty() ) {
            return;
        }
        // pick baseline groups from other result sets from the same analysis
        Map<Long, Baseline> baselines = getBaselinesForInteractionsByIds( IdentifiableUtils.getIds( vosWithMissingBaselines ), true );
        for ( DifferentialExpressionAnalysisResultSetValueObject vo : vos ) {
            Baseline b = baselines.get( vo.getId() );
            if ( b != null ) {
                vo.setBaselineGroup( new FactorValueBasicValueObject( b.getFactorValue() ) );
                if ( b.getSecondFactorValue() != null ) {
                    vo.setSecondBaselineGroup( new FactorValueBasicValueObject( b.getSecondFactorValue() ) );
                }
            }
        }
    }

    @Value
    private static class FactorValueIdAndExperimentalFactorId {
        Long factorValueId;
        Long experimentalFactorId;
    }
}<|MERGE_RESOLUTION|>--- conflicted
+++ resolved
@@ -413,15 +413,7 @@
                 .createQuery( "select rs.pvalueDistribution from ExpressionAnalysisResultSet rs where rs=:rs " )
                 .setParameter( "rs", resultSet )
                 .uniqueResult();
-<<<<<<< HEAD
         double[] counts = pvd.getBinCounts();
-=======
-        if ( pvd == null ) {
-            return null;
-        }
-        ByteArrayConverter bac = new ByteArrayConverter();
-        double[] counts = bac.byteArrayToDoubles( pvd.getBinCounts() );
->>>>>>> ea632372
         Integer numBins = pvd.getNumBins();
         assert numBins == counts.length;
         Histogram hist = new Histogram( resultSet.getId().toString(), numBins, 0.0, 1.0 );
