/*
 * The Gemma project.
 *
 * Copyright (c) 2006-2011 University of British Columbia
 *
 * Licensed under the Apache License, Version 2.0 (the "License");
 * you may not use this file except in compliance with the License.
 * You may obtain a copy of the License at
 *
 *       http://www.apache.org/licenses/LICENSE-2.0
 *
 * Unless required by applicable law or agreed to in writing, software
 * distributed under the License is distributed on an "AS IS" BASIS,
 * WITHOUT WARRANTIES OR CONDITIONS OF ANY KIND, either express or implied.
 * See the License for the specific language governing permissions and
 * limitations under the License.
 *
 */
package ubic.gemma.persistence.service;

import org.apache.commons.collections4.ListUtils;
import org.apache.commons.logging.Log;
import org.apache.commons.logging.LogFactory;
import org.hibernate.Criteria;
import org.hibernate.FlushMode;
import org.hibernate.SessionFactory;
import org.hibernate.criterion.Projections;
import org.hibernate.criterion.Restrictions;
import org.springframework.transaction.annotation.Transactional;
import ubic.gemma.model.common.Identifiable;

import javax.annotation.Nullable;
import javax.annotation.OverridingMethodsMustInvokeSuper;
import java.io.Serializable;
import java.util.*;
import java.util.stream.Collectors;

/**
 * AbstractDao can find the generic type at runtime and simplify the code implementation of the BaseDao interface
 *
 * @author Anton, Nicolas
 */
@Transactional
<<<<<<< HEAD
public abstract class AbstractDao<T extends Identifiable> extends HibernateDaoSupport implements BaseDao<T> {
=======
@ParametersAreNonnullByDefault
public abstract class AbstractDao<T extends Identifiable> implements BaseDao<T> {
>>>>>>> 4b2c222f

    protected static final Log log = LogFactory.getLog( AbstractDao.class );

    /**
     * Default batch size for loading data from the database using {@link #load(Collection)}.
     *
     * No batching is performed by default, thus {@link Integer#MAX_VALUE}.
     */
    public static final int DEFAULT_LOAD_BATCH_SIZE = Integer.MAX_VALUE;

    /**
     * Default batch size to reach before flushing the Hibernate session.
     *
     * You should use {@link #setBatchSize(int)} to adjust this value to an optimal one for the DAO. Large model should
     * have a relatively small batch size to reduce memory usage.
     *
     * See https://docs.jboss.org/hibernate/core/3.6/reference/en-US/html/batch.html for more details.
     */
    public static final int DEFAULT_BATCH_SIZE = 100;

    protected final Class<T> elementClass;

<<<<<<< HEAD
    private int loadBatchSize = DEFAULT_LOAD_BATCH_SIZE;
=======
    private final SessionFactory sessionFactory;
>>>>>>> 4b2c222f

    private int batchSize = DEFAULT_BATCH_SIZE;

    protected AbstractDao( Class<T> elementClass, SessionFactory sessionFactory ) {
        this.sessionFactory = sessionFactory;
        this.elementClass = elementClass;
    }

    @Override
    public Collection<T> create( Collection<T> entities ) {
        Collection<T> results = new ArrayList<>( entities.size() );
        int i = 0;
        for ( T t : entities ) {
            results.add( this.create( t ) );
            if ( ++i % batchSize == 0 ) {
                this.getSessionFactory().getCurrentSession().flush();
                this.getSessionFactory().getCurrentSession().clear();
            }
        }
        return results;
    }

    @Override
    @OverridingMethodsMustInvokeSuper
    public T create( T entity ) {
        Serializable id = this.getSessionFactory().getCurrentSession().save( entity );
        assert entity.getId() != null : "No ID received for " + entity;
        assert id.equals( entity.getId() );
        return entity;
    }

    @Override
    @Transactional(readOnly = true)
    public Collection<T> load( Collection<Long> ids ) {
        if ( ids.isEmpty() ) {
            return Collections.emptyList();
        }
        String idPropertyName = getSessionFactory().getClassMetadata( elementClass ).getIdentifierPropertyName();
        List<Long> uniqueIds = ids.stream()
                .filter( Objects::nonNull )
                .distinct()
                .sorted()
                .collect( Collectors.toList() );
        Collection<T> results = new ArrayList<>( uniqueIds.size() );
        for ( List<Long> batch : ListUtils.partition( uniqueIds, loadBatchSize ) ) {
            //noinspection unchecked
            results.addAll( this.getSessionFactory().getCurrentSession()
                    .createCriteria( elementClass )
                    .add( Restrictions.in( idPropertyName, batch ) )
                    .list() );
        }
        return results;
    }

    @SuppressWarnings("unchecked")
    @Override
    @Transactional(readOnly = true)
    public T load( @Nullable Long id ) {
        // Don't use 'load' because if the object doesn't exist you can get an invalid proxy.
        //noinspection unchecked
        return id == null ? null : ( T ) this.getSessionFactory().getCurrentSession().get( elementClass, id );
    }

    @Override
    @Transactional(readOnly = true)
    public Collection<T> loadAll() {
        //noinspection unchecked
        return this.getSessionFactory().getCurrentSession().createCriteria( elementClass ).list();
    }

    @Override
    public long countAll() {
        return ( Long ) this.getSessionFactory().getCurrentSession().createCriteria( elementClass )
                .setProjection( Projections.rowCount() )
                .uniqueResult();
    }

    @Override
    public void remove( Collection<T> entities ) {
        int i = 0;
        for ( T e : entities ) {
            this.remove( e );
            if ( ++i % batchSize == 0 ) {
                this.getSessionFactory().getCurrentSession().flush();
                this.getSessionFactory().getCurrentSession().clear();
            }
        }
    }

    @Override
    public void remove( Long id ) {
        T entity = this.load( id );
        if ( entity != null ) {
            this.remove( entity );
        }
    }

    @Override
    @OverridingMethodsMustInvokeSuper
    public void remove( T entity ) {
        this.getSessionFactory().getCurrentSession().delete( entity );
    }

    @Override
    public void removeAll() {
        this.remove( this.loadAll() );
    }

    @Override
    public void update( Collection<T> entities ) {
        int i = 0;
        for ( T entity : entities ) {
            this.update( entity );
            if ( ++i % batchSize == 0 ) {
                this.getSessionFactory().getCurrentSession().flush();
                this.getSessionFactory().getCurrentSession().clear();
            }
        }
    }

    @Override
    @OverridingMethodsMustInvokeSuper
    public void update( T entity ) {
        this.getSessionFactory().getCurrentSession().update( entity );
    }

    @Override
    @Transactional(readOnly = true)
    public T find( T entity ) {
        return this.load( entity.getId() );
    }

    @Override
    @Transactional
    public T findOrCreate( T entity ) {
        T found = this.find( entity );
        return found == null ? this.create( entity ) : found;
    }

    protected SessionFactory getSessionFactory() {
        return sessionFactory;
    }

    /**
     * Does a like-match case insensitive search on given property and its value.
     *
     * @param  propertyName  the name of property to be matched.
     * @param  propertyValue the value to look for.
     * @return an entity whose property first like-matched the given value.
     */
    @SuppressWarnings("unchecked")
    protected T findOneByStringProperty( String propertyName, String propertyValue ) {
        Criteria criteria = this.getSessionFactory().getCurrentSession().createCriteria( this.elementClass );
        criteria.add( Restrictions.ilike( propertyName, propertyValue ) );
        criteria.setMaxResults( 1 );
        //noinspection unchecked
        return ( T ) criteria.uniqueResult();
    }

    /**
     * Does a like-match case insensitive search on given property and its value.
     *
     * @param  propertyName  the name of property to be matched.
     * @param  propertyValue the value to look for.
     * @return a list of entities whose properties like-matched the given value.
     */
    @SuppressWarnings("SameParameterValue") // Better for general use
    protected List<T> findByStringProperty( String propertyName, String propertyValue ) {
        Criteria criteria = this.getSessionFactory().getCurrentSession().createCriteria( this.elementClass );
        criteria.add( Restrictions.ilike( propertyName, propertyValue ) );
        //noinspection unchecked
        return criteria.list();
    }

    /**
     * Lists all entities whose given property matches the given value.
     *
     * @param  propertyName  the name of property to be matched.
     * @param  propertyValue the value to look for.
     * @return a list of entities whose properties matched the given value.
     */
    @SuppressWarnings("unchecked")
    protected T findOneByProperty( String propertyName, Object propertyValue ) {

        /*
         * Disable flush to avoid NonNullability constraint failures, etc. prematurely when running this during object
         * creation. This effectively makes this method read-only even in a read-write context. (the same setup might be
         * needed for other methods)
         */
        FlushMode fm = this.getSessionFactory().getCurrentSession().getFlushMode();
        this.getSessionFactory().getCurrentSession().setFlushMode( FlushMode.MANUAL );
        Criteria criteria = this.getSessionFactory().getCurrentSession().createCriteria( this.elementClass );
        criteria.add( Restrictions.eq( propertyName, propertyValue ) );
        criteria.setMaxResults( 1 );

        //noinspection unchecked
        T result = ( T ) criteria.uniqueResult();
        this.getSessionFactory().getCurrentSession().setFlushMode( fm );
        return result;
    }

    /**
     * Does a search on given property and its value.
     *
     * @param  propertyName  the name of property to be matched.
     * @param  propertyValue the value to look for.
     * @return an entity whose property first matched the given value.
     */
    protected List<T> findByProperty( String propertyName, Object propertyValue ) {
        Criteria criteria = this.getSessionFactory().getCurrentSession().createCriteria( this.elementClass );
        criteria.add( Restrictions.eq( propertyName, propertyValue ) );
        //noinspection unchecked
        return criteria.list();
    }

    /**
     * Set the batch size for loading entities using {@link #load(Collection)}.
     *
     * Use {@link Integer#MAX_VALUE} to effectively disable batching.
     *
     * @param loadBatchSize a strictly positive number
     */
    protected final void setLoadBatchSize( int loadBatchSize ) {
        if ( loadBatchSize < 1 ) {
            throw new IllegalArgumentException( "Batch size must be strictly positive." );
        }
        this.loadBatchSize = loadBatchSize;
    }

    /**
     * Set the batch size for batched creation, update and deletions.
     *
     * Use {@link Integer#MAX_VALUE} to effectively disable batching and '1' to flush changes right away.
     *
     * @param batchSize a strictly positive number
     */
    @SuppressWarnings("unused")
    protected final void setBatchSize( int batchSize ) {
        if ( batchSize < 1 ) {
            throw new IllegalArgumentException( "Batch size must be strictly positive." );
        }
        this.batchSize = batchSize;
    }
}<|MERGE_RESOLUTION|>--- conflicted
+++ resolved
@@ -41,12 +41,7 @@
  * @author Anton, Nicolas
  */
 @Transactional
-<<<<<<< HEAD
-public abstract class AbstractDao<T extends Identifiable> extends HibernateDaoSupport implements BaseDao<T> {
-=======
-@ParametersAreNonnullByDefault
 public abstract class AbstractDao<T extends Identifiable> implements BaseDao<T> {
->>>>>>> 4b2c222f
 
     protected static final Log log = LogFactory.getLog( AbstractDao.class );
 
@@ -67,13 +62,11 @@
      */
     public static final int DEFAULT_BATCH_SIZE = 100;
 
+    private final SessionFactory sessionFactory;
+
     protected final Class<T> elementClass;
 
-<<<<<<< HEAD
     private int loadBatchSize = DEFAULT_LOAD_BATCH_SIZE;
-=======
-    private final SessionFactory sessionFactory;
->>>>>>> 4b2c222f
 
     private int batchSize = DEFAULT_BATCH_SIZE;
 
