/*
 * The Gemma project.
 *
 * Copyright (c) 2006-2011 University of British Columbia
 *
 * Licensed under the Apache License, Version 2.0 (the "License");
 * you may not use this file except in compliance with the License.
 * You may obtain a copy of the License at
 *
 *       http://www.apache.org/licenses/LICENSE-2.0
 *
 * Unless required by applicable law or agreed to in writing, software
 * distributed under the License is distributed on an "AS IS" BASIS,
 * WITHOUT WARRANTIES OR CONDITIONS OF ANY KIND, either express or implied.
 * See the License for the specific language governing permissions and
 * limitations under the License.
 *
 */
package ubic.gemma.persistence.service;

import org.apache.commons.collections4.ListUtils;
import org.apache.commons.logging.Log;
import org.apache.commons.logging.LogFactory;
import org.hibernate.Criteria;
import org.hibernate.FlushMode;
import org.hibernate.SessionFactory;
import org.hibernate.criterion.Projections;
import org.hibernate.criterion.Restrictions;
import org.springframework.transaction.annotation.Transactional;
import ubic.gemma.model.common.Identifiable;

import javax.annotation.Nullable;
import javax.annotation.OverridingMethodsMustInvokeSuper;
import java.io.Serializable;
import java.util.*;
import java.util.stream.Collectors;

/**
 * AbstractDao can find the generic type at runtime and simplify the code implementation of the BaseDao interface
 *
 * @author Anton, Nicolas
 */
@Transactional
public abstract class AbstractDao<T extends Identifiable> implements BaseDao<T> {

    protected static final Log log = LogFactory.getLog( AbstractDao.class );

    /**
     * Default batch size for loading data from the database using {@link #load(Collection)}.
     *
     * No batching is performed by default, thus {@link Integer#MAX_VALUE}.
     */
    public static final int DEFAULT_LOAD_BATCH_SIZE = Integer.MAX_VALUE;

    /**
     * Default batch size to reach before flushing the Hibernate session.
     *
     * You should use {@link #setBatchSize(int)} to adjust this value to an optimal one for the DAO. Large model should
     * have a relatively small batch size to reduce memory usage.
     *
     * See https://docs.jboss.org/hibernate/core/3.6/reference/en-US/html/batch.html for more details.
     */
    public static final int DEFAULT_BATCH_SIZE = 100;

<<<<<<< HEAD
    private final SessionFactory sessionFactory;

    protected final Class<T> elementClass;
=======
    protected final Class<? extends T> elementClass;
>>>>>>> 58a5feb1

    private int loadBatchSize = DEFAULT_LOAD_BATCH_SIZE;

    private int batchSize = DEFAULT_BATCH_SIZE;

<<<<<<< HEAD
    protected AbstractDao( Class<T> elementClass, SessionFactory sessionFactory ) {
        this.sessionFactory = sessionFactory;
=======
    protected AbstractDao( Class<? extends T> elementClass, SessionFactory sessionFactory ) {
        super.setSessionFactory( sessionFactory );
>>>>>>> 58a5feb1
        this.elementClass = elementClass;
    }

    @Override
    public Collection<T> create( Collection<T> entities ) {
        Collection<T> results = new ArrayList<>( entities.size() );
        int i = 0;
        for ( T t : entities ) {
            results.add( this.create( t ) );
            if ( ++i % batchSize == 0 ) {
                this.getSessionFactory().getCurrentSession().flush();
                this.getSessionFactory().getCurrentSession().clear();
            }
        }
        return results;
    }

    @Override
    @OverridingMethodsMustInvokeSuper
    public T create( T entity ) {
        Serializable id = this.getSessionFactory().getCurrentSession().save( entity );
        assert entity.getId() != null : "No ID received for " + entity;
        assert id.equals( entity.getId() );
        return entity;
    }

    @Override
    @Transactional(readOnly = true)
    public Collection<T> load( Collection<Long> ids ) {
        if ( ids.isEmpty() ) {
            return Collections.emptyList();
        }
        String idPropertyName = getSessionFactory().getClassMetadata( elementClass ).getIdentifierPropertyName();
        List<Long> uniqueIds = ids.stream()
                .filter( Objects::nonNull )
                .distinct()
                .sorted()
                .collect( Collectors.toList() );
        Collection<T> results = new ArrayList<>( uniqueIds.size() );
        for ( List<Long> batch : ListUtils.partition( uniqueIds, loadBatchSize ) ) {
            //noinspection unchecked
            results.addAll( this.getSessionFactory().getCurrentSession()
                    .createCriteria( elementClass )
                    .add( Restrictions.in( idPropertyName, batch ) )
                    .list() );
        }
        return results;
    }

    @SuppressWarnings("unchecked")
    @Override
    @Transactional(readOnly = true)
    public T load( @Nullable Long id ) {
        // Don't use 'load' because if the object doesn't exist you can get an invalid proxy.
        //noinspection unchecked
        return id == null ? null : ( T ) this.getSessionFactory().getCurrentSession().get( elementClass, id );
    }

    @Override
    @Transactional(readOnly = true)
    public Collection<T> loadAll() {
        //noinspection unchecked
        return this.getSessionFactory().getCurrentSession().createCriteria( elementClass ).list();
    }

    @Override
    public long countAll() {
        return ( Long ) this.getSessionFactory().getCurrentSession().createCriteria( elementClass )
                .setProjection( Projections.rowCount() )
                .uniqueResult();
    }

    @Override
    public void remove( Collection<T> entities ) {
        int i = 0;
        for ( T e : entities ) {
            this.remove( e );
            if ( ++i % batchSize == 0 ) {
                this.getSessionFactory().getCurrentSession().flush();
                this.getSessionFactory().getCurrentSession().clear();
            }
        }
    }

    @Override
    public void remove( Long id ) {
        T entity = this.load( id );
        if ( entity != null ) {
            this.remove( entity );
        }
    }

    @Override
    @OverridingMethodsMustInvokeSuper
    public void remove( T entity ) {
        this.getSessionFactory().getCurrentSession().delete( entity );
    }

    @Override
    public void removeAll() {
        this.remove( this.loadAll() );
    }

    @Override
    public void update( Collection<T> entities ) {
        int i = 0;
        for ( T entity : entities ) {
            this.update( entity );
            if ( ++i % batchSize == 0 ) {
                this.getSessionFactory().getCurrentSession().flush();
                this.getSessionFactory().getCurrentSession().clear();
            }
        }
    }

    @Override
    @OverridingMethodsMustInvokeSuper
    public void update( T entity ) {
        this.getSessionFactory().getCurrentSession().update( entity );
    }

    @Override
    @Transactional(readOnly = true)
    public T find( T entity ) {
        return this.load( entity.getId() );
    }

    @Override
    @Transactional
    public T findOrCreate( T entity ) {
        T found = this.find( entity );
        return found == null ? this.create( entity ) : found;
    }

    protected SessionFactory getSessionFactory() {
        return sessionFactory;
    }

    /**
     * Does a like-match case insensitive search on given property and its value.
     *
     * @param  propertyName  the name of property to be matched.
     * @param  propertyValue the value to look for.
     * @return an entity whose property first like-matched the given value.
     */
    @SuppressWarnings("unchecked")
    protected T findOneByStringProperty( String propertyName, String propertyValue ) {
        Criteria criteria = this.getSessionFactory().getCurrentSession().createCriteria( this.elementClass );
        criteria.add( Restrictions.ilike( propertyName, propertyValue ) );
        criteria.setMaxResults( 1 );
        //noinspection unchecked
        return ( T ) criteria.uniqueResult();
    }

    /**
     * Does a like-match case insensitive search on given property and its value.
     *
     * @param  propertyName  the name of property to be matched.
     * @param  propertyValue the value to look for.
     * @return a list of entities whose properties like-matched the given value.
     */
    @SuppressWarnings("SameParameterValue") // Better for general use
    protected List<T> findByStringProperty( String propertyName, String propertyValue ) {
        Criteria criteria = this.getSessionFactory().getCurrentSession().createCriteria( this.elementClass );
        criteria.add( Restrictions.ilike( propertyName, propertyValue ) );
        //noinspection unchecked
        return criteria.list();
    }

    /**
     * Lists all entities whose given property matches the given value.
     *
     * @param  propertyName  the name of property to be matched.
     * @param  propertyValue the value to look for.
     * @return a list of entities whose properties matched the given value.
     */
    @SuppressWarnings("unchecked")
    protected T findOneByProperty( String propertyName, Object propertyValue ) {

        /*
         * Disable flush to avoid NonNullability constraint failures, etc. prematurely when running this during object
         * creation. This effectively makes this method read-only even in a read-write context. (the same setup might be
         * needed for other methods)
         */
        FlushMode fm = this.getSessionFactory().getCurrentSession().getFlushMode();
        this.getSessionFactory().getCurrentSession().setFlushMode( FlushMode.MANUAL );
        Criteria criteria = this.getSessionFactory().getCurrentSession().createCriteria( this.elementClass );
        criteria.add( Restrictions.eq( propertyName, propertyValue ) );
        criteria.setMaxResults( 1 );

        //noinspection unchecked
        T result = ( T ) criteria.uniqueResult();
        this.getSessionFactory().getCurrentSession().setFlushMode( fm );
        return result;
    }

    /**
     * Does a search on given property and its value.
     *
     * @param  propertyName  the name of property to be matched.
     * @param  propertyValue the value to look for.
     * @return an entity whose property first matched the given value.
     */
    protected List<T> findByProperty( String propertyName, Object propertyValue ) {
        Criteria criteria = this.getSessionFactory().getCurrentSession().createCriteria( this.elementClass );
        criteria.add( Restrictions.eq( propertyName, propertyValue ) );
        //noinspection unchecked
        return criteria.list();
    }

    /**
     * Set the batch size for loading entities using {@link #load(Collection)}.
     *
     * Use {@link Integer#MAX_VALUE} to effectively disable batching.
     *
     * @param loadBatchSize a strictly positive number
     */
    protected final void setLoadBatchSize( int loadBatchSize ) {
        if ( loadBatchSize < 1 ) {
            throw new IllegalArgumentException( "Batch size must be strictly positive." );
        }
        this.loadBatchSize = loadBatchSize;
    }

    /**
     * Set the batch size for batched creation, update and deletions.
     *
     * Use {@link Integer#MAX_VALUE} to effectively disable batching and '1' to flush changes right away.
     *
     * @param batchSize a strictly positive number
     */
    @SuppressWarnings("unused")
    protected final void setBatchSize( int batchSize ) {
        if ( batchSize < 1 ) {
            throw new IllegalArgumentException( "Batch size must be strictly positive." );
        }
        this.batchSize = batchSize;
    }
}<|MERGE_RESOLUTION|>--- conflicted
+++ resolved
@@ -62,25 +62,16 @@
      */
     public static final int DEFAULT_BATCH_SIZE = 100;
 
-<<<<<<< HEAD
     private final SessionFactory sessionFactory;
 
-    protected final Class<T> elementClass;
-=======
     protected final Class<? extends T> elementClass;
->>>>>>> 58a5feb1
 
     private int loadBatchSize = DEFAULT_LOAD_BATCH_SIZE;
 
     private int batchSize = DEFAULT_BATCH_SIZE;
 
-<<<<<<< HEAD
-    protected AbstractDao( Class<T> elementClass, SessionFactory sessionFactory ) {
+    protected AbstractDao( Class<? extends T> elementClass, SessionFactory sessionFactory ) {
         this.sessionFactory = sessionFactory;
-=======
-    protected AbstractDao( Class<? extends T> elementClass, SessionFactory sessionFactory ) {
-        super.setSessionFactory( sessionFactory );
->>>>>>> 58a5feb1
         this.elementClass = elementClass;
     }
 
