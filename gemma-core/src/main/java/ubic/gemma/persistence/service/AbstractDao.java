/*
 * The Gemma project.
 *
 * Copyright (c) 2006-2011 University of British Columbia
 *
 * Licensed under the Apache License, Version 2.0 (the "License");
 * you may not use this file except in compliance with the License.
 * You may obtain a copy of the License at
 *
 *       http://www.apache.org/licenses/LICENSE-2.0
 *
 * Unless required by applicable law or agreed to in writing, software
 * distributed under the License is distributed on an "AS IS" BASIS,
 * WITHOUT WARRANTIES OR CONDITIONS OF ANY KIND, either express or implied.
 * See the License for the specific language governing permissions and
 * limitations under the License.
 *
 */
package ubic.gemma.persistence.service;

import org.apache.commons.lang3.time.StopWatch;
import org.apache.commons.logging.Log;
import org.apache.commons.logging.LogFactory;
import org.hibernate.*;
import org.hibernate.criterion.Projections;
import org.hibernate.criterion.Restrictions;
import org.hibernate.metadata.ClassMetadata;
import org.springframework.util.Assert;
import ubic.gemma.model.common.Identifiable;

import javax.annotation.Nullable;
import javax.annotation.OverridingMethodsMustInvokeSuper;
import java.util.*;
import java.util.concurrent.TimeUnit;

import static java.util.Objects.requireNonNull;

/**
 * AbstractDao can find the generic type at runtime and simplify the code implementation of the BaseDao interface
 *
 * @author Anton, Nicolas
 */
public abstract class AbstractDao<T extends Identifiable> implements BaseDao<T> {

    protected static final Log log = LogFactory.getLog( AbstractDao.class );

    /**
     * Default batch size to reach before flushing and clearing the Hibernate session when a batch-supporting method
     * used in a batch-advisable flush mode.
     */
    protected static final int DEFAULT_BATCH_SIZE = 100;

    protected final Class<? extends T> elementClass;

    private final SessionFactory sessionFactory;
    private final int batchSize;
    private final ClassMetadata classMetadata;

    protected AbstractDao( Class<? extends T> elementClass, SessionFactory sessionFactory ) {
        this( elementClass, sessionFactory, requireNonNull( sessionFactory.getClassMetadata( elementClass ),
                String.format( "%s is missing from Hibernate mapping.", elementClass.getName() ) ), DEFAULT_BATCH_SIZE );
    }

    protected AbstractDao( Class<? extends T> elementClass, SessionFactory sessionFactory, ClassMetadata classMetadata ) {
        this( elementClass, sessionFactory, classMetadata, DEFAULT_BATCH_SIZE );
    }

    /**
     * @param classMetadata the class metadata to use to retrieve information about {@link T}
     * @param batchSize     a strictly positive batch size for creating, updating or deleting collection of entities.
     *                      Use {@link Integer#MAX_VALUE} to effectively disable batching and '1' to flush changes right
     *                      away. Batching only applies if the current flush mode is {@link FlushMode#MANUAL} or
     *                      {@link FlushMode#AUTO} in a batch-supporting method such as {@link #createInBatch(Collection)}.
     *                      This value should be adjusted to an optimal one for the DAO. Large model should have a
     *                      relatively small batch size to reduce memory usage. See <a href="https://docs.jboss.org/hibernate/core/4.2/manual/en-US/html/ch15.html">Chapter 15. Batch processing</a>
     *                      for more details.
     */
<<<<<<< HEAD
    protected AbstractDao( Class<? extends T> elementClass, SessionFactory sessionFactory, int batchSize ) {
        Assert.notNull( sessionFactory.getClassMetadata( elementClass ), String.format( "%s is missing from Hibernate mapping.", elementClass.getName() ) );
        Assert.notNull( sessionFactory.getClassMetadata( elementClass ).getIdentifierPropertyName(), String.format( "%s does not have a ID.", elementClass.getName() ) );
=======
    protected AbstractDao( Class<? extends T> elementClass, SessionFactory sessionFactory, ClassMetadata classMetadata, int batchSize ) {
        Assert.isTrue( elementClass.isAssignableFrom( ( Class<?> ) classMetadata.getMappedClass() ),
                String.format( "The mapped class must be assignable from %s.", elementClass.getName() ) );
>>>>>>> f9060770
        Assert.isTrue( batchSize >= 1, "Batch size must be greater or equal to 1." );
        this.elementClass = elementClass;
        this.sessionFactory = sessionFactory;
        this.classMetadata = classMetadata;
        this.batchSize = batchSize;
    }

    @Override
    public Class<? extends T> getElementClass() {
        return elementClass;
    }

    @Override
    public String getIdentifierPropertyName() {
        return this.classMetadata.getIdentifierPropertyName();
    }

    @Override
    public Collection<T> create( Collection<T> entities ) {
        StopWatch stopWatch = StopWatch.createStarted();
        Collection<T> results = new ArrayList<>( entities.size() );
        for ( T t : entities ) {
            results.add( this.create( t ) );
        }
        AbstractDao.log.debug( String.format( "Created %d %s entities in %s ms.", results.size(), elementClass.getSimpleName(), stopWatch.getTime( TimeUnit.MILLISECONDS ) ) );
        return results;
    }

    @Override
    public void createInBatch( Collection<T> entities ) {
        StopWatch stopWatch = StopWatch.createStarted();
        warnIfBatchingIsNotAdvisable( "create", entities );
        int i = 0;
        for ( T t : entities ) {
            this.create( t );
            if ( ++i % batchSize == 0 && isBatchingAdvisable() ) {
                flushAndClear();
                AbstractDao.log.debug( String.format( "Flushed and cleared after creating %d/%d %s entities.", i, entities.size(), elementClass ) );
            }
        }
        AbstractDao.log.debug( String.format( "Created %d %s entities in %s ms.", entities.size(), elementClass.getSimpleName(), stopWatch.getTime( TimeUnit.MILLISECONDS ) ) );
    }

    @Override
    @OverridingMethodsMustInvokeSuper
    public T create( T entity ) {
        sessionFactory.getCurrentSession().persist( entity );
        AbstractDao.log.trace( String.format( "Created %s.", formatEntity( entity ) ) );
        return entity;
    }

    @Override
    public Collection<T> save( Collection<T> entities ) {
        StopWatch timer = StopWatch.createStarted();
        Collection<T> results = new ArrayList<>( entities.size() );
        for ( T entity : entities ) {
            results.add( this.save( entity ) );
        }
        AbstractDao.log.debug( String.format( "Saved %d entities in %d ms.", entities.size(), timer.getTime( TimeUnit.MILLISECONDS ) ) );
        return results;
    }

    @Override
    public void saveInBatch( Collection<T> entities ) {
        StopWatch timer = StopWatch.createStarted();
        int i = 0;
        for ( T entity : entities ) {
            //noinspection ResultOfMethodCallIgnored
            this.save( entity );
            if ( ++i % batchSize == 0 && isBatchingAdvisable() ) {
                flushAndClear();
                AbstractDao.log.trace( String.format( "Flushed and cleared after saving %d/%d %s entities.", i, entities.size(), elementClass ) );
            }
        }
        AbstractDao.log.debug( String.format( "Saved %d entities in %d ms.", entities.size(), timer.getTime( TimeUnit.MILLISECONDS ) ) );
    }

    @Override
    @OverridingMethodsMustInvokeSuper
    public T save( T entity ) {
        if ( entity.getId() == null ) {
            sessionFactory.getCurrentSession().persist( entity );
            AbstractDao.log.trace( String.format( "Created %s.", formatEntity( entity ) ) );
            return entity;
        } else {
            //noinspection unchecked
            T result = ( T ) sessionFactory.getCurrentSession().merge( entity );
            AbstractDao.log.trace( String.format( "Updated %s.", formatEntity( entity ) ) );
            return result;
        }
    }

    @Override
    public Collection<T> load( Collection<Long> ids ) {
        StopWatch timer = StopWatch.createStarted();
        if ( ids.isEmpty() ) {
            AbstractDao.log.trace( String.format( "Loading %s with an empty collection of IDs, returning an empty collection.", elementClass.getSimpleName() ) );
            return Collections.emptyList();
        }
        String idPropertyName = classMetadata.getIdentifierPropertyName();
        //noinspection unchecked
        List<T> results = sessionFactory.getCurrentSession()
                .createCriteria( elementClass )
                .add( Restrictions.in( idPropertyName, new HashSet<>( ids ) ) )
                .list();
        AbstractDao.log.debug( String.format( "Loaded %d %s entities in %d ms.", results.size(), elementClass.getSimpleName(), timer.getTime( TimeUnit.MILLISECONDS ) ) );
        return results;
    }

    @Override
    public T load( Long id ) {
        // Don't use 'load' because if the object doesn't exist you can get an invalid proxy.
        //noinspection unchecked
        T result = ( T ) sessionFactory.getCurrentSession().get( elementClass, id );
        AbstractDao.log.trace( String.format( String.format( "Loaded %s.", formatEntity( result ) ) ) );
        return result;
    }

    @Override
    public Collection<T> loadAll() {
        StopWatch timer = StopWatch.createStarted();
        //noinspection unchecked
        Collection<T> results = sessionFactory.getCurrentSession().createCriteria( elementClass ).list();
        AbstractDao.log.debug( String.format( "Loaded all (%d) %s entities in %d ms.", results.size(), elementClass.getSimpleName(), timer.getTime( TimeUnit.MILLISECONDS ) ) );
        return results;
    }

    @Override
    public long countAll() {
        return ( Long ) sessionFactory.getCurrentSession().createCriteria( elementClass )
                .setProjection( Projections.rowCount() )
                .uniqueResult();
    }

    @Override
    public void remove( Collection<T> entities ) {
        StopWatch timer = StopWatch.createStarted();
        for ( T e : entities ) {
            this.remove( e );
        }
        AbstractDao.log.debug( String.format( "Removed %d entities in %d ms.", entities.size(), timer.getTime( TimeUnit.MILLISECONDS ) ) );
    }

    @Override
    public void removeInBatch( Collection<T> entities ) {
        StopWatch timer = StopWatch.createStarted();
        warnIfBatchingIsNotAdvisable( "remove", entities );
        int i = 0;
        for ( T e : entities ) {
            this.remove( e );
            if ( ++i % batchSize == 0 && isBatchingAdvisable() ) {
                flushAndClear();
                AbstractDao.log.trace( String.format( "Flushed and cleared after removing %d/%d %s entities.", i, entities.size(), elementClass ) );
            }
        }
        AbstractDao.log.debug( String.format( "Removed %d entities in %d ms.", entities.size(), timer.getTime( TimeUnit.MILLISECONDS ) ) );
    }

    @Override
    public void remove( Long id ) {
        T entity = this.load( id );
        if ( entity != null ) {
            this.remove( entity );
        } else {
            AbstractDao.log.trace( String.format( "No %s entity with ID %d, no need to remove anything.", elementClass.getSimpleName(), id ) );
        }
    }

    @Override
    @OverridingMethodsMustInvokeSuper
    public void remove( T entity ) {
        sessionFactory.getCurrentSession().delete( entity );
        AbstractDao.log.trace( String.format( "Removed %s.", formatEntity( entity ) ) );
    }

    @Override
    public void removeAllInBatch() {
        StopWatch timer = StopWatch.createStarted();
        while ( true ) {
            //noinspection unchecked
            List<T> results = sessionFactory.getCurrentSession().createCriteria( elementClass )
                    .setMaxResults( batchSize )
                    .list();
            if ( results.isEmpty() ) {
                break;
            }
            this.removeInBatch( results );
        }
        AbstractDao.log.debug( String.format( "Removed all %s entities in %d ms.", elementClass.getSimpleName(), timer.getTime( TimeUnit.MILLISECONDS ) ) );
    }

    @Override
    public void update( Collection<T> entities ) {
        StopWatch timer = StopWatch.createStarted();
        for ( T entity : entities ) {
            this.update( entity );
        }
        AbstractDao.log.debug( String.format( "Updated %d %s entities in %d ms.", entities.size(), elementClass.getSimpleName(), timer.getTime( TimeUnit.MILLISECONDS ) ) );
    }

    @Override
    public void updateInBatch( Collection<T> entities ) {
        StopWatch timer = StopWatch.createStarted();
        warnIfBatchingIsNotAdvisable( "update", entities );
        int i = 0;
        for ( T entity : entities ) {
            this.update( entity );
            if ( ++i % batchSize == 0 && isBatchingAdvisable() ) {
                flushAndClear();
                AbstractDao.log.trace( String.format( "Flushed and cleared after updating %d/%d %s entities.", i, entities.size(), elementClass ) );
            }
        }
        AbstractDao.log.debug( String.format( "Updated %d %s entities in %d ms.", entities.size(), elementClass.getSimpleName(), timer.getTime( TimeUnit.MILLISECONDS ) ) );
    }

    @Override
    @OverridingMethodsMustInvokeSuper
    public void update( T entity ) {
        sessionFactory.getCurrentSession().update( entity );
    }

    @Override
    public T find( T entity ) {
        if ( entity.getId() != null ) {
            return this.load( entity.getId() );
        } else {
            AbstractDao.log.trace( String.format( "No persistent entity found for %s, returning null.", formatEntity( entity ) ) );
            return null;
        }
    }

    @Override
    public T findOrCreate( T entity ) {
        T found = this.find( entity );
        if ( found != null ) {
            return found;
        } else {
            AbstractDao.log.trace( String.format( "No persistent entity found for %s, creating a new one...", formatEntity( entity ) ) );
            return this.create( entity );
        }
    }

    protected final SessionFactory getSessionFactory() {
        return sessionFactory;
    }

    /**
     * Retrieve one entity whose given property matches the given value.
     * <p>
     * Note: the property should have a unique index, otherwise a {@link org.hibernate.NonUniqueResultException} will be
     * raised.
     *
     * @param  propertyName  the name of property to be matched.
     * @param  propertyValue the value to look for.
     * @return an entity whose property matched the given value
     */
    protected T findOneByProperty( String propertyName, Object propertyValue ) {
        //noinspection unchecked
        return ( T ) sessionFactory.getCurrentSession()
                .createCriteria( this.elementClass )
                .add( Restrictions.eq( propertyName, propertyValue ) )
                .uniqueResult();
    }

    /**
     * Does a search on given property and its value.
     *
     * @param  propertyName  the name of property to be matched.
     * @param  propertyValue the value to look for.
     * @return an entity whose property first matched the given value.
     */
    protected List<T> findByProperty( String propertyName, Object propertyValue ) {
        //noinspection unchecked
        return sessionFactory.getCurrentSession()
                .createCriteria( this.elementClass )
                .add( Restrictions.eq( propertyName, propertyValue ) )
                .list();
    }

    /**
     * Perform a search on a given property and all its possible values.
     */
    protected List<T> findByPropertyIn( String propertyName, Collection<?> propertyValues ) {
        if ( propertyValues.isEmpty() ) {
            return Collections.emptyList();
        }
        //noinspection unchecked
        return sessionFactory.getCurrentSession()
                .createCriteria( this.elementClass )
                .add( Restrictions.in( propertyName, propertyValues ) )
                .list();
    }

    /**
<<<<<<< HEAD
     * Reattach an entity to the current persistence context.
     * <p>
     * This is a hack to avoid {@link org.hibernate.LazyInitializationException} when manipulating an unmanaged or
     * detached entity. If you need this, it means that the session scope does not encompass loading and updating the
     * entity, and can generally be better addressed by annotating a calling method with {@link org.springframework.transaction.annotation.Transactional}.
     * <p>
     * Note that this does not propagate to children entities even of lock cascading is set.
     */
    @Deprecated
    protected void reattach( T entity ) {
        sessionFactory.getCurrentSession().buildLockRequest( LockOptions.NONE ).lock( entity );
        AbstractDao.log.trace( String.format( "Reattached %s using a noop lock.", formatEntity( entity ) ) );
    }

    /**
     * If you thought that {@link #remove(Identifiable)} was a bad idea, this is even worse.
     */
    @Deprecated
    protected void reattach( Object entity ) {
        sessionFactory.getCurrentSession().buildLockRequest( LockOptions.NONE ).lock( entity );
        AbstractDao.log.trace( "Reattached unknown entity using a noop lock." );
    }

    /**
=======
>>>>>>> f9060770
     * Flush pending changes to the persistent storage.
     */
    protected void flush() {
        sessionFactory.getCurrentSession().flush();
    }

    /**
     * Flush pending changes and clear the session.
     * <p>
     * Use this carefully, cleared entities referenced later will be retrieved from the persistent storage.
     */
<<<<<<< HEAD
    protected void flushAndClear() {
        sessionFactory.getCurrentSession().flush();
        sessionFactory.getCurrentSession().clear();
=======
    private void flushAndClear() {
        this.getSessionFactory().getCurrentSession().flush();
        this.getSessionFactory().getCurrentSession().clear();
>>>>>>> f9060770
    }

    /**
     * Emit a warning if the current flush mode does not allow batching the given collection.
     */
    private void warnIfBatchingIsNotAdvisable( String operation, Collection<?> entities ) {
        if ( entities.size() >= DEFAULT_BATCH_SIZE && !isBatchingAdvisable() ) {
            AbstractDao.log.warn( String.format( "Batching is not advisable with current flush mode %s, will proceed with %s on %d entities without invoking Session.flush() and Session.clear().",
                    sessionFactory.getCurrentSession().getFlushMode(),
                    operation,
                    entities.size() ) );
        }
    }

    /**
     * Check if batching is currently advisable.
     * <p>
     * In certain cases, such as when the flush mode is set to {@link FlushMode#MANUAL}, we would want to prevent any
     * unintended flushes.
     */
    private boolean isBatchingAdvisable() {
        FlushMode flushMode = sessionFactory.getCurrentSession().getFlushMode();
        return flushMode == FlushMode.AUTO || flushMode == FlushMode.ALWAYS;
    }

    private String formatEntity( @Nullable T entity ) {
        if ( entity == null ) {
            return String.format( "null %s", elementClass.getSimpleName() );
        } else if ( entity.getId() == null ) {
            return String.format( String.format( "transient %s entity", elementClass.getSimpleName() ) );
        } else if ( sessionFactory.getCurrentSession().contains( entity ) ) {
            return String.format( String.format( "persistent %s entity with ID %d", elementClass.getSimpleName(), entity.getId() ) );
        } else {
            return String.format( String.format( "detached %s entity with ID %d", elementClass.getSimpleName(), entity.getId() ) );
        }
    }
}<|MERGE_RESOLUTION|>--- conflicted
+++ resolved
@@ -75,15 +75,10 @@
      *                      relatively small batch size to reduce memory usage. See <a href="https://docs.jboss.org/hibernate/core/4.2/manual/en-US/html/ch15.html">Chapter 15. Batch processing</a>
      *                      for more details.
      */
-<<<<<<< HEAD
-    protected AbstractDao( Class<? extends T> elementClass, SessionFactory sessionFactory, int batchSize ) {
-        Assert.notNull( sessionFactory.getClassMetadata( elementClass ), String.format( "%s is missing from Hibernate mapping.", elementClass.getName() ) );
-        Assert.notNull( sessionFactory.getClassMetadata( elementClass ).getIdentifierPropertyName(), String.format( "%s does not have a ID.", elementClass.getName() ) );
-=======
     protected AbstractDao( Class<? extends T> elementClass, SessionFactory sessionFactory, ClassMetadata classMetadata, int batchSize ) {
         Assert.isTrue( elementClass.isAssignableFrom( ( Class<?> ) classMetadata.getMappedClass() ),
                 String.format( "The mapped class must be assignable from %s.", elementClass.getName() ) );
->>>>>>> f9060770
+        Assert.notNull( classMetadata.getIdentifierPropertyName(), String.format( "%s does not have a ID.", elementClass.getName() ) );
         Assert.isTrue( batchSize >= 1, "Batch size must be greater or equal to 1." );
         this.elementClass = elementClass;
         this.sessionFactory = sessionFactory;
@@ -378,33 +373,6 @@
     }
 
     /**
-<<<<<<< HEAD
-     * Reattach an entity to the current persistence context.
-     * <p>
-     * This is a hack to avoid {@link org.hibernate.LazyInitializationException} when manipulating an unmanaged or
-     * detached entity. If you need this, it means that the session scope does not encompass loading and updating the
-     * entity, and can generally be better addressed by annotating a calling method with {@link org.springframework.transaction.annotation.Transactional}.
-     * <p>
-     * Note that this does not propagate to children entities even of lock cascading is set.
-     */
-    @Deprecated
-    protected void reattach( T entity ) {
-        sessionFactory.getCurrentSession().buildLockRequest( LockOptions.NONE ).lock( entity );
-        AbstractDao.log.trace( String.format( "Reattached %s using a noop lock.", formatEntity( entity ) ) );
-    }
-
-    /**
-     * If you thought that {@link #remove(Identifiable)} was a bad idea, this is even worse.
-     */
-    @Deprecated
-    protected void reattach( Object entity ) {
-        sessionFactory.getCurrentSession().buildLockRequest( LockOptions.NONE ).lock( entity );
-        AbstractDao.log.trace( "Reattached unknown entity using a noop lock." );
-    }
-
-    /**
-=======
->>>>>>> f9060770
      * Flush pending changes to the persistent storage.
      */
     protected void flush() {
@@ -416,15 +384,9 @@
      * <p>
      * Use this carefully, cleared entities referenced later will be retrieved from the persistent storage.
      */
-<<<<<<< HEAD
-    protected void flushAndClear() {
-        sessionFactory.getCurrentSession().flush();
-        sessionFactory.getCurrentSession().clear();
-=======
     private void flushAndClear() {
         this.getSessionFactory().getCurrentSession().flush();
         this.getSessionFactory().getCurrentSession().clear();
->>>>>>> f9060770
     }
 
     /**
