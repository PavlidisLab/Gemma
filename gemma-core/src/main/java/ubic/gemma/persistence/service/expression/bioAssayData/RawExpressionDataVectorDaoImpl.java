--- conflicted
+++ resolved
@@ -129,7 +129,6 @@
 
         BusinessKey.checkKey( designElementDataVector );
 
-<<<<<<< HEAD
         DetachedCriteria crit = DetachedCriteria.forClass( RawExpressionDataVector.class );
 
         crit.createCriteria( "designElement" )
@@ -145,18 +144,5 @@
 
         return ( RawExpressionDataVector ) crit.getExecutableCriteria( getSessionFactory().getCurrentSession() ).uniqueResult();
     }
-=======
-        return ( RawExpressionDataVector ) this.getSessionFactory().getCurrentSession().createCriteria( RawExpressionDataVector.class )
-                .createCriteria( "designElement" )
-                    .add( Restrictions.eq( "name", designElementDataVector.getDesignElement().getName() ) )
-                .createCriteria( "arrayDesign" )
-                    .add( Restrictions.eq( "name", designElementDataVector.getDesignElement().getArrayDesign().getName() ) )
-                .createCriteria( "quantitationType" )
-                    .add( Restrictions.eq( "name", designElementDataVector.getQuantitationType().getName() ) )
-                .createCriteria( "expressionExperiment" )
-                    .add( Restrictions.eq( "name", designElementDataVector.getExpressionExperiment().getName() ) )
-                .uniqueResult();
-}
->>>>>>> 66af655d
 
 }