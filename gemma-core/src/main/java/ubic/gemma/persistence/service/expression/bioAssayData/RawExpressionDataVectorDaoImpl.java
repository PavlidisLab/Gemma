--- conflicted
+++ resolved
@@ -60,10 +60,6 @@
         //noinspection unchecked
         return this.getSessionFactory().getCurrentSession().createQuery(
                         "select dev from RawExpressionDataVector as dev "
-<<<<<<< HEAD
-                                + "join dev.designElement as de "
-=======
->>>>>>> 08c8123a
                                 // no need for the fetch jointures since the design elements and biological characteristics are already in the session
                                 + "where dev.designElement in (:des) and dev.quantitationType = :qt" )
                 .setParameterList( "des", optimizeIdentifiableParameterList( designElements ) )
