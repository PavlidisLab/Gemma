/*
 * The Gemma project.
 *
 * Copyright (c) 2006 University of British Columbia
 *
 * Licensed under the Apache License, Version 2.0 (the "License");
 * you may not use this file except in compliance with the License.
 * You may obtain a copy of the License at
 *
 *       http://www.apache.org/licenses/LICENSE-2.0
 *
 * Unless required by applicable law or agreed to in writing, software
 * distributed under the License is distributed on an "AS IS" BASIS,
 * WITHOUT WARRANTIES OR CONDITIONS OF ANY KIND, either express or implied.
 * See the License for the specific language governing permissions and
 * limitations under the License.
 *
 */
package ubic.gemma.persistence.service.expression.experiment;

import gemma.gsec.acl.domain.AclObjectIdentity;
import gemma.gsec.acl.domain.AclSid;
import lombok.NonNull;
import lombok.Value;
import org.apache.commons.lang3.NotImplementedException;
import org.apache.commons.lang3.StringUtils;
import org.apache.commons.lang3.time.StopWatch;
import org.hibernate.*;
import org.hibernate.criterion.Projections;
import org.hibernate.criterion.Restrictions;
import org.hibernate.type.ClassType;
import org.hibernate.type.LongType;
import org.springframework.beans.factory.annotation.Autowired;
import org.springframework.stereotype.Repository;
import ubic.gemma.core.analysis.expression.diff.BaselineSelection;
import ubic.gemma.core.analysis.util.ExperimentalDesignUtils;
import ubic.gemma.core.util.StopWatchUtils;
import ubic.gemma.model.common.Identifiable;
import ubic.gemma.model.common.auditAndSecurity.AuditEvent;
import ubic.gemma.model.common.description.AnnotationValueObject;
import ubic.gemma.model.common.description.BibliographicReference;
import ubic.gemma.model.common.description.Characteristic;
import ubic.gemma.model.common.description.DatabaseEntry;
import ubic.gemma.model.common.quantitationtype.QuantitationType;
import ubic.gemma.model.expression.arrayDesign.ArrayDesign;
import ubic.gemma.model.expression.arrayDesign.ArrayDesignValueObject;
import ubic.gemma.model.expression.bioAssay.BioAssay;
import ubic.gemma.model.expression.bioAssayData.BioAssayDimension;
import ubic.gemma.model.expression.bioAssayData.DesignElementDataVector;
import ubic.gemma.model.expression.bioAssayData.ProcessedExpressionDataVector;
import ubic.gemma.model.expression.bioAssayData.RawExpressionDataVector;
import ubic.gemma.model.expression.biomaterial.BioMaterial;
import ubic.gemma.model.expression.experiment.*;
import ubic.gemma.model.genome.Gene;
import ubic.gemma.model.genome.Taxon;
import ubic.gemma.persistence.service.AbstractDao;
import ubic.gemma.persistence.service.common.auditAndSecurity.curation.AbstractCuratableDao;
import ubic.gemma.persistence.service.common.description.CharacteristicDao;
import ubic.gemma.persistence.service.expression.arrayDesign.ArrayDesignDao;
import ubic.gemma.persistence.service.expression.bioAssay.BioAssayDao;
import ubic.gemma.persistence.service.genome.taxon.TaxonDao;
import ubic.gemma.persistence.util.Filter;
import ubic.gemma.persistence.util.*;

import javax.annotation.Nullable;
import java.util.*;
import java.util.regex.Pattern;
import java.util.stream.Collectors;

import static java.util.stream.Collectors.groupingBy;
import static java.util.stream.Collectors.summingLong;

/**
 * @author pavlidis
 * @see ubic.gemma.model.expression.experiment.ExpressionExperiment
 */
@Repository
public class ExpressionExperimentDaoImpl
        extends AbstractCuratableDao<ExpressionExperiment, ExpressionExperimentValueObject>
        implements ExpressionExperimentDao {

    private static final int BATCH_SIZE = 1000;

    private static final String
            CHARACTERISTIC_ALIAS = CharacteristicDao.OBJECT_ALIAS,
            BIO_MATERIAL_CHARACTERISTIC_ALIAS = "bmc",
            FACTOR_VALUE_CHARACTERISTIC_ALIAS = "fvc",
            ALL_CHARACTERISTIC_ALIAS = "ac",
            BIO_ASSAY_ALIAS = BioAssayDao.OBJECT_ALIAS,
            TAXON_ALIAS = TaxonDao.OBJECT_ALIAS,
            ARRAY_DESIGN_ALIAS = ArrayDesignDao.OBJECT_ALIAS;

    @Autowired
    public ExpressionExperimentDaoImpl( SessionFactory sessionFactory ) {
        super( ExpressionExperimentDao.OBJECT_ALIAS, ExpressionExperiment.class, sessionFactory );
    }

    @Override
    public List<ExpressionExperiment> browse( int start, int limit ) {
        Query query = this.getSessionFactory().getCurrentSession().createQuery( "from ExpressionExperiment" );
        query.setMaxResults( limit );
        query.setFirstResult( start );

        //noinspection unchecked
        return query.list();
    }

    @Override
    public List<ExpressionExperiment> browse( int start, int limit, String orderField, boolean descending ) {
        throw new NotImplementedException( "Browsing ExpressionExperiment in a specific order is not supported." );
    }

    @Override
    public long countNotTroubled() {
        return ( ( Long ) this.getSessionFactory().getCurrentSession().createQuery(
                        "select count( distinct ee ) from ExpressionExperiment as ee left join "
                                + " ee.bioAssays as ba left join ba.arrayDesignUsed as ad"
                                + " where ee.curationDetails.troubled = false and ad.curationDetails.troubled = false" )
                .uniqueResult() );
    }

    @Override
    public Collection<Long> filterByTaxon( @Nullable Collection<Long> ids, Taxon taxon ) {

        if ( ids == null || ids.isEmpty() )
            return new HashSet<>();

        //language=HQL
        final String queryString =
                "select distinct ee.id from ExpressionExperiment as ee " + "inner join ee.bioAssays as ba "
                        + "inner join ba.sampleUsed as sample where sample.sourceTaxon = :taxon and ee.id in (:ids) ";

        //noinspection unchecked
        return this.getSessionFactory().getCurrentSession().createQuery( queryString ).setParameter( "taxon", taxon )
                .setParameterList( "ids", ids ).list();
    }

    @Override
    public ExpressionExperiment find( ExpressionExperiment entity ) {

        Criteria criteria = this.getSessionFactory().getCurrentSession().createCriteria( ExpressionExperiment.class );

        if ( entity.getAccession() != null ) {
            criteria.add( Restrictions.eq( "accession", entity.getAccession() ) );
        } else if ( entity.getShortName() != null ) {
            criteria.add( Restrictions.eq( "shortName", entity.getShortName() ) );
        } else if ( entity.getName() != null ) {
            criteria.add( Restrictions.eq( "name", entity.getName() ) );
        } else {
            throw new IllegalArgumentException( "At least one of accession, shortName or name must be non-null to find an ExpressionExperiment." );
        }

        return ( ExpressionExperiment ) criteria.uniqueResult();
    }

    @Override
    public Collection<ExpressionExperiment> findByAccession( DatabaseEntry accession ) {
        Criteria criteria = this.getSessionFactory().getCurrentSession().createCriteria( ExpressionExperiment.class );

        BusinessKey.checkKey( accession );
        BusinessKey.attachCriteria( criteria, accession, "accession" );

        //noinspection unchecked
        return criteria.list();
    }

    @Override
    public Collection<ExpressionExperiment> findByAccession( String accession ) {
        Query query = this.getSessionFactory().getCurrentSession().createQuery(
                        "select e from ExpressionExperiment e inner join e.accession a where a.accession = :accession" )
                .setParameter( "accession", accession );

        //noinspection unchecked
        return query.list();
    }

    @Override
    public Collection<ExpressionExperiment> findByBibliographicReference( Long bibRefID ) {
        //language=HQL
        final String queryString =
                "select distinct ee FROM ExpressionExperiment as ee left join ee.otherRelevantPublications as eeO"
                        + " WHERE ee.primaryPublication.id = :bibID OR (eeO.id = :bibID) ";

        //noinspection unchecked
        return this.getSessionFactory().getCurrentSession().createQuery( queryString ).setParameter( "bibID", bibRefID )
                .list();
    }

    @Override
    public ExpressionExperiment findByBioAssay( BioAssay ba ) {

        //language=HQL
        final String queryString =
                "select distinct ee from ExpressionExperiment as ee inner join ee.bioAssays as ba " + "where ba = :ba";
        List list = this.getSessionFactory().getCurrentSession().createQuery( queryString ).setParameter( "ba", ba )
                .list();

        if ( list.size() == 0 ) {
            AbstractDao.log.warn( "No expression experiment for " + ba );
            return null;
        }

        if ( list.size() > 1 ) {
            /*
             * This really shouldn't happen!
             */
            AbstractDao.log.warn( "Found " + list.size() + " expression experiment for the given bio assay: " + ba
                    + " Only 1 returned." );
        }
        return ( ExpressionExperiment ) list.iterator().next();
    }

    @Override
    public ExpressionExperiment findByBioMaterial( BioMaterial bm ) {

        //language=HQL
        final String queryString = "select distinct ee from ExpressionExperiment as ee "
                + "inner join ee.bioAssays as ba inner join ba.sampleUsed as sample where sample = :bm";

        List list = this.getSessionFactory().getCurrentSession().createQuery( queryString ).setParameter( "bm", bm )
                .list();

        if ( list.size() == 0 ) {
            AbstractDao.log.warn( "No expression experiment for " + bm );
            return null;
        }
        if ( list.size() > 1 ) {
            /*
             * This really shouldn't happen!
             */
            AbstractDao.log.warn(
                    "Found " + list.size() + " expression experiment for the given bm: " + bm + " Only 1 returned." );
        }
        return ( ExpressionExperiment ) list.iterator().next();
    }

    @Override
    public Map<ExpressionExperiment, BioMaterial> findByBioMaterials( Collection<BioMaterial> bms ) {
        if ( bms.size() == 0 ) {
            return new HashMap<>();
        }
        //language=HQL
        final String queryString = "select distinct ee, sample from ExpressionExperiment as ee "
                + "inner join ee.bioAssays as ba inner join ba.sampleUsed as sample where sample in (:bms) group by ee";

        Map<ExpressionExperiment, BioMaterial> results = new HashMap<>();
        Collection<BioMaterial> batch = new HashSet<>();

        for ( BioMaterial o : bms ) {
            batch.add( o );
            if ( batch.size() == ExpressionExperimentDaoImpl.BATCH_SIZE ) {

                //noinspection unchecked
                List<Object> r = this.getSessionFactory().getCurrentSession().createQuery( queryString )
                        .setParameterList( "bms", batch ).list();
                for ( Object a : r ) {
                    ExpressionExperiment e = ( ExpressionExperiment ) ( ( Object[] ) a )[0];
                    BioMaterial b = ( BioMaterial ) ( ( Object[] ) a )[1]; // representative, there may have been multiple used as inputs
                    results.put( e, b );
                }
                batch.clear();
            }
        }

        if ( batch.size() > 0 ) {

            //noinspection unchecked
            List<Object> r = this.getSessionFactory().getCurrentSession().createQuery( queryString )
                    .setParameterList( "bms", batch ).list();
            for ( Object a : r ) {
                ExpressionExperiment e = ( ExpressionExperiment ) ( ( Object[] ) a )[0];
                BioMaterial b = ( BioMaterial ) ( ( Object[] ) a )[1]; // representative, there may have been multiple used as inputs
                results.put( e, b );
            }
        }

        return results;
    }

    @Override
    public Collection<ExpressionExperiment> findByExpressedGene( Gene gene, Double rank ) {
        //language=MySQL
        final String queryString = "SELECT DISTINCT ee.ID AS eeID FROM "
                + "GENE2CS g2s, COMPOSITE_SEQUENCE cs, PROCESSED_EXPRESSION_DATA_VECTOR dedv, INVESTIGATION ee "
                + "WHERE g2s.CS = cs.ID AND cs.ID = dedv.DESIGN_ELEMENT_FK AND dedv.EXPRESSION_EXPERIMENT_FK = ee.ID"
                + " AND g2s.gene = :geneID AND dedv.RANK_BY_MEAN >= :rank";

        Collection<Long> eeIds;

        Session session = this.getSessionFactory().getCurrentSession();
        org.hibernate.SQLQuery queryObject = session.createSQLQuery( queryString );
        queryObject.setLong( "geneID", gene.getId() );
        queryObject.setDouble( "rank", rank );
        queryObject.addScalar( "eeID", new LongType() );
        //noinspection unchecked
        List<Long> results = queryObject.list();

        eeIds = new HashSet<>( results );

        session.flush();
        session.clear();

        return this.load( eeIds );
    }

    @Override
    public ExpressionExperiment findByFactor( ExperimentalFactor ef ) {
        //language=HQL
        final String queryString =
                "select distinct ee from ExpressionExperiment as ee inner join ee.experimentalDesign ed "
                        + "inner join ed.experimentalFactors ef where ef = :ef ";

        List results = this.getSessionFactory().getCurrentSession().createQuery( queryString ).setParameter( "ef", ef )
                .list();

        if ( results.size() == 0 ) {
            AbstractDao.log.info( "There is no expression experiment that has factor = " + ef );
            return null;
        }
        return ( ExpressionExperiment ) results.iterator().next();
    }

    @Override
    public ExpressionExperiment findByFactorValue( FactorValue fv ) {
        return this.findByFactorValue( fv.getId() );
    }

    @Override
    public ExpressionExperiment findByFactorValue( Long factorValueId ) {
        //language=HQL
        final String queryString =
                "select distinct ee from ExpressionExperiment as ee inner join ee.experimentalDesign ed "
                        + "inner join ed.experimentalFactors ef inner join ef.factorValues fv where fv.id = :fvId ";

        //noinspection unchecked
        List<ExpressionExperiment> results = this.getSessionFactory().getCurrentSession().createQuery( queryString )
                .setParameter( "fvId", factorValueId ).list();

        if ( results.size() == 0 ) {
            return null;
        }

        return results.get( 0 );
    }

    @Override
    public Map<ExpressionExperiment, FactorValue> findByFactorValues( Collection<FactorValue> fvs ) {

        if ( fvs.isEmpty() )
            return new HashMap<>();

        //language=HQL
        final String queryString = "select distinct ee, f from ExpressionExperiment ee "
                + " join ee.experimentalDesign ed join ed.experimentalFactors ef join ef.factorValues f"
                + " where f in (:fvs) group by ee";
        Map<ExpressionExperiment, FactorValue> results = new HashMap<>();
        Collection<FactorValue> batch = new HashSet<>();
        for ( FactorValue o : fvs ) {
            batch.add( o );
            if ( batch.size() == ExpressionExperimentDaoImpl.BATCH_SIZE ) {

                //noinspection unchecked
                List<Object> r2 = this.getSessionFactory().getCurrentSession().createQuery( queryString )
                        .setParameterList( "fvs", batch ).list();
                for ( Object o1 : r2 ) {
                    Object[] a = ( Object[] ) o1;
                    results.put( ( ExpressionExperiment ) a[0], ( FactorValue ) a[1] );
                }

                batch.clear();
            }
        }

        if ( batch.size() > 0 ) {

            //noinspection unchecked
            List<Object> r2 = this.getSessionFactory().getCurrentSession().createQuery( queryString )
                    .setParameterList( "fvs", batch ).list();
            for ( Object o1 : r2 ) {
                Object[] a = ( Object[] ) o1;
                results.put( ( ExpressionExperiment ) a[0], ( FactorValue ) a[1] );
            }

        }

        return results;

    }

    @Override
    public Collection<ExpressionExperiment> findByGene( Gene gene ) {

        /*
         * uses GENE2CS table.
         */
        //language=MySQL
        final String queryString = "SELECT DISTINCT ee.ID AS eeID FROM "
                + "GENE2CS g2s, COMPOSITE_SEQUENCE cs, ARRAY_DESIGN ad, BIO_ASSAY ba, INVESTIGATION ee "
                + "WHERE g2s.CS = cs.ID AND ad.ID = cs.ARRAY_DESIGN_FK AND ba.ARRAY_DESIGN_USED_FK = ad.ID AND"
                + " ba.EXPRESSION_EXPERIMENT_FK = ee.ID AND g2s.GENE = :geneID";

        Collection<Long> eeIds;

        Session session = this.getSessionFactory().getCurrentSession();
        org.hibernate.SQLQuery queryObject = session.createSQLQuery( queryString );
        queryObject.setLong( "geneID", gene.getId() );
        queryObject.addScalar( "eeID", new LongType() );
        //noinspection unchecked
        List<Long> results = queryObject.list();

        eeIds = new HashSet<>( results );

        return this.load( eeIds );
    }

    @Override
    public ExpressionExperiment findByQuantitationType( QuantitationType quantitationType ) {
        //language=HQL
        final String queryString =
                "select ee from ExpressionExperiment as ee " + "inner join ee.quantitationTypes qt where qt = :qt ";

        List results = this.getSessionFactory().getCurrentSession().createQuery( queryString )
                .setParameter( "qt", quantitationType ).list();

        if ( results.size() == 1 ) {
            return ( ExpressionExperiment ) results.iterator().next();
        } else if ( results.size() == 0 ) {
            return null;
        }

        throw new IllegalStateException( "More than one ExpressionExperiment associated with " + quantitationType );
    }

    @Override
    public Collection<ExpressionExperiment> findByTaxon( Taxon taxon ) {
        //language=HQL
        //        final String queryString =
        //                "select distinct ee from ExpressionExperiment as ee " + "inner join ee.bioAssays as ba "
        //                        + "inner join ba.sampleUsed as sample where sample.sourceTaxon = :taxon ";
        final String queryString = "select ee from ExpressionExperiment as ee where ee.taxon = (:taxon)";

        //noinspection unchecked
        return this.getSessionFactory().getCurrentSession().createQuery( queryString ).setParameter( "taxon", taxon )
                .list();
    }

    @Override
    public List<ExpressionExperiment> findByUpdatedLimit( Collection<Long> ids, int limit ) {
        if ( ids.isEmpty() || limit <= 0 )
            return new ArrayList<>();

        Session s = this.getSessionFactory().getCurrentSession();

        String queryString = "select e from ExpressionExperiment e join e.curationDetails s where e.id in (:ids) order by s.lastUpdated desc ";

        Query q = s.createQuery( queryString );
        q.setParameterList( "ids", ids );
        q.setMaxResults( limit );

        //noinspection unchecked
        return q.list();

    }

    @Override
    public List<ExpressionExperiment> findByUpdatedLimit( int limit ) {
        if ( limit == 0 )
            return new ArrayList<>();
        Session s = this.getSessionFactory().getCurrentSession();
        String queryString = "select e from ExpressionExperiment e join e.curationDetails s order by s.lastUpdated " + (
                limit < 0 ?
                        "asc" :
                        "desc" );
        Query q = s.createQuery( queryString );
        q.setMaxResults( Math.abs( limit ) );

        //noinspection unchecked
        return q.list();
    }

    @Override
    public Collection<ExpressionExperiment> findUpdatedAfter( @Nullable Date date ) {
        if ( date == null )
            return Collections.emptyList();
        //noinspection unchecked
        return this.getSessionFactory().getCurrentSession().createQuery(
                        "select e from ExpressionExperiment e join e.curationDetails cd where cd.lastUpdated > :date" )
                .setDate( "date", date ).list();
    }

    @Override
    public Map<Long, Integer> getAnnotationCounts( Collection<Long> ids ) {
        Map<Long, Integer> results = new HashMap<>();
        for ( Long id : ids ) {
            results.put( id, 0 );
        }
        if ( ids.size() == 0 ) {
            return results;
        }
        String queryString = "select e.id,count(c.id) from ExpressionExperiment e inner join e.characteristics c where e.id in (:ids) group by e.id";
        List res = this.getSessionFactory().getCurrentSession().createQuery( queryString )
                .setParameterList( "ids", ids ).list();

        this.addIdsToResults( results, res );
        return results;
    }

    @Override
    public Collection<? extends AnnotationValueObject> getAnnotationsByBioMaterials( Long eeId ) {
        /*
         * Note we're not using 'distinct' here but the 'equals' for AnnotationValueObject should aggregate these. More
         * work to do.
         */
        List raw = this.getSessionFactory().getCurrentSession().createQuery(
                "select c from ExpressionExperiment e " + "join e.bioAssays ba join ba.sampleUsed bm "
                        + "join bm.characteristics c where e.id= :eeid" ).setParameter( "eeid", eeId ).list();

        Collection<AnnotationValueObject> results = new HashSet<>();
        /*
         * TODO we need to filter these better; some criteria could be included in the query
         */
        for ( Object o : raw ) {
            Characteristic c = ( Characteristic ) o;

            // filter. Could include this in the query if it isn't too complicated.
            if ( StringUtils.isBlank( c.getCategoryUri() ) ) {
                continue;
            }

            if ( StringUtils.isBlank( c.getValueUri() ) ) {
                continue;
            }

            if ( c.getCategory().equals( "MaterialType" ) || c.getCategory().equals( "molecular entity" )
                    || c.getCategory().equals( "LabelCompound" ) ) {
                continue;
            }

            AnnotationValueObject annotationValue = new AnnotationValueObject( c, BioMaterial.class );

            results.add( annotationValue );
        }

        return results;

    }

    @Override
    public Collection<? extends AnnotationValueObject> getAnnotationsByFactorvalues( Long eeId ) {
        List raw = this.getSessionFactory().getCurrentSession().createQuery( "select c from ExpressionExperiment e "
                + "join e.experimentalDesign ed join ed.experimentalFactors ef join ef.factorValues fv "
                + "join fv.characteristics c where e.id= :eeid " ).setParameter( "eeid", eeId ).list();

        /*
         * FIXME filtering here is going to have to be more elaborate for this to be useful.
         */
        Collection<AnnotationValueObject> results = new HashSet<>();
        for ( Object o : raw ) {
            Characteristic c = ( Characteristic ) o;

            // ignore free text values
            if ( StringUtils.isBlank( c.getValueUri() ) ) {
                continue;
            }

            // ignore baseline and batch factorvalues (could include in the query)
            if ( BaselineSelection.isBaselineCondition( c ) || ( StringUtils.isNotBlank( c.getCategory() )
                    && c.getCategory().equals( ExperimentalDesignUtils.BATCH_FACTOR_CATEGORY_NAME ) ) ) {
                continue;
            }

            // ignore timepoint.
            if ( StringUtils.isNotBlank( c.getCategoryUri() ) && c.getCategoryUri()
                    .equals( "http://www.ebi.ac.uk/efo/EFO_0000724" ) ) {
                continue;
            }

            if ( StringUtils.isNotBlank( c.getValueUri() ) ) {
                // DE_include/exclude
                if ( c.getValueUri().equals( "http://purl.obolibrary.org/obo/TGEMO_00013" ) )
                    continue;
                if ( c.getValueUri().equals( "http://purl.obolibrary.org/obo/TGEMO_00014" ) )
                    continue;
            }

            results.add( new AnnotationValueObject( c, FactorValue.class ) );
        }

        return results;

    }

    @Override
    public Map<Class<? extends Identifiable>, List<Characteristic>> getAllAnnotations( ExpressionExperiment expressionExperiment ) {
        //noinspection unchecked
        List<Object[]> result = ( ( List<Object[]> ) getSessionFactory().getCurrentSession().createSQLQuery(
                        "select {T.*}, {T}.LEVEL as LEVEL from gemd.EXPRESSION_EXPERIMENT2CHARACTERISTIC {T} "
                                + "where T.EXPRESSION_EXPERIMENT_FK = :eeId" )
                .addEntity( "T", Characteristic.class )
                .addScalar( "LEVEL", new ClassType() )
                .setParameter( "eeId", expressionExperiment.getId() )
                .list() );
        //noinspection unchecked
        return result.stream()
                .collect( Collectors.groupingBy( row -> ( Class<? extends Identifiable> ) row[1],
                        Collectors.mapping( row -> ( Characteristic ) row[0], Collectors.toList() ) ) );
    }

    @Override
    public List<Characteristic> getBioMaterialAnnotations( ExpressionExperiment expressionExperiment ) {
        return getAnnotationsByLevel( expressionExperiment, BioMaterial.class );
    }

    @Override
    public List<Characteristic> getExperimentalDesignAnnotations( ExpressionExperiment expressionExperiment ) {
        return getAnnotationsByLevel( expressionExperiment, ExperimentalDesign.class );
    }

    private List<Characteristic> getAnnotationsByLevel( ExpressionExperiment expressionExperiment, Class<? extends Identifiable> level ) {
        //noinspection unchecked
        return getSessionFactory().getCurrentSession().createSQLQuery(
                        "select {T.*} from gemd.EXPRESSION_EXPERIMENT2CHARACTERISTIC {T} "
                                + "where {T}.LEVEL = :level and T.EXPRESSION_EXPERIMENT_FK = :eeId" )
                .addEntity( "T", Characteristic.class )
                .setParameter( "level", level )
                .setParameter( "eeId", expressionExperiment.getId() )
                .list();
    }

    /**
     * We're making two assumptions: a dataset cannot have a characteristic more than once and a dataset cannot have
     * the same characteristic at multiple levels to make counting more efficient.
     */
    @Override
    public Map<Characteristic, Long> getAnnotationsUsageFrequency( @Nullable Collection<Long> eeIds, @Nullable Class<? extends Identifiable> level, int maxResults, int minFrequency ) {
        if ( eeIds != null && eeIds.isEmpty() ) {
            return Collections.emptyMap();
        }
        Query q = getSessionFactory().getCurrentSession().createSQLQuery(
                        "select {T.*}, count(distinct {T}.EXPRESSION_EXPERIMENT_FK) as EE_COUNT from EXPRESSION_EXPERIMENT2CHARACTERISTIC {T} "
                                + AclQueryUtils.formNativeAclJoinClause( "{T}.EXPRESSION_EXPERIMENT_FK" ) + " "
                                + "where {T}.ID is not null " // this is necessary for the clause building since there might be no clause
                                + ( eeIds != null ? " and T.EXPRESSION_EXPERIMENT_FK in :eeIds " : "" )
                                + ( level != null ? " and T.LEVEL = :level " : "" )
                                + AclQueryUtils.formNativeAclRestrictionClause() + " "
                                + "group by COALESCE({T}.CATEGORY_URI, {T}.CATEGORY), COALESCE({T}.VALUE_URI, {T}.VALUE_URI) "
                                + "having EE_COUNT >= :minFrequency "
                                + "order by EE_COUNT desc" )
                .addEntity( "T", Characteristic.class )
                .addScalar( "EE_COUNT", new LongType() )
                .setCacheable( true )
                .setMaxResults( maxResults );
        if ( eeIds != null ) {
            q.setParameterList( "eeIds", new HashSet<>( eeIds ) );
        }
        if ( level != null ) {
            q.setParameter( "level", level );
        }
        q.setParameter( "minFrequency", minFrequency );
        AclQueryUtils.addAclParameters( q, ExpressionExperiment.class );
        //noinspection unchecked
        List<Object[]> result = q.list();
        return result.stream()
                .limit( maxResults > 0 ? maxResults : Long.MAX_VALUE )
                .collect( Collectors.toMap( row -> ( Characteristic ) row[0], row -> ( Long ) row[1] ) );
    }

    @Override
    public Collection<ExpressionExperiment> getExperimentsLackingPublications() {
        //noinspection unchecked
        return this.getSessionFactory().getCurrentSession().createQuery( "select e from ExpressionExperiment e where e.primaryPublication = null and e.shortName like 'GSE%'" ).list();
    }


    @Override
    public Collection<ArrayDesign> getArrayDesignsUsed( BioAssaySet bas ) {

        ExpressionExperiment ee;
        if ( bas instanceof ExpressionExperimentSubSet ) {
            ee = ( ( ExpressionExperimentSubSet ) bas ).getSourceExperiment();
        } else {
            ee = ( ExpressionExperiment ) bas;
        }

        assert ee != null;

        return CommonQueries.getArrayDesignsUsed( ee, this.getSessionFactory().getCurrentSession() );
    }

    @Override
    public Map<ArrayDesign, Collection<Long>> getArrayDesignsUsed( Collection<Long> eeids ) {
        return CommonQueries.getArrayDesignsUsed( eeids, this.getSessionFactory().getCurrentSession() );
    }

    @Override
    public Map<ArrayDesign, Long> getArrayDesignsUsageFrequency() {
        //noinspection unchecked
        List<Object[]> result = getSessionFactory().getCurrentSession()
                .createQuery( "select a, count(distinct ee) from ExpressionExperiment ee join ee.bioAssays ba join ba.arrayDesignUsed a group by a" )
                .setCacheable( true )
                .list();
        return result.stream().collect( groupingBy( row -> ( ArrayDesign ) row[0], summingLong( row -> ( Long ) row[1] ) ) );
    }

    @Override
    public Map<ArrayDesign, Long> getArrayDesignsUsageFrequency( Collection<Long> eeIds ) {
        if ( eeIds.isEmpty() ) {
            return Collections.emptyMap();
        }
        //noinspection unchecked
        List<Object[]> result = getSessionFactory().getCurrentSession()
                .createQuery( "select a, count(distinct ee) from ExpressionExperiment ee join ee.bioAssays ba join ba.arrayDesignUsed a where ee.id in (:ids) group by a" )
                .setParameterList( "ids", eeIds )
                .list();
        return result.stream().collect( groupingBy( row -> ( ArrayDesign ) row[0], summingLong( row -> ( Long ) row[1] ) ) );
    }

    @Override
    public Map<ArrayDesign, Long> getOriginalPlatformsUsageFrequency() {
        //noinspection unchecked
        List<Object[]> result = getSessionFactory().getCurrentSession()
                .createQuery( "select a, count(distinct ee) from ExpressionExperiment ee join ee.bioAssays ba join ba.originalPlatform a group by a" )
                .setCacheable( true )
                .list();
        return result.stream().collect( groupingBy( row -> ( ArrayDesign ) row[0], summingLong( row -> ( Long ) row[1] ) ) );
    }

    @Override
    public Map<ArrayDesign, Long> getOriginalPlatformsUsageFrequency( Collection<Long> eeIds ) {
        if ( eeIds.isEmpty() ) {
            return Collections.emptyMap();
        }
        //noinspection unchecked
        List<Object[]> result = getSessionFactory().getCurrentSession()
                .createQuery( "select a, count(distinct ee) from ExpressionExperiment ee join ee.bioAssays ba join ba.originalPlatform a where ee.id in (:ids) group by a" )
                .setParameterList( "ids", eeIds )
                .list();
        return result.stream().collect( groupingBy( row -> ( ArrayDesign ) row[0], summingLong( row -> ( Long ) row[1] ) ) );
    }

    @Override
    public Map<Long, Collection<AuditEvent>> getAuditEvents( Collection<Long> ids ) {
        //language=HQL
        final String queryString =
                "select ee.id, auditEvent from ExpressionExperiment ee inner join ee.auditTrail as auditTrail inner join auditTrail.events as auditEvent "
                        + " where ee.id in (:ids) ";

        List result = this.getSessionFactory().getCurrentSession().createQuery( queryString )
                .setParameterList( "ids", ids ).list();

        Map<Long, Collection<AuditEvent>> eventMap = new HashMap<>();

        for ( Object o : result ) {
            Object[] row = ( Object[] ) o;
            Long id = ( Long ) row[0];
            AuditEvent event = ( AuditEvent ) row[1];

            this.addEventsToMap( eventMap, id, event );
        }
        // add in expression experiment ids that do not have events. Set
        // their values to null.
        for ( Long id : ids ) {
            if ( !eventMap.containsKey( id ) ) {
                eventMap.put( id, null );
            }
        }
        return eventMap;

    }

    @Override
    public Integer getBioAssayCountById( long Id ) {
        //language=HQL
        final String queryString =
                "select count(ba) from ExpressionExperiment ee " + "inner join ee.bioAssays ba where ee.id = :ee";

        List list = this.getSessionFactory().getCurrentSession().createQuery( queryString ).setParameter( "ee", Id )
                .list();

        if ( list.size() == 0 ) {
            AbstractDao.log.warn( "No vectors for experiment with id " + Id );
            return 0;
        }

        return ( ( Long ) list.iterator().next() ).intValue();
    }

    @Override
    public Collection<BioAssayDimension> getBioAssayDimensions( ExpressionExperiment expressionExperiment ) {
        String queryString = "select distinct b from BioAssayDimension b, ExpressionExperiment e "
                + "inner join b.bioAssays bba inner join e.bioAssays eb where eb = bba and e = :ee ";
        //noinspection unchecked
        return this.getSessionFactory().getCurrentSession().createQuery( queryString )
                .setParameter( "ee", expressionExperiment ).list();
    }

    @Override
    public Integer getBioMaterialCount( ExpressionExperiment expressionExperiment ) {
        //language=HQL
        final String queryString =
                "select count(distinct sample) from ExpressionExperiment as ee " + "inner join ee.bioAssays as ba "
                        + "inner join ba.sampleUsed as sample where ee.id = :eeId ";

        List result = this.getSessionFactory().getCurrentSession().createQuery( queryString )
                .setParameter( "eeId", expressionExperiment.getId() ).list();

        return ( ( Long ) result.iterator().next() ).intValue();
    }

    /**
     * @param Id if of the expression experiment
     * @return count of RAW vectors.
     */
    @Override
    public Integer getDesignElementDataVectorCountById( long Id ) {

        //language=HQL
        final String queryString = "select count(dedv) from ExpressionExperiment ee "
                + "inner join ee.rawExpressionDataVectors dedv where ee.id = :ee";

        List list = this.getSessionFactory().getCurrentSession().createQuery( queryString ).setParameter( "ee", Id )
                .list();
        if ( list.size() == 0 ) {
            AbstractDao.log.warn( "No vectors for experiment with id " + Id );
            return 0;
        }
        return ( ( Long ) list.iterator().next() ).intValue();

    }

    @Override
    public Collection<ExpressionExperiment> getExperimentsWithOutliers() {
        //noinspection unchecked
        return this.getSessionFactory().getCurrentSession().createQuery(
                "select distinct e from ExpressionExperiment e join e.bioAssays b where b.isOutlier = true" ).list();
    }

    @Override
    public Map<Long, Date> getLastArrayDesignUpdate( Collection<ExpressionExperiment> expressionExperiments ) {
        //language=HQL
        final String queryString = "select ee.id, max(s.lastUpdated) from ExpressionExperiment as ee inner join "
                + "ee.bioAssays b inner join b.arrayDesignUsed a join a.curationDetails s "
                + " where ee in (:ees) group by ee.id ";

        List res = this.getSessionFactory().getCurrentSession().createQuery( queryString )
                .setParameterList( "ees", expressionExperiments ).list();

        assert ( !res.isEmpty() );

        Map<Long, Date> result = new HashMap<>();
        for ( Object o : res ) {
            Object[] oa = ( Object[] ) o;
            Long id = ( Long ) oa[0];
            Date d = ( Date ) oa[1];
            result.put( id, d );
        }
        return result;
    }

    @Override
    public Date getLastArrayDesignUpdate( ExpressionExperiment ee ) {

        //language=HQL
        final String queryString = "select max(s.lastUpdated) from ExpressionExperiment as ee inner join "
                + "ee.bioAssays b inner join b.arrayDesignUsed a join a.curationDetails s " + " where ee = :ee ";

        List res = this.getSessionFactory().getCurrentSession().createQuery( queryString ).setParameter( "ee", ee )
                .list();

        assert ( !res.isEmpty() );

        return ( Date ) res.iterator().next();
    }

    @Override
    public Map<Taxon, Long> getPerTaxonCount() {
        String queryString = "select t, count(distinct ee) from ExpressionExperiment ee "
                + "join ee.bioAssays as ba "
                + "join ba.sampleUsed su "
                + "join su.sourceTaxon t "
                + "group by t";

        // it is important to cache this, as it gets called on the home page. Though it's actually fast.
        //noinspection unchecked
        List<Object[]> list = this.getSessionFactory().getCurrentSession().createQuery( queryString )
                .setCacheable( true )
                .list();

        return list.stream()
                .collect( Collectors.toMap( row -> ( Taxon ) row[0], row -> ( Long ) row[1] ) );
    }

    @Override
    public Map<Taxon, Long> getPerTaxonCount( List<Long> ids ) {
        if ( ids.isEmpty() ) {
            return Collections.emptyMap();
        }
        //noinspection unchecked
        List<Object[]> list = this.getSessionFactory().getCurrentSession().createQuery(
                        "select t, count(distinct ee) from ExpressionExperiment ee "
                                + "join ee.bioAssays as ba "
                                + "join ba.sampleUsed su "
                                + "join su.sourceTaxon t "
                                + "where ee.id in :eeIds "
                                + "group by t" )
                .setParameterList( "eeIds", ids )
                .list();
        return list.stream()
                .collect( Collectors.toMap( row -> ( Taxon ) row[0], row -> ( Long ) row[1] ) );
    }

    @Override
    public Map<Long, Integer> getPopulatedFactorCounts( Collection<Long> ids ) {
        Map<Long, Integer> results = new HashMap<>();
        if ( ids.size() == 0 ) {
            return results;
        }

        for ( Long id : ids ) {
            results.put( id, 0 );
        }

        String queryString = "select e.id,count(distinct ef.id) from ExpressionExperiment e inner join e.bioAssays ba"
                + " inner join ba.sampleUsed bm inner join bm.factorValues fv inner join fv.experimentalFactor "
                + "ef where e.id in (:ids) group by e.id";
        List res = this.getSessionFactory().getCurrentSession().createQuery( queryString )
                .setParameterList( "ids", ids ).list();

        this.addIdsToResults( results, res );
        return results;
    }

    @Override
    public Map<Long, Integer> getPopulatedFactorCountsExcludeBatch( Collection<Long> ids ) {
        Map<Long, Integer> results = new HashMap<>();
        if ( ids.size() == 0 ) {
            return results;
        }

        for ( Long id : ids ) {
            results.put( id, 0 );
        }

        String queryString = "select e.id,count(distinct ef.id) from ExpressionExperiment e inner join e.bioAssays ba"
                + " inner join ba.sampleUsed bm inner join bm.factorValues fv inner join fv.experimentalFactor ef "
                + " inner join ef.category cat where e.id in (:ids) and cat.category != (:category) and ef.name != (:name) group by e.id";

        List res = this.getSessionFactory().getCurrentSession().createQuery( queryString )
                .setParameterList( "ids", ids ) // Set ids
                .setParameter( "category", ExperimentalFactorService.BATCH_FACTOR_CATEGORY_NAME ) // Set batch category
                .setParameter( "name", ExperimentalFactorService.BATCH_FACTOR_NAME ) // set batch name
                .list();

        this.addIdsToResults( results, res );
        return results;
    }

    @SuppressWarnings("unchecked")
    @Override
    public Map<QuantitationType, Integer> getQuantitationTypeCountById( Long id ) {

        //language=HQL
        final String queryString = "select quantType,count(*) as count "
                + "from ubic.gemma.model.expression.experiment.ExpressionExperiment ee "
                + "inner join ee.rawExpressionDataVectors as vectors "
                + "inner join vectors.quantitationType as quantType " + "where ee.id = :id GROUP BY quantType.name";

        //noinspection unchecked
        List<Object[]> list = this.getSessionFactory().getCurrentSession().createQuery( queryString ).setParameter( "id", id )
                .list();

        Map<QuantitationType, Integer> qtCounts = new HashMap<>();

        for ( Object[] tuple : list ) {
            qtCounts.put( ( QuantitationType ) tuple[0], ( ( Long ) tuple[1] ).intValue() );
        }

        return qtCounts;
    }

    @Override
    public Collection<QuantitationType> getQuantitationTypes( final ExpressionExperiment expressionExperiment ) {
        //language=HQL
        final String queryString = "select distinct quantType " + "from ExpressionExperiment ee "
                + "inner join ee.quantitationTypes as quantType fetch all properties where ee  = :ee ";

        //noinspection unchecked
        return this.getSessionFactory().getCurrentSession().createQuery( queryString )
                .setParameter( "ee", expressionExperiment ).list();
    }

    @Override
    public Collection<QuantitationType> getQuantitationTypes( ExpressionExperiment expressionExperiment,
            @Nullable ArrayDesign arrayDesign ) {
        if ( arrayDesign == null ) {
            return this.getQuantitationTypes( expressionExperiment );
        }

        //language=HQL
        final String queryString =
                "select distinct quantType " + "from ubic.gemma.model.expression.experiment.ExpressionExperiment ee "
                        + "inner join  ee.quantitationTypes as quantType " + "inner join ee.bioAssays as ba "
                        + "inner join ba.arrayDesignUsed ad " + "where ee = :ee and ad = :ad";

        //noinspection unchecked
        return this.getSessionFactory().getCurrentSession().createQuery( queryString )
                .setParameter( "ee", expressionExperiment ) // Set the EE
                .setParameter( "ad", arrayDesign ) // Set the AD
                .list();
    }

    @Override
    public QuantitationType getPreferredQuantitationTypeForDataVectorType( ExpressionExperiment ee, Class<? extends DesignElementDataVector> vectorType ) {
        QuantitationType quantitationType = ( QuantitationType ) this.getSessionFactory().getCurrentSession()
                .createCriteria( vectorType )
                .createAlias( "quantitationType", "qt" )
                .add( Restrictions.and(
                        Restrictions.eq( ProcessedExpressionDataVector.class.isAssignableFrom( vectorType ) ? "qt.isMaskedPreferred" : "qt.isPreferred", true ),
                        Restrictions.eq( "expressionExperiment", ee ) ) )
                .setProjection( Projections.distinct( Projections.property( "quantitationType" ) ) )
                .uniqueResult();
        return quantitationType;
    }

    @Override
    public Map<ExpressionExperiment, Collection<AuditEvent>> getSampleRemovalEvents(
            Collection<ExpressionExperiment> expressionExperiments ) {
        //language=HQL
        final String queryString = "select ee,ev from ExpressionExperiment ee inner join ee.auditTrail trail inner join"
                + " trail.events ev inner join ev.eventType et "
                + "inner join fetch ev.performer where ee in (:ees) and et.class = 'SampleRemovalEvent'";

        Map<ExpressionExperiment, Collection<AuditEvent>> result = new HashMap<>();
        List r = this.getSessionFactory().getCurrentSession().createQuery( queryString )
                .setParameterList( "ees", expressionExperiments ).list();

        for ( Object o : r ) {
            Object[] ol = ( Object[] ) o;
            ExpressionExperiment e = ( ExpressionExperiment ) ol[0];
            if ( !result.containsKey( e ) ) {
                result.put( e, new HashSet<>() );
            }
            AuditEvent ae = ( AuditEvent ) ol[1];
            result.get( e ).add( ae );
        }
        return result;
    }

    @Override
    public Collection<ExpressionExperimentSubSet> getSubSets( ExpressionExperiment expressionExperiment ) {
        String queryString = "select eess from ExpressionExperimentSubSet eess inner join eess.sourceExperiment ee where ee = :ee";

        //noinspection unchecked
        return this.getSessionFactory().getCurrentSession().createQuery( queryString )
                .setParameter( "ee", expressionExperiment ).list();
    }

    @Override
    public <T extends BioAssaySet> Map<T, Taxon> getTaxa( Collection<T> bioAssaySets ) {
        Map<T, Taxon> result = new HashMap<>();

        if ( bioAssaySets.isEmpty() )
            return result;

        // is this going to run into problems if there are too many ees given? Need to batch?
        T example = bioAssaySets.iterator().next();

        // FIXME: multiple taxon can be returned for a given EE
        String queryString;
        if ( ExpressionExperiment.class.isAssignableFrom( example.getClass() ) ) {
            queryString = "select EE, st from ExpressionExperiment as EE "
                    + "join EE.bioAssays as BA join BA.sampleUsed as SU join SU.sourceTaxon st where EE in (:ees) "
                    + "group by EE";
        } else if ( ExpressionExperimentSubSet.class.isAssignableFrom( example.getClass() ) ) {
            queryString = "select eess, st from ExpressionExperimentSubSet eess "
                    + "join eess.sourceExperiment ee join ee.bioAssays as BA join BA.sampleUsed as su "
                    + "join su.sourceTaxon as st where eess in (:ees) group by eess";
        } else {
            throw new UnsupportedOperationException(
                    "Can't get taxon of BioAssaySet of class " + example.getClass().getName() );
        }

        // FIXME: this query cannot be made cacheable because the taxon is not initialized when retrieved from the cache, defeating the purpose of caching altogether
        //noinspection unchecked
        List<Object[]> list = this.getSessionFactory().getCurrentSession().createQuery( queryString )
                .setParameterList( "ees", bioAssaySets )
                .list();

        //noinspection unchecked
        return list.stream().collect( Collectors.toMap( row -> ( T ) row[0], row -> ( Taxon ) row[1] ) );
    }

    @Override
    public Taxon getTaxon( BioAssaySet ee ) {

        if ( ee instanceof ExpressionExperiment ) {
            String queryString = "select distinct SU.sourceTaxon from ExpressionExperiment as EE "
                    + "inner join EE.bioAssays as BA inner join BA.sampleUsed as SU where EE = :ee";
            List list = this.getSessionFactory().getCurrentSession().createQuery( queryString ).setParameter( "ee", ee )
                    .list();
            if ( list.size() > 0 )
                return ( Taxon ) list.iterator().next();
        } else if ( ee instanceof ExpressionExperimentSubSet ) {
            String queryString =
                    "select distinct su.sourceTaxon from ExpressionExperimentSubSet eess inner join eess.sourceExperiment ee"
                            + " inner join ee.bioAssays as BA inner join BA.sampleUsed as su where eess = :ee";
            List list = this.getSessionFactory().getCurrentSession().createQuery( queryString ).setParameter( "ee", ee )
                    .list();
            if ( list.size() > 0 )
                return ( Taxon ) list.iterator().next();
        } else {
            throw new UnsupportedOperationException(
                    "Can't get taxon of BioAssaySet of class " + ee.getClass().getName() );
        }

        return null;
    }

    @Value
    private static class ExpressionExperimentDetail {

        public static ExpressionExperimentDetail fromRow( Object[] row ) {
            return new ExpressionExperimentDetail( ( ArrayDesign ) row[1], ( ArrayDesign ) row[2], ( ExpressionExperiment ) row[3], ( Integer ) row[4] );
        }

        @Nullable
        ArrayDesign arrayDesignUsed;
        @Nullable
        ArrayDesign originalPlatform;
        @Nullable
        ExpressionExperiment otherPart;
        Integer bioAssaysCount;
    }

    /**
     * Gather various EE details and group them by ID.
     */
    private Map<Long, List<ExpressionExperimentDetail>> getExpressionExperimentDetailsById( List<Long> expressionExperimentIds ) {
        //noinspection unchecked
        List<Object[]> results = getSessionFactory().getCurrentSession()
                .createQuery( "select ee.id, ad, op, oe, ee.bioAssays.size from ExpressionExperiment as ee "
                        + "left join ee.bioAssays ba "
                        + "left join ba.arrayDesignUsed ad "
                        + "left join ba.originalPlatform op " // not all bioAssays have an original platform
                        + "left join ee.otherParts as oe "    // not all experiments are splitted
                        + "where ee.id in :eeIds "
                        + "group by ee, ad, op" )
                .setParameterList( "eeIds", expressionExperimentIds )
                .list();
        return results.stream().collect(
                groupingBy( row -> ( Long ) row[0],
                        Collectors.mapping( ExpressionExperimentDetail::fromRow, Collectors.toList() ) ) );
    }

    private TypedResultTransformer<ExpressionExperimentDetailsValueObject> getDetailedValueObjectTransformer( StopWatch postProcessingTimer, StopWatch detailsTimer, StopWatch analysisInformationTimer ) {
        return new TypedResultTransformer<ExpressionExperimentDetailsValueObject>() {
            @Override
            public ExpressionExperimentDetailsValueObject transformTuple( Object[] row, String[] aliases ) {
                ExpressionExperiment ee = ( ExpressionExperiment ) row[0];
                AclObjectIdentity aoi = ( AclObjectIdentity ) row[1];
                AclSid sid = ( AclSid ) row[2];
                return new ExpressionExperimentDetailsValueObject( ee, aoi, sid );
            }

            @Override
            public List<ExpressionExperimentDetailsValueObject> transformListTyped( List<ExpressionExperimentDetailsValueObject> vos ) {
                postProcessingTimer.start();

                // sort + distinct for cache consistency
                List<Long> expressionExperimentIds = vos.stream()
                        .map( Identifiable::getId )
                        .sorted()
                        .distinct()
                        .collect( Collectors.toList() );

                // fetch some extras details
                // we could make this a single query in getLoadValueObjectDetails, but performing a jointure with the bioAssays
                // and arrayDesignUsed is inefficient in the general case, so we only fetch what we need here
                detailsTimer.start();
                Map<Long, List<ExpressionExperimentDetail>> detailsByEE = getExpressionExperimentDetailsById( expressionExperimentIds );
                detailsTimer.stop();

                for ( ExpressionExperimentDetailsValueObject vo : vos ) {
                    List<ExpressionExperimentDetail> details = detailsByEE.get( vo.getId() );

                    // we need those later for computing original platforms
                    Collection<ArrayDesign> arrayDesignsUsed = details.stream()
                            .map( ExpressionExperimentDetail::getArrayDesignUsed )
                            .filter( Objects::nonNull )
                            .collect( Collectors.toSet() );

                    Collection<ArrayDesignValueObject> adVos = arrayDesignsUsed.stream()
                            .map( ArrayDesignValueObject::new )
                            .collect( Collectors.toSet() );
                    vo.setArrayDesigns( adVos ); // also sets taxon name, technology type, and number of ADs.

                    // original platforms
                    Collection<ArrayDesignValueObject> originalPlatformsVos = details.stream()
                            .map( ExpressionExperimentDetail::getOriginalPlatform )
                            .filter( Objects::nonNull ) // on original platform for the bioAssay
                            .filter( op -> !arrayDesignsUsed.contains( op ) )
                            .map( ArrayDesignValueObject::new )
                            .collect( Collectors.toSet() );
                    vo.setOriginalPlatforms( originalPlatformsVos );

                    Integer bioAssayCount = details.stream()
                            .map( ExpressionExperimentDetail::getBioAssaysCount )
                            .findFirst()
                            .orElse( 0 );
                    vo.setNumberOfBioAssays( bioAssayCount );

                    Set<ExpressionExperiment> otherParts = details.stream()
                            .map( ExpressionExperimentDetail::getOtherPart )
                            .filter( Objects::nonNull )
                            .collect( Collectors.toSet() );

                    // other parts (maybe fetch in details query?)
                    vo.getOtherParts().addAll( otherParts.stream().map( ee2 -> doLoadValueObject( ee2 ) ).collect( Collectors.toList() ) );
                }

                try ( StopWatchUtils.StopWatchRegion ignored = StopWatchUtils.measuredRegion( analysisInformationTimer ) ) {
                    populateAnalysisInformation( vos );
                }

                postProcessingTimer.stop();

                return vos;
            }
        };
    }

    @Override
    public Slice<ExpressionExperimentDetailsValueObject> loadDetailsValueObjects( @Nullable Filters filters, @Nullable Sort sort, int offset, int limit ) {
        // Compose query
        Query query = this.getFilteringQuery( filters, sort );

        if ( offset > 0 ) {
            query.setFirstResult( offset );
        }
        if ( limit > 0 ) {
            query.setMaxResults( limit );
        }

        // overall timer
        StopWatch timer = StopWatch.createStarted();

        // timers for sub-steps
        StopWatch countingTimer = StopWatch.create();
        StopWatch postProcessingTimer = StopWatch.create();
        StopWatch detailsTimer = StopWatch.create();
        StopWatch analysisInformationTimer = StopWatch.create();

        query.setResultTransformer( getDetailedValueObjectTransformer( postProcessingTimer, detailsTimer, analysisInformationTimer ) );

        //noinspection unchecked
        List<ExpressionExperimentDetailsValueObject> vos = query.list();

        countingTimer.start();
        Long totalElements = ( Long ) this.getFilteringCountQuery( filters ).uniqueResult();
        countingTimer.stop();

        timer.stop();

        if ( timer.getTime() > REPORT_SLOW_QUERY_AFTER_MS ) {
            log.info( String.format( "EE details VO query + postprocessing: %d ms (query: %d ms, counting: %d ms, initializing VOs: %d ms, loading details (bioAssays + bioAssays.arrayDesignUsed + originalPlatforms + otherParts): %d ms, retrieving analysis information: %s ms)",
                    timer.getTime(),
                    timer.getTime() - postProcessingTimer.getTime(),
                    countingTimer.getTime(),
                    postProcessingTimer.getTime(),
                    detailsTimer.getTime(),
                    analysisInformationTimer.getTime() ) );
        }

        return new Slice<>( vos, sort, offset, limit, totalElements );
    }

    @Override
    public Slice<ExpressionExperimentDetailsValueObject> loadDetailsValueObjectsByIds
            ( @Nullable Collection<Long> ids, @Nullable Taxon taxon, @Nullable Sort sort, int offset, int limit ) {
        Filters filters = Filters.empty();

        if ( ids != null ) {
            if ( ids.isEmpty() ) {
                return new Slice<>( Collections.emptyList(), sort, offset, limit, 0L );
            }
            List<Long> idList = new ArrayList<>( ids );
            Collections.sort( idList );
            filters.and( OBJECT_ALIAS, "id", Long.class, Filter.Operator.in, idList );
        }

        if ( taxon != null ) {
            filters.and( TaxonDao.OBJECT_ALIAS, "id", Long.class, Filter.Operator.eq, taxon.getId() );
        }

        return this.loadDetailsValueObjects( filters, sort, offset, limit );
    }

    @Override
    public List<ExpressionExperimentDetailsValueObject> loadDetailsValueObjectsByIds
            ( @NonNull Collection<Long> ids ) {
        if ( ids.isEmpty() ) {
            return Collections.emptyList();
        }

        Filters filters = Filters.by( OBJECT_ALIAS, "id", Long.class, Filter.Operator.in, ids );

        return this.loadDetailsValueObjects( filters, null, 0, 0 );
    }

    @Override
    public Slice<ExpressionExperimentValueObject> loadBlacklistedValueObjects( @Nullable Filters filters, @Nullable Sort sort, int offset, int limit ) {
        //noinspection unchecked
        List<Object[]> result = getSessionFactory().getCurrentSession()
                .createQuery( "select be.shortName, ea.accession from BlacklistedExperiment be left join be.externalAccession ea" )
                .setCacheable( true )
                .list();
        if ( result.isEmpty() ) {
            return new Slice<>( Collections.emptyList(), sort, offset, limit, 0L );
        }
        if ( filters == null ) {
            filters = Filters.empty();
        } else {
            // we create a copy because we don't want to leak the lits of blacklisted EEs in the filter
            filters = Filters.by( filters );
        }
        Set<String> blacklistedShortNames = result.stream().map( row -> ( String ) row[0] ).filter( Objects::nonNull ).collect( Collectors.toSet() );
        Set<String> blacklistedAccessions = result.stream().map( row -> ( String ) row[1] ).filter( Objects::nonNull ).collect( Collectors.toSet() );
        Filters.FiltersClauseBuilder clause = filters.and();
        if ( !blacklistedShortNames.isEmpty() )
            clause = clause.or( "ee", "shortName", String.class, Filter.Operator.in, blacklistedShortNames );
        if ( !blacklistedAccessions.isEmpty() )
            clause = clause.or( "ee", "accession.accession", String.class, Filter.Operator.in, blacklistedAccessions );
        clause.build();
        return loadValueObjects( filters, sort, offset, limit );
    }

    @Override
    public Collection<ExpressionExperiment> loadLackingFactors() {
        //noinspection unchecked
        return this.getSessionFactory().getCurrentSession().createQuery(
                        "select e from ExpressionExperiment e join e.experimentalDesign d where d.experimentalFactors.size =  0" )
                .list();
    }

    @Override
    public Collection<ExpressionExperiment> loadLackingTags() {
        //noinspection unchecked
        return this.getSessionFactory().getCurrentSession()
                .createQuery( "select e from ExpressionExperiment e where e.characteristics.size = 0" ).list();
    }

    @Override
    protected ExpressionExperimentValueObject doLoadValueObject( ExpressionExperiment entity ) {
        return new ExpressionExperimentValueObject( entity );
    }

    @Override
    protected void postProcessValueObjects( List<ExpressionExperimentValueObject> results ) {
        populateArrayDesignCount( results );
    }

    @Override
    public List<ExpressionExperimentValueObject> loadValueObjects( @Nullable Filters
            filters, @Nullable Sort sort ) {
        if ( sort == null ) {
            sort = Sort.by( OBJECT_ALIAS, "id", null, "id" );
        }
        return super.loadValueObjects( filters, sort );
    }

    @Override
    public Slice<ExpressionExperimentValueObject> loadValueObjects( @Nullable Filters
            filters, @Nullable Sort sort, int offset, int limit ) {
        if ( sort == null ) {
            sort = Sort.by( OBJECT_ALIAS, "id", null, "id" );
        }
        return super.loadValueObjects( filters, sort, offset, limit );
    }

    @Override
    protected TypedResultTransformer<ExpressionExperimentValueObject> getValueObjectTransformer() {
        TypedResultTransformer<ExpressionExperimentValueObject> transformer = super.getValueObjectTransformer();
        return new TypedResultTransformer<ExpressionExperimentValueObject>() {
            @Override
            public ExpressionExperimentValueObject transformTuple( Object[] row, String[] aliases ) {
                ExpressionExperiment ee = ( ExpressionExperiment ) row[0];
                AclObjectIdentity aoi = ( AclObjectIdentity ) row[1];
                AclSid sid = ( AclSid ) row[2];
                return new ExpressionExperimentValueObject( ee, aoi, sid );
            }

            @Override
            public List<ExpressionExperimentValueObject> transformListTyped( List<ExpressionExperimentValueObject> collection ) {
                return transformer.transformListTyped( collection );
            }
        };
    }

    @Override
    public void remove( ExpressionExperiment ee ) {
        log.info( "Deleting " + ee.getShortName() + "..." );

        // reload EE as deletion will not work if it came from a different session
        ee = ( ExpressionExperiment ) getSessionFactory().getCurrentSession().merge( ee );

        if ( ee == null ) {
            return;
        }

        // Note that links and analyses are deleted separately - see the ExpressionExperimentService.

        // these are tied to the audit trail and will cause lock problems it we don't clear first (due to cascade=all on the curation details, but
        // this may be okay now with updated config - see CurationDetails.hbm.xml)
        ee.getCurationDetails().setLastNeedsAttentionEvent( null );
        ee.getCurationDetails().setLastNoteUpdateEvent( null );
        ee.getCurationDetails().setLastTroubledEvent( null );

        Collection<BioAssayDimension> dims = this.getBioAssayDimensions( ee );

        // dissociate this EE from other parts
        for ( ExpressionExperiment e : ee.getOtherParts() ) {
            e.getOtherParts().remove( ee );
        }
        ee.getOtherParts().clear();

        for ( BioAssayDimension dim : dims ) {
            dim.getBioAssays().clear();
        }

        // we don't want to remove a biomaterial twice if it is attached to multiple BAs
        Collection<BioMaterial> bioMaterialsToDelete = new HashSet<>();
        Collection<BioAssay> bioAssays = ee.getBioAssays();
        for ( BioAssay ba : bioAssays ) {
            // relations to files cascade, so we only have to worry about biomaterials, which aren't cascaded from
            // anywhere. BioAssay -> BioMaterial is many-to-one, but bioassaySet (experiment) owns the bioAssay.
            BioMaterial biomaterial = ba.getSampleUsed();
            if ( biomaterial == null ) {
                log.warn( "BioAssay " + ba + " has no associated BioMaterial when attempting to remove its parent ExpressionExperiment. It will be skipped for now." );
                continue;
            }
            bioMaterialsToDelete.add( biomaterial );
            ba.setSampleUsed( null );
        }

        // We remove them here in case they are associated to more than one bioassay-- no cascade is possible.
        for ( BioMaterial bm : bioMaterialsToDelete ) {
            bm.getFactorValues().clear();
            bm.getBioAssaysUsedIn().clear();
            getSessionFactory().getCurrentSession().delete( bm );
        }

        // FIXME: factors and vectors are not removed before the design if the entity is out-of-sync
        getSessionFactory().getCurrentSession().refresh( ee );

        AbstractDao.log.debug( ".. Last bits ..." );

        log.info( ".... final deletion ..." );
        super.remove( ee );
    }

    @Override
    public ExpressionExperiment thaw( final ExpressionExperiment expressionExperiment ) {
        return this.thaw( expressionExperiment, true );
    }

    @Override
    public ExpressionExperiment thawBioAssays( ExpressionExperiment expressionExperiment ) {
        String thawQuery = "select distinct e from ExpressionExperiment e "
                + " left join fetch e.accession acc left join fetch acc.externalDatabase where e.id=:eeId";

        List res = this.getSessionFactory().getCurrentSession().createQuery( thawQuery )
                .setParameter( "eeId", expressionExperiment.getId() ).list();

        ExpressionExperiment result = ( ExpressionExperiment ) res.iterator().next();

        Hibernate.initialize( result.getBioAssays() );

        for ( BioAssay ba : result.getBioAssays() ) {
            Hibernate.initialize( ba.getArrayDesignUsed() );
            Hibernate.initialize( ba.getSampleUsed() );
            Hibernate.initialize( ba.getOriginalPlatform() );
        }

        return result;
    }

    @Override
    public ExpressionExperiment thawForFrontEnd( final ExpressionExperiment expressionExperiment ) {
        return this.thawLiter( expressionExperiment );
    }

    // "thawLite"
    @Override
    public ExpressionExperiment thawWithoutVectors( final ExpressionExperiment expressionExperiment ) {
        return this.thaw( expressionExperiment, false );
    }

    private void addIdsToResults( Map<Long, Integer> results, List res ) {
        for ( Object r : res ) {
            Object[] ro = ( Object[] ) r;
            Long id = ( Long ) ro[0];
            Integer count = ( ( Long ) ro[1] ).intValue();
            results.put( id, count );
        }
    }

    @Override
    protected Query getFilteringQuery( @Nullable Filters filters, @Nullable Sort sort ) {
        // the constants for aliases are messing with the inspector
        //language=HQL
        return finishFilteringQuery( "select distinct ee, aoi, sid "
                + "from ExpressionExperiment as ee "
                + "left join fetch ee.accession acc "
                + "left join fetch acc.externalDatabase as ED "
                + "left join fetch ee.experimentalDesign as EDES "
                + "left join fetch ee.curationDetails as s " /* needed for trouble status */
                + "left join fetch s.lastNeedsAttentionEvent as eAttn "
                + "left join fetch s.lastNoteUpdateEvent as eNote "
                + "left join fetch s.lastTroubledEvent as eTrbl "
                + "left join fetch ee.geeq as geeq "
                + "left join fetch ee.taxon as taxon", filters, sort );
    }

    @Override
    protected Query getFilteringIdQuery( @Nullable Filters filters ) {
        //language=HQL
        return finishFilteringQuery( "select distinct ee.id "
                + "from ExpressionExperiment as ee "
                + "left join ee.accession acc "
                + "left join acc.externalDatabase as ED "
                + "left join ee.experimentalDesign as EDES "
                + "left join ee.curationDetails as s " /* needed for trouble status */
                + "left join s.lastNeedsAttentionEvent as eAttn "
                + "left join s.lastNoteUpdateEvent as eNote "
                + "left join s.lastTroubledEvent as eTrbl "
                + "left join ee.geeq as geeq "
                + "left join ee.taxon as taxon", filters, null );
    }

    @Override
    protected Query getFilteringCountQuery( @Nullable Filters filters ) {
        //language=HQL
        return finishFilteringQuery( "select count(distinct ee) from ExpressionExperiment as ee "
                + "left join ee.accession acc "
                + "left join acc.externalDatabase as ED "
                + "left join ee.experimentalDesign as EDES "
                + "left join ee.curationDetails as s " /* needed for trouble status */
                + "left join s.lastNeedsAttentionEvent as eAttn "
                + "left join ee.geeq as geeq "
                + "left join s.lastNoteUpdateEvent as eNote "
                + "left join s.lastTroubledEvent as eTrbl "
                + "left join ee.taxon as taxon", filters, null );
    }

    private Query finishFilteringQuery( String queryString, @Nullable Filters filters, @Nullable Sort sort ) {
        if ( filters == null ) {
            filters = Filters.empty();
        } else {
            filters = Filters.by( filters );
        }

        // Restrict to non-troubled EEs for non-administrators
        addNonTroubledFilter( filters, OBJECT_ALIAS );
        if ( FiltersUtils.containsAnyAlias( filters, null, ArrayDesignDao.OBJECT_ALIAS ) ) {
            addNonTroubledFilter( filters, ArrayDesignDao.OBJECT_ALIAS );
        }

        // fetching characteristics, bioAssays and arrayDesignUsed is costly, so we reserve these operations only if it
        // is mentioned in the filters

        if ( FiltersUtils.containsAnyAlias( filters, sort, CHARACTERISTIC_ALIAS ) ) {
            queryString += " left join ee.characteristics as " + CharacteristicDao.OBJECT_ALIAS;
        }

        if ( FiltersUtils.containsAnyAlias( filters, sort, FACTOR_VALUE_CHARACTERISTIC_ALIAS ) ) {
            queryString += " left join ee.experimentalDesign.experimentalFactors as ef";
        }

        if ( FiltersUtils.containsAnyAlias( filters, sort, FACTOR_VALUE_CHARACTERISTIC_ALIAS ) ) {
            queryString += " left join ef.factorValues as fv ";
            queryString += " left join fv.characteristics as " + FACTOR_VALUE_CHARACTERISTIC_ALIAS;
        }

        if ( FiltersUtils.containsAnyAlias( filters, sort, BIO_ASSAY_ALIAS, BIO_MATERIAL_CHARACTERISTIC_ALIAS, ARRAY_DESIGN_ALIAS ) ) {
            queryString += " left join ee.bioAssays as " + BIO_ASSAY_ALIAS;
        }

        // this is a shorthand for all characteristics (direct + biomaterial + experimental design)
        if ( FiltersUtils.containsAnyAlias( filters, sort, ALL_CHARACTERISTIC_ALIAS ) ) {
            queryString += " left join ee.allCharacteristics as " + ALL_CHARACTERISTIC_ALIAS;
        }

        if ( FiltersUtils.containsAnyAlias( filters, sort, BIO_MATERIAL_CHARACTERISTIC_ALIAS ) ) {
            queryString += " left join " + BIO_ASSAY_ALIAS + ".sampleUsed.characteristics as " + BIO_MATERIAL_CHARACTERISTIC_ALIAS;
        }

        if ( FiltersUtils.containsAnyAlias( filters, sort, ArrayDesignDao.OBJECT_ALIAS ) ) {
            queryString += " left join " + BIO_ASSAY_ALIAS + ".arrayDesignUsed as " + ARRAY_DESIGN_ALIAS;
        }

        // parts of this query (above) are only needed for administrators: the notes, so it could theoretically be sped up even more
        queryString += AclQueryUtils.formAclJoinClause( OBJECT_ALIAS + ".id" );

        queryString += AclQueryUtils.formAclRestrictionClause();
        queryString += FilterQueryUtils.formRestrictionClause( filters );
        queryString += FilterQueryUtils.formOrderByClause( sort );

        Query query = this.getSessionFactory().getCurrentSession().createQuery( queryString );

        AclQueryUtils.addAclParameters( query, ExpressionExperiment.class );
        FilterQueryUtils.addRestrictionParameters( query, filters );

        return query;
    }

    @Override
    protected void configureFilterableProperties( FilterablePropertiesConfigurer configurer ) {
        super.configureFilterableProperties( configurer );

        configurer.registerProperties( "taxon", "bioAssayCount" );

        // irrelevant
        configurer.unregisterProperty( "accession.Uri" );
        configurer.unregisterProperty( "geeq.id" );
        configurer.unregisterProperty( "source" );
        configurer.unregisterProperty( "otherParts.size" );
        configurer.unregisterProperty( "otherRelevantPublications.size" );

        configurer.unregisterProperties( p -> p.endsWith( "externalDatabases.size" ) );

        // reserved for curators
        configurer.unregisterProperty( "curationDetails.curationNote" );

        // only expose selected fields for GEEQ
        configurer.unregisterEntity( "geeq.", Geeq.class );
        configurer.registerProperty( "geeq.publicQualityScore" );
        configurer.registerProperty( "geeq.publicSuitabilityScore" );

        // the primary publication is not very useful, but its attached database entry is
        configurer.unregisterEntity( "primaryPublication.", BibliographicReference.class );
        configurer.registerEntity( "primaryPublication.pubAccession.", DatabaseEntry.class, 2 );
        configurer.unregisterProperty( "primaryPublication.pubAccession.Uri" );

        // attached terms
        configurer.registerAlias( "characteristics.", CHARACTERISTIC_ALIAS, Characteristic.class, null, 1 );
        configurer.unregisterProperty( "characteristics.originalValue" );
        configurer.registerAlias( "experimentalDesign.experimentalFactors.factorValues.characteristics.", FACTOR_VALUE_CHARACTERISTIC_ALIAS, Characteristic.class, null, 1 );
        configurer.unregisterProperty( "experimentalDesign.experimentalFactors.factorValues.characteristics.originalValue" );
        configurer.registerAlias( "bioAssays.sampleUsed.characteristics.", BIO_MATERIAL_CHARACTERISTIC_ALIAS, Characteristic.class, null, 1 );
        configurer.unregisterProperty( "bioAssays.sampleUsed.characteristics.originalValue" );
        configurer.registerAlias( "allCharacteristics.", ALL_CHARACTERISTIC_ALIAS, Characteristic.class, null, 1 );
        configurer.unregisterProperty( "allCharacteristics.originalValue" );

        configurer.registerAlias( "bioAssays.", BIO_ASSAY_ALIAS, BioAssay.class, null, 2 );
        configurer.unregisterProperty( "bioAssays.accession.Uri" );

        // this is not useful, unless we add an alias to the alternate names
        configurer.unregisterProperties( p -> p.endsWith( "alternateNames.size" ) );
    }

    /**
     * Checks for special properties that are allowed to be referenced on certain objects. E.g. characteristics on EEs.
     * {@inheritDoc}
     */
    @Override
    protected FilterablePropertyMeta getFilterablePropertyMeta( String propertyName ) {
        if ( propertyName.equals( "taxon" ) ) {
            return getFilterablePropertyMeta( TAXON_ALIAS, "id", Taxon.class )
                    .withDescription( "alias for taxon.id" );
        }

        if ( propertyName.equals( "bioAssayCount" ) ) {
            return getFilterablePropertyMeta( "bioAssays.size" )
                    .withDescription( "alias for bioAssays.size" );
        }

        if ( propertyName.equals( "geeq.publicQualityScore" ) ) {
            return new FilterablePropertyMeta( null, "(case when geeq.manualQualityOverride = true then geeq.manualQualityScore else geeq.detectedQualityScore end)", Double.class, null, null );
        }

        if ( propertyName.equals( "geeq.publicSuitabilityScore" ) ) {
            return new FilterablePropertyMeta( null, "(case when geeq.manualSuitabilityOverride = true then geeq.manualSuitabilityScore else geeq.detectedSuitabilityScore end)", Double.class, null, null );
        }

        return super.getFilterablePropertyMeta( propertyName );
    }

    /**
     * Filling 'hasDifferentialExpressionAnalysis' and 'hasCoexpressionAnalysis'
     */
    private void populateAnalysisInformation( Collection<ExpressionExperimentDetailsValueObject> vos ) {
        if ( vos.isEmpty() ) {
            return;
        }

        // these are cached queries (thus super-fast)
        Set<Long> withCoexpression = new HashSet<>( getExpressionExperimentIdsWithCoexpression() );
        Set<Long> withDiffEx = new HashSet<>( getExpressionExperimentIdsWithDifferentialExpressionAnalysis() );

        for ( ExpressionExperimentDetailsValueObject vo : vos ) {
            vo.setHasCoexpressionAnalysis( withCoexpression.contains( vo.getId() ) );
            vo.setHasDifferentialExpressionAnalysis( withDiffEx.contains( vo.getId() ) );
        }
    }

    private List<Long> getExpressionExperimentIdsWithCoexpression() {
        //noinspection unchecked
        return this.getSessionFactory().getCurrentSession().createQuery(
                        "select experimentAnalyzed.id from CoexpressionAnalysis" )
                .setCacheable( true )
                .list();
    }

    private List<Long> getExpressionExperimentIdsWithDifferentialExpressionAnalysis() {
        //noinspection unchecked
        return this.getSessionFactory().getCurrentSession().createQuery(
                        "select experimentAnalyzed.id from DifferentialExpressionAnalysis" )
                .setCacheable( true )
                .list();
    }

<<<<<<< HEAD
    private void removeBioAssays( Map<BioAssay, BioMaterial> copyOfRelations,
            Collection<BioMaterial> bioMaterialsToDelete, Collection<BioAssay> bioAssays ) {
        for ( BioAssay ba : bioAssays ) {
            // relations to files cascade, so we only have to worry about biomaterials, which aren't cascaded from
            // anywhere. BioAssay -> BioMaterial is many-to-one, but bioassaySet (experiment) owns the bioAssay.
            BioMaterial biomaterial = ba.getSampleUsed();

            if ( biomaterial == null ) {
                log.warn( "BioAssay " + ba + " has no associated BioMaterial when attempting to remove its parent ExpressionExperiment. It will be skipped for now." );
                continue;
            }

            bioMaterialsToDelete.add( biomaterial );

            copyOfRelations.put( ba, biomaterial );

            Hibernate.initialize( biomaterial );

            // this can easily end up with an unattached object.
            Hibernate.initialize( biomaterial.getBioAssaysUsedIn() );

            biomaterial.getFactorValues().clear();
            biomaterial.getBioAssaysUsedIn().clear();

            ba.setSampleUsed( null );
        }
    }

    private int removeDataVectors( Session session, Set<BioAssayDimension> dims, Set<QuantitationType> qts,
            Collection<RawExpressionDataVector> designElementDataVectors, int count ) {
        AbstractDao.log.info( "Removing Design Element Data Vectors ..." );
        for ( RawExpressionDataVector dv : designElementDataVectors ) {
            BioAssayDimension bad = dv.getBioAssayDimension();
            dims.add( bad );
            QuantitationType qt = dv.getQuantitationType();
            qts.add( qt );
            dv.setBioAssayDimension( null );
            dv.setQuantitationType( null );
            session.delete( dv );
            if ( ++count % 1000 == 0 ) {
                session.flush();
                session.clear();
            }
            // put back...
            dv.setBioAssayDimension( bad );
            dv.setQuantitationType( qt );

            if ( count % 20000 == 0 ) {
                AbstractDao.log.info( count + " design Element data vectors deleted" );
            }
        }
        count = 0;
        return count;
    }

    private void removeProcessedVectors( Session
            session, Set<BioAssayDimension> dims, Set<QuantitationType> qts,
            int count, Collection<ProcessedExpressionDataVector> processedVectors ) {
        for ( ProcessedExpressionDataVector dv : processedVectors ) {
            BioAssayDimension bad = dv.getBioAssayDimension();
            dims.add( bad );
            QuantitationType qt = dv.getQuantitationType();
            qts.add( qt );
            dv.setBioAssayDimension( null );
            dv.setQuantitationType( null );
            session.delete( dv );
            if ( ++count % 1000 == 0 ) {
                session.flush();
                session.clear();
            }
            if ( count % 20000 == 0 ) {
                AbstractDao.log.info( count + " processed design Element data vectors deleted" );
            }

            // put back..
            dv.setBioAssayDimension( bad );
            dv.setQuantitationType( qt );
        }
    }

    private ExpressionExperiment thaw( @Nullable ExpressionExperiment ee, boolean vectorsAlso ) {
        if ( ee == null ) {
            return null;
        }

        if ( ee.getId() == null )
            throw new IllegalArgumentException( "id cannot be null, cannot be thawed: " + ee );

        /*
         * Trying to do everything fails miserably, so we still need a hybrid approach. But returning the thawed object,
         * as opposed to thawing the one passed in, solves problems.
         */
        String thawQuery = "select distinct e from ExpressionExperiment e "
                + " left join fetch e.accession acc left join fetch acc.externalDatabase where e.id=:eeId";

        //noinspection unchecked
        List<ExpressionExperiment> res = this.getSessionFactory().getCurrentSession().createQuery( thawQuery )
                .setParameter( "eeId", ee.getId() ).list();
=======
    private ExpressionExperiment thaw( ExpressionExperiment ee, boolean vectorsAlso ) {
        ExpressionExperiment result = thawLiter( ee );
>>>>>>> 947a6808

        Hibernate.initialize( result.getQuantitationTypes() );
        Hibernate.initialize( result.getCharacteristics() );

        if ( result.getAuditTrail() != null ) {
            Hibernate.initialize( result.getAuditTrail().getEvents() );
        }

        Hibernate.initialize( result.getBioAssays() );
        for ( BioAssay ba : result.getBioAssays() ) {
            Hibernate.initialize( ba.getArrayDesignUsed() );
            Hibernate.initialize( ba.getArrayDesignUsed().getDesignProvider() );
            Hibernate.initialize( ba.getOriginalPlatform() );
            Hibernate.initialize( ba.getSampleUsed() );
            BioMaterial bm = ba.getSampleUsed();
            if ( bm != null ) {
                Hibernate.initialize( bm.getFactorValues() );
                Hibernate.initialize( bm.getTreatments() );
            }
        }

        ExperimentalDesign experimentalDesign = result.getExperimentalDesign();
        if ( experimentalDesign != null ) {
            Hibernate.initialize( experimentalDesign.getExperimentalFactors() );
            Hibernate.initialize( experimentalDesign.getTypes() );
            for ( ExperimentalFactor factor : experimentalDesign.getExperimentalFactors() ) {
                Hibernate.initialize( factor.getAnnotations() );
                for ( FactorValue f : factor.getFactorValues() ) {
                    Hibernate.initialize( f.getCharacteristics() );
                    if ( f.getMeasurement() != null ) {
                        Hibernate.initialize( f.getMeasurement() );
                        if ( f.getMeasurement().getUnit() != null ) {
                            Hibernate.initialize( f.getMeasurement().getUnit() );
                        }
                    }
                }
            }
        }

        if ( vectorsAlso ) {
            /*
             * Optional because this could be slow.
             */
            Hibernate.initialize( result.getRawExpressionDataVectors() );
            Hibernate.initialize( result.getProcessedExpressionDataVectors() );
        }

        return result;
    }

    private ExpressionExperiment thawLiter( ExpressionExperiment ee ) {
        if ( ee.getId() == null ) {
            throw new IllegalArgumentException( "id cannot be null, cannot be thawed: " + ee );
        }

        ExpressionExperiment result = ( ExpressionExperiment ) this.getSessionFactory().getCurrentSession()
                .createQuery( "select distinct e from ExpressionExperiment e "
                        + "left join fetch e.accession acc "
                        + "left join fetch acc.externalDatabase "
                        + "left join fetch e.meanVarianceRelation "
                        + "left join fetch e.primaryPublication p "
                        + "left join fetch p.pubAccession pa "
                        + "left join fetch pa.externalDatabase "
                        + "left join fetch e.auditTrail "
                        + "left join fetch e.geeq "
                        + "left join fetch e.curationDetails "
                        + "left join fetch e.experimentalDesign "
                        + "where e = :ee" )
                .setParameter( "ee", ee )
                .uniqueResult();

        if ( result == null ) {
            throw new IllegalArgumentException( "No experiment with id=" + ee.getId() + " could be loaded." );
        }

        Hibernate.initialize( result.getOtherParts() );

        if ( result.getExperimentalDesign() != null ) {
            Hibernate.initialize( result.getExperimentalDesign().getExperimentalFactors() );
        }

        if ( result.getOtherRelevantPublications() != null ) {
            Hibernate.initialize( result.getOtherRelevantPublications() );
            for ( BibliographicReference bf : result.getOtherRelevantPublications() ) {
                Hibernate.initialize( bf.getPubAccession() );
                Hibernate.initialize( bf.getPubAccession().getExternalDatabase() );
            }
        }

        if ( result.getMeanVarianceRelation() != null ) {
            Hibernate.initialize( result.getMeanVarianceRelation().getMeans() );
            Hibernate.initialize( result.getMeanVarianceRelation().getVariances() );
        }

        return result;
    }

    private void populateArrayDesignCount( Collection<ExpressionExperimentValueObject> eevos ) {
        if ( eevos.isEmpty() ) {
            return;
        }
        //noinspection unchecked
        List<Object[]> results = getSessionFactory().getCurrentSession()
                .createQuery( "select ee.id, count(distinct ba.arrayDesignUsed) from ExpressionExperiment ee left join ee.bioAssays as ba where ee.id in (:ids) group by ee" )
                .setParameterList( "ids", EntityUtils.getIds( eevos ) )
                .list();
        Map<Long, Long> adCountById = results.stream().collect( Collectors.toMap( row -> ( Long ) row[0], row -> ( Long ) row[1] ) );
        for ( ExpressionExperimentValueObject eevo : eevos ) {
            eevo.setArrayDesignCount( adCountById.get( eevo.getId() ) );
        }
    }
}<|MERGE_RESOLUTION|>--- conflicted
+++ resolved
@@ -1719,109 +1719,8 @@
                 .list();
     }
 
-<<<<<<< HEAD
-    private void removeBioAssays( Map<BioAssay, BioMaterial> copyOfRelations,
-            Collection<BioMaterial> bioMaterialsToDelete, Collection<BioAssay> bioAssays ) {
-        for ( BioAssay ba : bioAssays ) {
-            // relations to files cascade, so we only have to worry about biomaterials, which aren't cascaded from
-            // anywhere. BioAssay -> BioMaterial is many-to-one, but bioassaySet (experiment) owns the bioAssay.
-            BioMaterial biomaterial = ba.getSampleUsed();
-
-            if ( biomaterial == null ) {
-                log.warn( "BioAssay " + ba + " has no associated BioMaterial when attempting to remove its parent ExpressionExperiment. It will be skipped for now." );
-                continue;
-            }
-
-            bioMaterialsToDelete.add( biomaterial );
-
-            copyOfRelations.put( ba, biomaterial );
-
-            Hibernate.initialize( biomaterial );
-
-            // this can easily end up with an unattached object.
-            Hibernate.initialize( biomaterial.getBioAssaysUsedIn() );
-
-            biomaterial.getFactorValues().clear();
-            biomaterial.getBioAssaysUsedIn().clear();
-
-            ba.setSampleUsed( null );
-        }
-    }
-
-    private int removeDataVectors( Session session, Set<BioAssayDimension> dims, Set<QuantitationType> qts,
-            Collection<RawExpressionDataVector> designElementDataVectors, int count ) {
-        AbstractDao.log.info( "Removing Design Element Data Vectors ..." );
-        for ( RawExpressionDataVector dv : designElementDataVectors ) {
-            BioAssayDimension bad = dv.getBioAssayDimension();
-            dims.add( bad );
-            QuantitationType qt = dv.getQuantitationType();
-            qts.add( qt );
-            dv.setBioAssayDimension( null );
-            dv.setQuantitationType( null );
-            session.delete( dv );
-            if ( ++count % 1000 == 0 ) {
-                session.flush();
-                session.clear();
-            }
-            // put back...
-            dv.setBioAssayDimension( bad );
-            dv.setQuantitationType( qt );
-
-            if ( count % 20000 == 0 ) {
-                AbstractDao.log.info( count + " design Element data vectors deleted" );
-            }
-        }
-        count = 0;
-        return count;
-    }
-
-    private void removeProcessedVectors( Session
-            session, Set<BioAssayDimension> dims, Set<QuantitationType> qts,
-            int count, Collection<ProcessedExpressionDataVector> processedVectors ) {
-        for ( ProcessedExpressionDataVector dv : processedVectors ) {
-            BioAssayDimension bad = dv.getBioAssayDimension();
-            dims.add( bad );
-            QuantitationType qt = dv.getQuantitationType();
-            qts.add( qt );
-            dv.setBioAssayDimension( null );
-            dv.setQuantitationType( null );
-            session.delete( dv );
-            if ( ++count % 1000 == 0 ) {
-                session.flush();
-                session.clear();
-            }
-            if ( count % 20000 == 0 ) {
-                AbstractDao.log.info( count + " processed design Element data vectors deleted" );
-            }
-
-            // put back..
-            dv.setBioAssayDimension( bad );
-            dv.setQuantitationType( qt );
-        }
-    }
-
-    private ExpressionExperiment thaw( @Nullable ExpressionExperiment ee, boolean vectorsAlso ) {
-        if ( ee == null ) {
-            return null;
-        }
-
-        if ( ee.getId() == null )
-            throw new IllegalArgumentException( "id cannot be null, cannot be thawed: " + ee );
-
-        /*
-         * Trying to do everything fails miserably, so we still need a hybrid approach. But returning the thawed object,
-         * as opposed to thawing the one passed in, solves problems.
-         */
-        String thawQuery = "select distinct e from ExpressionExperiment e "
-                + " left join fetch e.accession acc left join fetch acc.externalDatabase where e.id=:eeId";
-
-        //noinspection unchecked
-        List<ExpressionExperiment> res = this.getSessionFactory().getCurrentSession().createQuery( thawQuery )
-                .setParameter( "eeId", ee.getId() ).list();
-=======
     private ExpressionExperiment thaw( ExpressionExperiment ee, boolean vectorsAlso ) {
         ExpressionExperiment result = thawLiter( ee );
->>>>>>> 947a6808
 
         Hibernate.initialize( result.getQuantitationTypes() );
         Hibernate.initialize( result.getCharacteristics() );
