/*
 * The Gemma project.
 *
 * Copyright (c) 2006 University of British Columbia
 *
 * Licensed under the Apache License, Version 2.0 (the "License");
 * you may not use this file except in compliance with the License.
 * You may obtain a copy of the License at
 *
 *       http://www.apache.org/licenses/LICENSE-2.0
 *
 * Unless required by applicable law or agreed to in writing, software
 * distributed under the License is distributed on an "AS IS" BASIS,
 * WITHOUT WARRANTIES OR CONDITIONS OF ANY KIND, either express or implied.
 * See the License for the specific language governing permissions and
 * limitations under the License.
 *
 */
package ubic.gemma.persistence.service.expression.experiment;

import gemma.gsec.acl.domain.AclObjectIdentity;
import gemma.gsec.acl.domain.AclSid;
import lombok.NonNull;
import org.apache.commons.lang3.NotImplementedException;
import org.apache.commons.lang3.StringUtils;
import org.apache.commons.lang3.time.StopWatch;
import org.hibernate.*;
import org.hibernate.criterion.Projections;
import org.hibernate.criterion.Restrictions;
import org.hibernate.type.LongType;
import org.springframework.beans.factory.annotation.Autowired;
import org.springframework.stereotype.Repository;
import ubic.gemma.core.analysis.expression.diff.BaselineSelection;
import ubic.gemma.core.analysis.util.ExperimentalDesignUtils;
import ubic.gemma.core.util.StopWatchUtils;
import ubic.gemma.model.common.auditAndSecurity.AuditEvent;
import ubic.gemma.model.common.description.AnnotationValueObject;
import ubic.gemma.model.common.description.BibliographicReference;
import ubic.gemma.model.common.description.Characteristic;
import ubic.gemma.model.common.description.DatabaseEntry;
import ubic.gemma.model.common.quantitationtype.QuantitationType;
import ubic.gemma.model.expression.arrayDesign.ArrayDesign;
import ubic.gemma.model.expression.arrayDesign.ArrayDesignValueObject;
import ubic.gemma.model.expression.bioAssay.BioAssay;
import ubic.gemma.model.expression.bioAssayData.BioAssayDimension;
import ubic.gemma.model.expression.bioAssayData.DesignElementDataVector;
import ubic.gemma.model.expression.bioAssayData.ProcessedExpressionDataVector;
import ubic.gemma.model.expression.bioAssayData.RawExpressionDataVector;
import ubic.gemma.model.expression.biomaterial.BioMaterial;
import ubic.gemma.model.expression.experiment.*;
import ubic.gemma.model.genome.Gene;
import ubic.gemma.model.genome.Taxon;
import ubic.gemma.persistence.service.AbstractDao;
import ubic.gemma.persistence.service.common.auditAndSecurity.curation.AbstractCuratableDao;
import ubic.gemma.persistence.service.common.description.CharacteristicDao;
import ubic.gemma.persistence.service.expression.arrayDesign.ArrayDesignDao;
import ubic.gemma.persistence.service.expression.bioAssay.BioAssayDao;
import ubic.gemma.persistence.service.genome.taxon.TaxonDao;
import ubic.gemma.persistence.util.Filter;
import ubic.gemma.persistence.util.*;

import javax.annotation.Nullable;
import java.util.*;
import java.util.stream.Collectors;

import static java.util.stream.Collectors.groupingBy;
import static java.util.stream.Collectors.summingLong;

/**
 * @author pavlidis
 * @see ubic.gemma.model.expression.experiment.ExpressionExperiment
 */
@Repository
public class ExpressionExperimentDaoImpl
        extends AbstractCuratableDao<ExpressionExperiment, ExpressionExperimentValueObject>
        implements ExpressionExperimentDao {

    private static final int BATCH_SIZE = 1000;

    private static final String
            CHARACTERISTIC_ALIAS = CharacteristicDao.OBJECT_ALIAS,
            BIO_MATERIAL_CHARACTERISTIC_ALIAS = "bmc",
            FACTOR_VALUE_CHARACTERISTIC_ALIAS = "fvc",
            ALL_CHARACTERISTIC_ALIAS = "ac",
            BIO_ASSAY_ALIAS = BioAssayDao.OBJECT_ALIAS,
            TAXON_ALIAS = TaxonDao.OBJECT_ALIAS,
            ARRAY_DESIGN_ALIAS = ArrayDesignDao.OBJECT_ALIAS;

    @Autowired
    public ExpressionExperimentDaoImpl( SessionFactory sessionFactory ) {
        super( ExpressionExperimentDao.OBJECT_ALIAS, ExpressionExperiment.class, sessionFactory );
    }

    @Override
    public List<ExpressionExperiment> browse( int start, int limit ) {
        Query query = this.getSessionFactory().getCurrentSession().createQuery( "from ExpressionExperiment" );
        query.setMaxResults( limit );
        query.setFirstResult( start );

        //noinspection unchecked
        return query.list();
    }

    @Override
    public List<ExpressionExperiment> browse( int start, int limit, String orderField, boolean descending ) {
        throw new NotImplementedException( "Browsing ExpressionExperiment in a specific order is not supported." );
    }

    @Override
    public long countNotTroubled() {
        return ( ( Long ) this.getSessionFactory().getCurrentSession().createQuery(
                        "select count( distinct ee ) from ExpressionExperiment as ee left join "
                                + " ee.bioAssays as ba left join ba.arrayDesignUsed as ad"
                                + " where ee.curationDetails.troubled = false and ad.curationDetails.troubled = false" )
                .uniqueResult() );
    }

    @Override
    public Collection<Long> filterByTaxon( @Nullable Collection<Long> ids, Taxon taxon ) {

        if ( ids == null || ids.isEmpty() )
            return new HashSet<>();

        //language=HQL
        final String queryString =
                "select distinct ee.id from ExpressionExperiment as ee " + "inner join ee.bioAssays as ba "
                        + "inner join ba.sampleUsed as sample where sample.sourceTaxon = :taxon and ee.id in (:ids) ";

        //noinspection unchecked
        return this.getSessionFactory().getCurrentSession().createQuery( queryString ).setParameter( "taxon", taxon )
                .setParameterList( "ids", ids ).list();
    }

    @Override
    public ExpressionExperiment find( ExpressionExperiment entity ) {

        Criteria criteria = this.getSessionFactory().getCurrentSession().createCriteria( ExpressionExperiment.class );

        if ( entity.getAccession() != null ) {
            criteria.add( Restrictions.eq( "accession", entity.getAccession() ) );
        } else if ( entity.getShortName() != null ) {
            criteria.add( Restrictions.eq( "shortName", entity.getShortName() ) );
        } else if ( entity.getName() != null ) {
            criteria.add( Restrictions.eq( "name", entity.getName() ) );
        } else {
            throw new IllegalArgumentException( "At least one of accession, shortName or name must be non-null to find an ExpressionExperiment." );
        }

        return ( ExpressionExperiment ) criteria.uniqueResult();
    }

    @Override
    public Collection<ExpressionExperiment> findByAccession( DatabaseEntry accession ) {
        Criteria criteria = this.getSessionFactory().getCurrentSession().createCriteria( ExpressionExperiment.class );

        BusinessKey.checkKey( accession );
        BusinessKey.attachCriteria( criteria, accession, "accession" );

        //noinspection unchecked
        return criteria.list();
    }

    @Override
    public Collection<ExpressionExperiment> findByAccession( String accession ) {
        Query query = this.getSessionFactory().getCurrentSession().createQuery(
                        "select e from ExpressionExperiment e inner join e.accession a where a.accession = :accession" )
                .setParameter( "accession", accession );

        //noinspection unchecked
        return query.list();
    }

    @Override
    public Collection<ExpressionExperiment> findByBibliographicReference( Long bibRefID ) {
        //language=HQL
        final String queryString =
                "select distinct ee FROM ExpressionExperiment as ee left join ee.otherRelevantPublications as eeO"
                        + " WHERE ee.primaryPublication.id = :bibID OR (eeO.id = :bibID) ";

        //noinspection unchecked
        return this.getSessionFactory().getCurrentSession().createQuery( queryString ).setParameter( "bibID", bibRefID )
                .list();
    }

    @Override
    public ExpressionExperiment findByBioAssay( BioAssay ba ) {

        //language=HQL
        final String queryString =
                "select distinct ee from ExpressionExperiment as ee inner join ee.bioAssays as ba " + "where ba = :ba";
        List list = this.getSessionFactory().getCurrentSession().createQuery( queryString ).setParameter( "ba", ba )
                .list();

        if ( list.size() == 0 ) {
            AbstractDao.log.warn( "No expression experiment for " + ba );
            return null;
        }

        if ( list.size() > 1 ) {
            /*
             * This really shouldn't happen!
             */
            AbstractDao.log.warn( "Found " + list.size() + " expression experiment for the given bio assay: " + ba
                    + " Only 1 returned." );
        }
        return ( ExpressionExperiment ) list.iterator().next();
    }

    @Override
    public ExpressionExperiment findByBioMaterial( BioMaterial bm ) {

        //language=HQL
        final String queryString = "select distinct ee from ExpressionExperiment as ee "
                + "inner join ee.bioAssays as ba inner join ba.sampleUsed as sample where sample = :bm";

        List list = this.getSessionFactory().getCurrentSession().createQuery( queryString ).setParameter( "bm", bm )
                .list();

        if ( list.size() == 0 ) {
            AbstractDao.log.warn( "No expression experiment for " + bm );
            return null;
        }
        if ( list.size() > 1 ) {
            /*
             * This really shouldn't happen!
             */
            AbstractDao.log.warn(
                    "Found " + list.size() + " expression experiment for the given bm: " + bm + " Only 1 returned." );
        }
        return ( ExpressionExperiment ) list.iterator().next();
    }

    @Override
    public Map<ExpressionExperiment, BioMaterial> findByBioMaterials( Collection<BioMaterial> bms ) {
        if ( bms.size() == 0 ) {
            return new HashMap<>();
        }
        //language=HQL
        final String queryString = "select distinct ee, sample from ExpressionExperiment as ee "
                + "inner join ee.bioAssays as ba inner join ba.sampleUsed as sample where sample in (:bms) group by ee";

        Map<ExpressionExperiment, BioMaterial> results = new HashMap<>();
        Collection<BioMaterial> batch = new HashSet<>();

        for ( BioMaterial o : bms ) {
            batch.add( o );
            if ( batch.size() == ExpressionExperimentDaoImpl.BATCH_SIZE ) {

                //noinspection unchecked
                List<Object> r = this.getSessionFactory().getCurrentSession().createQuery( queryString )
                        .setParameterList( "bms", batch ).list();
                for ( Object a : r ) {
                    ExpressionExperiment e = ( ExpressionExperiment ) ( ( Object[] ) a )[0];
                    BioMaterial b = ( BioMaterial ) ( ( Object[] ) a )[1]; // representative, there may have been multiple used as inputs
                    results.put( e, b );
                }
                batch.clear();
            }
        }

        if ( batch.size() > 0 ) {

            //noinspection unchecked
            List<Object> r = this.getSessionFactory().getCurrentSession().createQuery( queryString )
                    .setParameterList( "bms", batch ).list();
            for ( Object a : r ) {
                ExpressionExperiment e = ( ExpressionExperiment ) ( ( Object[] ) a )[0];
                BioMaterial b = ( BioMaterial ) ( ( Object[] ) a )[1]; // representative, there may have been multiple used as inputs
                results.put( e, b );
            }
        }

        return results;
    }

    @Override
    public Collection<ExpressionExperiment> findByExpressedGene( Gene gene, Double rank ) {
        //language=MySQL
        final String queryString = "SELECT DISTINCT ee.ID AS eeID FROM "
                + "GENE2CS g2s, COMPOSITE_SEQUENCE cs, PROCESSED_EXPRESSION_DATA_VECTOR dedv, INVESTIGATION ee "
                + "WHERE g2s.CS = cs.ID AND cs.ID = dedv.DESIGN_ELEMENT_FK AND dedv.EXPRESSION_EXPERIMENT_FK = ee.ID"
                + " AND g2s.gene = :geneID AND dedv.RANK_BY_MEAN >= :rank";

        Collection<Long> eeIds;

        Session session = this.getSessionFactory().getCurrentSession();
        org.hibernate.SQLQuery queryObject = session.createSQLQuery( queryString );
        queryObject.setLong( "geneID", gene.getId() );
        queryObject.setDouble( "rank", rank );
        queryObject.addScalar( "eeID", new LongType() );
        //noinspection unchecked
        List<Long> results = queryObject.list();

        eeIds = new HashSet<>( results );

        session.flush();
        session.clear();

        return this.load( eeIds );
    }

    @Override
    public ExpressionExperiment findByFactor( ExperimentalFactor ef ) {
        //language=HQL
        final String queryString =
                "select distinct ee from ExpressionExperiment as ee inner join ee.experimentalDesign ed "
                        + "inner join ed.experimentalFactors ef where ef = :ef ";

        List results = this.getSessionFactory().getCurrentSession().createQuery( queryString ).setParameter( "ef", ef )
                .list();

        if ( results.size() == 0 ) {
            AbstractDao.log.info( "There is no expression experiment that has factor = " + ef );
            return null;
        }
        return ( ExpressionExperiment ) results.iterator().next();
    }

    @Override
    public ExpressionExperiment findByFactorValue( FactorValue fv ) {
        return this.findByFactorValue( fv.getId() );
    }

    @Override
    public ExpressionExperiment findByFactorValue( Long factorValueId ) {
        //language=HQL
        final String queryString =
                "select distinct ee from ExpressionExperiment as ee inner join ee.experimentalDesign ed "
                        + "inner join ed.experimentalFactors ef inner join ef.factorValues fv where fv.id = :fvId ";

        //noinspection unchecked
        List<ExpressionExperiment> results = this.getSessionFactory().getCurrentSession().createQuery( queryString )
                .setParameter( "fvId", factorValueId ).list();

        if ( results.size() == 0 ) {
            return null;
        }

        return results.get( 0 );
    }

    @Override
    public Map<ExpressionExperiment, FactorValue> findByFactorValues( Collection<FactorValue> fvs ) {

        if ( fvs.isEmpty() )
            return new HashMap<>();

        //language=HQL
        final String queryString = "select distinct ee, f from ExpressionExperiment ee "
                + " join ee.experimentalDesign ed join ed.experimentalFactors ef join ef.factorValues f"
                + " where f in (:fvs) group by ee";
        Map<ExpressionExperiment, FactorValue> results = new HashMap<>();
        Collection<FactorValue> batch = new HashSet<>();
        for ( FactorValue o : fvs ) {
            batch.add( o );
            if ( batch.size() == ExpressionExperimentDaoImpl.BATCH_SIZE ) {

                //noinspection unchecked
                List<Object> r2 = this.getSessionFactory().getCurrentSession().createQuery( queryString )
                        .setParameterList( "fvs", batch ).list();
                for ( Object o1 : r2 ) {
                    Object[] a = ( Object[] ) o1;
                    results.put( ( ExpressionExperiment ) a[0], ( FactorValue ) a[1] );
                }

                batch.clear();
            }
        }

        if ( batch.size() > 0 ) {

            //noinspection unchecked
            List<Object> r2 = this.getSessionFactory().getCurrentSession().createQuery( queryString )
                    .setParameterList( "fvs", batch ).list();
            for ( Object o1 : r2 ) {
                Object[] a = ( Object[] ) o1;
                results.put( ( ExpressionExperiment ) a[0], ( FactorValue ) a[1] );
            }

        }

        return results;

    }

    @Override
    public Collection<ExpressionExperiment> findByGene( Gene gene ) {

        /*
         * uses GENE2CS table.
         */
        //language=MySQL
        final String queryString = "SELECT DISTINCT ee.ID AS eeID FROM "
                + "GENE2CS g2s, COMPOSITE_SEQUENCE cs, ARRAY_DESIGN ad, BIO_ASSAY ba, INVESTIGATION ee "
                + "WHERE g2s.CS = cs.ID AND ad.ID = cs.ARRAY_DESIGN_FK AND ba.ARRAY_DESIGN_USED_FK = ad.ID AND"
                + " ba.EXPRESSION_EXPERIMENT_FK = ee.ID AND g2s.GENE = :geneID";

        Collection<Long> eeIds;

        Session session = this.getSessionFactory().getCurrentSession();
        org.hibernate.SQLQuery queryObject = session.createSQLQuery( queryString );
        queryObject.setLong( "geneID", gene.getId() );
        queryObject.addScalar( "eeID", new LongType() );
        //noinspection unchecked
        List<Long> results = queryObject.list();

        eeIds = new HashSet<>( results );

        return this.load( eeIds );
    }

    @Override
    public ExpressionExperiment findByQuantitationType( QuantitationType quantitationType ) {
        //language=HQL
        final String queryString =
                "select ee from ExpressionExperiment as ee " + "inner join ee.quantitationTypes qt where qt = :qt ";

        List results = this.getSessionFactory().getCurrentSession().createQuery( queryString )
                .setParameter( "qt", quantitationType ).list();

        if ( results.size() == 1 ) {
            return ( ExpressionExperiment ) results.iterator().next();
        } else if ( results.size() == 0 ) {
            return null;
        }

        throw new IllegalStateException( "More than one ExpressionExperiment associated with " + quantitationType );
    }

    @Override
    public Collection<ExpressionExperiment> findByTaxon( Taxon taxon ) {
        //language=HQL
        //        final String queryString =
        //                "select distinct ee from ExpressionExperiment as ee " + "inner join ee.bioAssays as ba "
        //                        + "inner join ba.sampleUsed as sample where sample.sourceTaxon = :taxon ";
        final String queryString = "select ee from ExpressionExperiment as ee where ee.taxon = (:taxon)";

        //noinspection unchecked
        return this.getSessionFactory().getCurrentSession().createQuery( queryString ).setParameter( "taxon", taxon )
                .list();
    }

    @Override
    public List<ExpressionExperiment> findByUpdatedLimit( Collection<Long> ids, int limit ) {
        if ( ids.isEmpty() || limit <= 0 )
            return new ArrayList<>();

        Session s = this.getSessionFactory().getCurrentSession();

        String queryString = "select e from ExpressionExperiment e join e.curationDetails s where e.id in (:ids) order by s.lastUpdated desc ";

        Query q = s.createQuery( queryString );
        q.setParameterList( "ids", ids );
        q.setMaxResults( limit );

        //noinspection unchecked
        return q.list();

    }

    @Override
    public List<ExpressionExperiment> findByUpdatedLimit( int limit ) {
        if ( limit == 0 )
            return new ArrayList<>();
        Session s = this.getSessionFactory().getCurrentSession();
        String queryString = "select e from ExpressionExperiment e join e.curationDetails s order by s.lastUpdated " + (
                limit < 0 ?
                        "asc" :
                        "desc" );
        Query q = s.createQuery( queryString );
        q.setMaxResults( Math.abs( limit ) );

        //noinspection unchecked
        return q.list();
    }

    @Override
    public Collection<ExpressionExperiment> findUpdatedAfter( @Nullable Date date ) {
        if ( date == null )
            return Collections.emptyList();
        //noinspection unchecked
        return this.getSessionFactory().getCurrentSession().createQuery(
                        "select e from ExpressionExperiment e join e.curationDetails cd where cd.lastUpdated > :date" )
                .setDate( "date", date ).list();
    }

    @Override
    public Map<Long, Integer> getAnnotationCounts( Collection<Long> ids ) {
        Map<Long, Integer> results = new HashMap<>();
        for ( Long id : ids ) {
            results.put( id, 0 );
        }
        if ( ids.size() == 0 ) {
            return results;
        }
        String queryString = "select e.id,count(c.id) from ExpressionExperiment e inner join e.characteristics c where e.id in (:ids) group by e.id";
        List res = this.getSessionFactory().getCurrentSession().createQuery( queryString )
                .setParameterList( "ids", ids ).list();

        this.addIdsToResults( results, res );
        return results;
    }

    @Override
    public Collection<? extends AnnotationValueObject> getAnnotationsByBioMaterials( Long eeId ) {
        /*
         * Note we're not using 'distinct' here but the 'equals' for AnnotationValueObject should aggregate these. More
         * work to do.
         */
        List raw = this.getSessionFactory().getCurrentSession().createQuery(
                "select c from ExpressionExperiment e " + "join e.bioAssays ba join ba.sampleUsed bm "
                        + "join bm.characteristics c where e.id= :eeid" ).setParameter( "eeid", eeId ).list();

        Collection<AnnotationValueObject> results = new HashSet<>();
        /*
         * TODO we need to filter these better; some criteria could be included in the query
         */
        for ( Object o : raw ) {
            Characteristic c = ( Characteristic ) o;

            // filter. Could include this in the query if it isn't too complicated.
            if ( StringUtils.isBlank( c.getCategoryUri() ) ) {
                continue;
            }

            if ( StringUtils.isBlank( c.getValueUri() ) ) {
                continue;
            }

            if ( c.getCategory().equals( "MaterialType" ) || c.getCategory().equals( "molecular entity" )
                    || c.getCategory().equals( "LabelCompound" ) ) {
                continue;
            }

            AnnotationValueObject annotationValue = new AnnotationValueObject( c, BioMaterial.class );

            results.add( annotationValue );
        }

        return results;

    }

    @Override
    public Collection<? extends AnnotationValueObject> getAnnotationsByFactorvalues( Long eeId ) {
        List raw = this.getSessionFactory().getCurrentSession().createQuery( "select c from ExpressionExperiment e "
                + "join e.experimentalDesign ed join ed.experimentalFactors ef join ef.factorValues fv "
                + "join fv.characteristics c where e.id= :eeid " ).setParameter( "eeid", eeId ).list();

        /*
         * FIXME filtering here is going to have to be more elaborate for this to be useful.
         */
        Collection<AnnotationValueObject> results = new HashSet<>();
        for ( Object o : raw ) {
            Characteristic c = ( Characteristic ) o;

            // ignore free text values
            if ( StringUtils.isBlank( c.getValueUri() ) ) {
                continue;
            }

            // ignore baseline and batch factorvalues (could include in the query)
            if ( BaselineSelection.isBaselineCondition( c ) || ( StringUtils.isNotBlank( c.getCategory() )
                    && c.getCategory().equals( ExperimentalDesignUtils.BATCH_FACTOR_CATEGORY_NAME ) ) ) {
                continue;
            }

            // ignore timepoint.
            if ( StringUtils.isNotBlank( c.getCategoryUri() ) && c.getCategoryUri()
                    .equals( "http://www.ebi.ac.uk/efo/EFO_0000724" ) ) {
                continue;
            }

            if ( StringUtils.isNotBlank( c.getValueUri() ) ) {
                // DE_include/exclude
                if ( c.getValueUri().equals( "http://purl.obolibrary.org/obo/TGEMO_00013" ) )
                    continue;
                if ( c.getValueUri().equals( "http://purl.obolibrary.org/obo/TGEMO_00014" ) )
                    continue;
            }

            results.add( new AnnotationValueObject( c, FactorValue.class ) );
        }

        return results;

    }

    /**
     * Maximum number of results to be considered for caching in {@link #getAnnotationsFrequency(Collection, int)}.
     */
    public static final int MAX_RESULT_FOR_CACHING_ANNOTATIONS_FREQUENCY = 50;

    /**
     * We're making two assumptions: a dataset cannot have a characteristic more than once and a dataset cannot have
     * the same characteristic at multiple levels to make counting more efficient.
     */
    @Override
    public Map<Characteristic, Long> getAnnotationsFrequency( @Nullable Collection<Long> eeIds, int maxResults ) {
        if ( eeIds != null && eeIds.isEmpty() ) {
            return Collections.emptyMap();
        }
        Query q = getSessionFactory().getCurrentSession().createSQLQuery(
                        "select {T.*}, count(distinct {T}.EXPRESSION_EXPERIMENT_FK) as EE_COUNT from EXPRESSION_EXPERIMENT2CHARACTERISTIC {T} "
                                + AclQueryUtils.formNativeAclJoinClause( "{T}.EXPRESSION_EXPERIMENT_FK" ) + " "
                                + "where {T}.ID is not null " // this is necessary for the clause building since there might be no clause
                                + ( eeIds != null ? " and T.EXPRESSION_EXPERIMENT_FK in :eeIds " : "" )
                                + AclQueryUtils.formNativeAclRestrictionClause() + " "
                                + "group by COALESCE({T}.CATEGORY_URI, {T}.CATEGORY), COALESCE({T}.VALUE_URI, {T}.VALUE_URI) "
                                + "order by EE_COUNT desc" )
                .addEntity( "T", Characteristic.class )
                .addScalar( "EE_COUNT", new LongType() )
                .setCacheable( maxResults > 0 && maxResults <= MAX_RESULT_FOR_CACHING_ANNOTATIONS_FREQUENCY )
                .setMaxResults( maxResults > 0 && maxResults < MAX_RESULT_FOR_CACHING_ANNOTATIONS_FREQUENCY ? MAX_RESULT_FOR_CACHING_ANNOTATIONS_FREQUENCY : maxResults );
        if ( eeIds != null ) {
            q.setParameterList( "eeIds", new HashSet<>( eeIds ) );
        }
        AclQueryUtils.addAclParameters( q, ExpressionExperiment.class );
        //noinspection unchecked
        List<Object[]> result = q.list();
        return result.stream()
                .limit( maxResults )
                .collect( Collectors.toMap( row -> ( Characteristic ) row[0], row -> ( Long ) row[1] ) );
    }

    @Override
    public Collection<ExpressionExperiment> getExperimentsLackingPublications() {
        //noinspection unchecked
        return this.getSessionFactory().getCurrentSession().createQuery( "select e from ExpressionExperiment e where e.primaryPublication = null and e.shortName like 'GSE%'" ).list();
    }


    @Override
    public Collection<ArrayDesign> getArrayDesignsUsed( BioAssaySet bas ) {

        ExpressionExperiment ee;
        if ( bas instanceof ExpressionExperimentSubSet ) {
            ee = ( ( ExpressionExperimentSubSet ) bas ).getSourceExperiment();
        } else {
            ee = ( ExpressionExperiment ) bas;
        }

        assert ee != null;

        return CommonQueries.getArrayDesignsUsed( ee, this.getSessionFactory().getCurrentSession() );
    }

    @Override
    public Map<ArrayDesign, Collection<Long>> getArrayDesignsUsed( Collection<Long> eeids ) {
        return CommonQueries.getArrayDesignsUsed( eeids, this.getSessionFactory().getCurrentSession() );
    }

    @Override
    public Map<ArrayDesign, Long> getArrayDesignsUsageFrequency( Collection<Long> eeIds ) {
        //noinspection unchecked
        List<Object[]> result = getSessionFactory().getCurrentSession()
                .createQuery( "select a, count(distinct ee) from ExpressionExperiment ee join ee.bioAssays ba join ba.arrayDesignUsed a where ee.id in (:ids) group by a" )
                .setParameterList( "ids", eeIds )
                .list();
        return result.stream().collect( groupingBy( row -> ( ArrayDesign ) row[0], summingLong( row -> ( Long ) row[1] ) ) );
    }

    @Override
    public Map<Long, Collection<AuditEvent>> getAuditEvents( Collection<Long> ids ) {
        //language=HQL
        final String queryString =
                "select ee.id, auditEvent from ExpressionExperiment ee inner join ee.auditTrail as auditTrail inner join auditTrail.events as auditEvent "
                        + " where ee.id in (:ids) ";

        List result = this.getSessionFactory().getCurrentSession().createQuery( queryString )
                .setParameterList( "ids", ids ).list();

        Map<Long, Collection<AuditEvent>> eventMap = new HashMap<>();

        for ( Object o : result ) {
            Object[] row = ( Object[] ) o;
            Long id = ( Long ) row[0];
            AuditEvent event = ( AuditEvent ) row[1];

            this.addEventsToMap( eventMap, id, event );
        }
        // add in expression experiment ids that do not have events. Set
        // their values to null.
        for ( Long id : ids ) {
            if ( !eventMap.containsKey( id ) ) {
                eventMap.put( id, null );
            }
        }
        return eventMap;

    }

    @Override
    public Integer getBioAssayCountById( long Id ) {
        //language=HQL
        final String queryString =
                "select count(ba) from ExpressionExperiment ee " + "inner join ee.bioAssays ba where ee.id = :ee";

        List list = this.getSessionFactory().getCurrentSession().createQuery( queryString ).setParameter( "ee", Id )
                .list();

        if ( list.size() == 0 ) {
            AbstractDao.log.warn( "No vectors for experiment with id " + Id );
            return 0;
        }

        return ( ( Long ) list.iterator().next() ).intValue();
    }

    @Override
    public Collection<BioAssayDimension> getBioAssayDimensions( ExpressionExperiment expressionExperiment ) {
        String queryString = "select distinct b from BioAssayDimension b, ExpressionExperiment e "
                + "inner join b.bioAssays bba inner join e.bioAssays eb where eb = bba and e = :ee ";
        //noinspection unchecked
        return this.getSessionFactory().getCurrentSession().createQuery( queryString )
                .setParameter( "ee", expressionExperiment ).list();
    }

    @Override
    public Integer getBioMaterialCount( ExpressionExperiment expressionExperiment ) {
        //language=HQL
        final String queryString =
                "select count(distinct sample) from ExpressionExperiment as ee " + "inner join ee.bioAssays as ba "
                        + "inner join ba.sampleUsed as sample where ee.id = :eeId ";

        List result = this.getSessionFactory().getCurrentSession().createQuery( queryString )
                .setParameter( "eeId", expressionExperiment.getId() ).list();

        return ( ( Long ) result.iterator().next() ).intValue();
    }

    /**
     * @param Id if of the expression experiment
     * @return count of RAW vectors.
     */
    @Override
    public Integer getDesignElementDataVectorCountById( long Id ) {

        //language=HQL
        final String queryString = "select count(dedv) from ExpressionExperiment ee "
                + "inner join ee.rawExpressionDataVectors dedv where ee.id = :ee";

        List list = this.getSessionFactory().getCurrentSession().createQuery( queryString ).setParameter( "ee", Id )
                .list();
        if ( list.size() == 0 ) {
            AbstractDao.log.warn( "No vectors for experiment with id " + Id );
            return 0;
        }
        return ( ( Long ) list.iterator().next() ).intValue();

    }

    @Override
    public Collection<ExpressionExperiment> getExperimentsWithOutliers() {
        //noinspection unchecked
        return this.getSessionFactory().getCurrentSession().createQuery(
                "select distinct e from ExpressionExperiment e join e.bioAssays b where b.isOutlier = true" ).list();
    }

    @Override
    public Map<Long, Date> getLastArrayDesignUpdate( Collection<ExpressionExperiment> expressionExperiments ) {
        //language=HQL
        final String queryString = "select ee.id, max(s.lastUpdated) from ExpressionExperiment as ee inner join "
                + "ee.bioAssays b inner join b.arrayDesignUsed a join a.curationDetails s "
                + " where ee in (:ees) group by ee.id ";

        List res = this.getSessionFactory().getCurrentSession().createQuery( queryString )
                .setParameterList( "ees", expressionExperiments ).list();

        assert ( !res.isEmpty() );

        Map<Long, Date> result = new HashMap<>();
        for ( Object o : res ) {
            Object[] oa = ( Object[] ) o;
            Long id = ( Long ) oa[0];
            Date d = ( Date ) oa[1];
            result.put( id, d );
        }
        return result;
    }

    @Override
    public Date getLastArrayDesignUpdate( ExpressionExperiment ee ) {

        //language=HQL
        final String queryString = "select max(s.lastUpdated) from ExpressionExperiment as ee inner join "
                + "ee.bioAssays b inner join b.arrayDesignUsed a join a.curationDetails s " + " where ee = :ee ";

        List res = this.getSessionFactory().getCurrentSession().createQuery( queryString ).setParameter( "ee", ee )
                .list();

        assert ( !res.isEmpty() );

        return ( Date ) res.iterator().next();
    }

    @Override
    public Map<Taxon, Long> getPerTaxonCount() {
        String queryString = "select t, count(distinct ee) from ExpressionExperiment ee "
                + "join ee.bioAssays as ba "
                + "join ba.sampleUsed su "
                + "join su.sourceTaxon t "
                + "group by t";

        // it is important to cache this, as it gets called on the home page. Though it's actually fast.
        //noinspection unchecked
        List<Object[]> list = this.getSessionFactory().getCurrentSession().createQuery( queryString )
                .setCacheable( true )
                .list();

        return list.stream()
                .collect( Collectors.toMap( row -> ( Taxon ) row[0], row -> ( Long ) row[1] ) );
    }

    @Override
    public Map<Long, Integer> getPopulatedFactorCounts( Collection<Long> ids ) {
        Map<Long, Integer> results = new HashMap<>();
        if ( ids.size() == 0 ) {
            return results;
        }

        for ( Long id : ids ) {
            results.put( id, 0 );
        }

        String queryString = "select e.id,count(distinct ef.id) from ExpressionExperiment e inner join e.bioAssays ba"
                + " inner join ba.sampleUsed bm inner join bm.factorValues fv inner join fv.experimentalFactor "
                + "ef where e.id in (:ids) group by e.id";
        List res = this.getSessionFactory().getCurrentSession().createQuery( queryString )
                .setParameterList( "ids", ids ).list();

        this.addIdsToResults( results, res );
        return results;
    }

    @Override
    public Map<Long, Integer> getPopulatedFactorCountsExcludeBatch( Collection<Long> ids ) {
        Map<Long, Integer> results = new HashMap<>();
        if ( ids.size() == 0 ) {
            return results;
        }

        for ( Long id : ids ) {
            results.put( id, 0 );
        }

        String queryString = "select e.id,count(distinct ef.id) from ExpressionExperiment e inner join e.bioAssays ba"
                + " inner join ba.sampleUsed bm inner join bm.factorValues fv inner join fv.experimentalFactor ef "
                + " inner join ef.category cat where e.id in (:ids) and cat.category != (:category) and ef.name != (:name) group by e.id";

        List res = this.getSessionFactory().getCurrentSession().createQuery( queryString )
                .setParameterList( "ids", ids ) // Set ids
                .setParameter( "category", ExperimentalFactorService.BATCH_FACTOR_CATEGORY_NAME ) // Set batch category
                .setParameter( "name", ExperimentalFactorService.BATCH_FACTOR_NAME ) // set batch name
                .list();

        this.addIdsToResults( results, res );
        return results;
    }

    @SuppressWarnings("unchecked")
    @Override
    public Map<QuantitationType, Integer> getQuantitationTypeCountById( Long id ) {

        //language=HQL
        final String queryString = "select quantType,count(*) as count "
                + "from ubic.gemma.model.expression.experiment.ExpressionExperiment ee "
                + "inner join ee.rawExpressionDataVectors as vectors "
                + "inner join vectors.quantitationType as quantType " + "where ee.id = :id GROUP BY quantType.name";

        //noinspection unchecked
        List<Object[]> list = this.getSessionFactory().getCurrentSession().createQuery( queryString ).setParameter( "id", id )
                .list();

        Map<QuantitationType, Integer> qtCounts = new HashMap<>();

        for ( Object[] tuple : list ) {
            qtCounts.put( ( QuantitationType ) tuple[0], ( ( Long ) tuple[1] ).intValue() );
        }

        return qtCounts;
    }

    @Override
    public Collection<QuantitationType> getQuantitationTypes( final ExpressionExperiment expressionExperiment ) {
        //language=HQL
        final String queryString = "select distinct quantType " + "from ExpressionExperiment ee "
                + "inner join ee.quantitationTypes as quantType fetch all properties where ee  = :ee ";

        //noinspection unchecked
        return this.getSessionFactory().getCurrentSession().createQuery( queryString )
                .setParameter( "ee", expressionExperiment ).list();
    }

    @Override
    public Collection<QuantitationType> getQuantitationTypes( ExpressionExperiment expressionExperiment,
            @Nullable ArrayDesign arrayDesign ) {
        if ( arrayDesign == null ) {
            return this.getQuantitationTypes( expressionExperiment );
        }

        //language=HQL
        final String queryString =
                "select distinct quantType " + "from ubic.gemma.model.expression.experiment.ExpressionExperiment ee "
                        + "inner join  ee.quantitationTypes as quantType " + "inner join ee.bioAssays as ba "
                        + "inner join ba.arrayDesignUsed ad " + "where ee = :ee and ad = :ad";

        //noinspection unchecked
        return this.getSessionFactory().getCurrentSession().createQuery( queryString )
                .setParameter( "ee", expressionExperiment ) // Set the EE
                .setParameter( "ad", arrayDesign ) // Set the AD
                .list();
    }

    @Override
<<<<<<< HEAD
    public Optional<QuantitationType> getPreferredQuantitationTypeForDataVectorType( ExpressionExperiment
            ee, Class<? extends DesignElementDataVector> vectorType ) {
        //noinspection unchecked
        List<QuantitationType> quantitationTypes = this.getSessionFactory().getCurrentSession()
                .createQuery( "select distinct v.quantitationType from " + vectorType.getName() + " v where v.quantitationType.isPreferred = true and v.expressionExperiment = :ee" )
                .setParameter( "ee", ee )
                .list();
        if ( quantitationTypes.size() > 1 ) {
            log.warn( String.format( "There are more than one preferred %s for %s, the most recent one according to its numerical ID will be selected.", vectorType.getSimpleName(), ee ) );
        }
        return quantitationTypes.stream().sorted()
                .max( Comparator.comparing( QuantitationType::getId ) );
=======
    public QuantitationType getPreferredQuantitationTypeForDataVectorType( ExpressionExperiment ee, Class<? extends DesignElementDataVector> vectorType ) {
        QuantitationType quantitationType = ( QuantitationType ) this.getSessionFactory().getCurrentSession()
                .createCriteria( vectorType )
                .createAlias( "quantitationType", "qt" )
                .add( Restrictions.and(
                        Restrictions.eq( ProcessedExpressionDataVector.class.isAssignableFrom( vectorType ) ? "qt.isMaskedPreferred" : "qt.isPreferred", true ),
                        Restrictions.eq( "expressionExperiment", ee ) ) )
                .setProjection( Projections.distinct( Projections.property( "quantitationType" ) ) )
                .uniqueResult();
        return quantitationType;
>>>>>>> a3836499
    }

    @Override
    public Map<ExpressionExperiment, Collection<AuditEvent>> getSampleRemovalEvents(
            Collection<ExpressionExperiment> expressionExperiments ) {
        //language=HQL
        final String queryString = "select ee,ev from ExpressionExperiment ee inner join ee.auditTrail trail inner join"
                + " trail.events ev inner join ev.eventType et "
                + "inner join fetch ev.performer where ee in (:ees) and et.class = 'SampleRemovalEvent'";

        Map<ExpressionExperiment, Collection<AuditEvent>> result = new HashMap<>();
        List r = this.getSessionFactory().getCurrentSession().createQuery( queryString )
                .setParameterList( "ees", expressionExperiments ).list();

        for ( Object o : r ) {
            Object[] ol = ( Object[] ) o;
            ExpressionExperiment e = ( ExpressionExperiment ) ol[0];
            if ( !result.containsKey( e ) ) {
                result.put( e, new HashSet<>() );
            }
            AuditEvent ae = ( AuditEvent ) ol[1];
            result.get( e ).add( ae );
        }
        return result;
    }

    @Override
    public Collection<ExpressionExperimentSubSet> getSubSets( ExpressionExperiment expressionExperiment ) {
        String queryString = "select eess from ExpressionExperimentSubSet eess inner join eess.sourceExperiment ee where ee = :ee";

        //noinspection unchecked
        return this.getSessionFactory().getCurrentSession().createQuery( queryString )
                .setParameter( "ee", expressionExperiment ).list();
    }

    @Override
    public <T extends BioAssaySet> Map<T, Taxon> getTaxa( Collection<T> bioAssaySets ) {
        Map<T, Taxon> result = new HashMap<>();

        if ( bioAssaySets.isEmpty() )
            return result;

        // is this going to run into problems if there are too many ees given? Need to batch?
        T example = bioAssaySets.iterator().next();

        // FIXME: multiple taxon can be returned for a given EE
        String queryString;
        if ( ExpressionExperiment.class.isAssignableFrom( example.getClass() ) ) {
            queryString = "select EE, st from ExpressionExperiment as EE "
                    + "join EE.bioAssays as BA join BA.sampleUsed as SU join SU.sourceTaxon st where EE in (:ees) "
                    + "group by EE";
        } else if ( ExpressionExperimentSubSet.class.isAssignableFrom( example.getClass() ) ) {
            queryString = "select eess, st from ExpressionExperimentSubSet eess "
                    + "join eess.sourceExperiment ee join ee.bioAssays as BA join BA.sampleUsed as su "
                    + "join su.sourceTaxon as st where eess in (:ees) group by eess";
        } else {
            throw new UnsupportedOperationException(
                    "Can't get taxon of BioAssaySet of class " + example.getClass().getName() );
        }

        // FIXME: this query cannot be made cacheable because the taxon is not initialized when retrieved from the cache, defeating the purpose of caching altogether
        //noinspection unchecked
        List<Object[]> list = this.getSessionFactory().getCurrentSession().createQuery( queryString )
                .setParameterList( "ees", bioAssaySets )
                .list();

        //noinspection unchecked
        return list.stream().collect( Collectors.toMap( row -> ( T ) row[0], row -> ( Taxon ) row[1] ) );
    }

    @Override
    public Taxon getTaxon( BioAssaySet ee ) {

        if ( ee instanceof ExpressionExperiment ) {
            String queryString = "select distinct SU.sourceTaxon from ExpressionExperiment as EE "
                    + "inner join EE.bioAssays as BA inner join BA.sampleUsed as SU where EE = :ee";
            List list = this.getSessionFactory().getCurrentSession().createQuery( queryString ).setParameter( "ee", ee )
                    .list();
            if ( list.size() > 0 )
                return ( Taxon ) list.iterator().next();
        } else if ( ee instanceof ExpressionExperimentSubSet ) {
            String queryString =
                    "select distinct su.sourceTaxon from ExpressionExperimentSubSet eess inner join eess.sourceExperiment ee"
                            + " inner join ee.bioAssays as BA inner join BA.sampleUsed as su where eess = :ee";
            List list = this.getSessionFactory().getCurrentSession().createQuery( queryString ).setParameter( "ee", ee )
                    .list();
            if ( list.size() > 0 )
                return ( Taxon ) list.iterator().next();
        } else {
            throw new UnsupportedOperationException(
                    "Can't get taxon of BioAssaySet of class " + ee.getClass().getName() );
        }

        return null;
    }

    @Override
    public Slice<ExpressionExperimentDetailsValueObject> loadDetailsValueObjects( @Nullable Filters
            filters, @Nullable Sort sort, int offset, int limit ) {
        // Compose query
        Query query = this.getFilteringQuery( filters, sort );

        if ( offset > 0 ) {
            query.setFirstResult( offset );
        }
        if ( limit > 0 ) {
            query.setMaxResults( limit );
        }

        // overall timer
        StopWatch timer = StopWatch.createStarted();

        // timers for sub-steps
        StopWatch queryTimer = StopWatch.create();
        StopWatch countingTimer = StopWatch.create();
        StopWatch voTimer = StopWatch.create();
        StopWatch detailsTimer = StopWatch.create();
        StopWatch otherPartsTimer = StopWatch.create();

        queryTimer.start();
        //noinspection unchecked
        List<Object[]> list = query.list();
        queryTimer.stop();

        countingTimer.start();
        Long totalElements = ( Long ) this.getFilteringCountQuery( filters ).uniqueResult();
        countingTimer.stop();

        // sort + distinct for cache consistency
        List<ExpressionExperiment> expressionExperiments = list.stream()
                .map( row -> ( ExpressionExperiment ) row[0] )
                .sorted( Comparator.comparing( ExpressionExperiment::getId ) )
                .distinct()
                .collect( Collectors.toList() );

        // fetch some extras details
        // we could make this a single query in getLoadValueObjectDetails, but performing a jointure with the bioAssays
        // and arrayDesignUsed is inefficient in the general case, so we only fetch what we need here
        Map<ExpressionExperiment, List<Object[]>> detailsByEE;
        try ( StopWatchUtils.StopWatchRegion ignored = StopWatchUtils.measuredRegion( detailsTimer ) ) {
            detailsByEE = loadDetailsByEE( expressionExperiments );
        }

        List<ExpressionExperimentDetailsValueObject> vos = new ArrayList<>( list.size() );
        for ( Object[] row : list ) {
            ExpressionExperiment ee = ( ExpressionExperiment ) row[0];
            AclObjectIdentity aoi = ( AclObjectIdentity ) row[1];
            AclSid sid = ( AclSid ) row[2];
            List<Object[]> details = detailsByEE.get( ee );

            ExpressionExperimentDetailsValueObject vo;
            try ( StopWatchUtils.StopWatchRegion ignored = StopWatchUtils.measuredRegion( voTimer ) ) {
                vo = new ExpressionExperimentDetailsValueObject( ee, aoi, sid );
            }

            Integer bioAssayCount = details.stream()
                    .map( row2 -> ( Integer ) row2[3] )
                    .findFirst()
                    .orElse( 0 );
            vo.setNumberOfBioAssays( bioAssayCount );

            // we need those later for computing original platforms
            Collection<ArrayDesign> arrayDesignsUsed = details.stream()
                    .map( row2 -> ( ArrayDesign ) row2[1] )
                    .collect( Collectors.toSet() );

            Collection<ArrayDesignValueObject> adVos = arrayDesignsUsed.stream()
                    .map( ArrayDesignValueObject::new )
                    .collect( Collectors.toSet() );
            vo.setArrayDesigns( adVos ); // also sets taxon name, technology type, and number of ADs.

            // original platforms
            Collection<ArrayDesignValueObject> originalPlatformsVos = details.stream()
                    .map( row2 -> ( ArrayDesign ) row2[2] )
                    .filter( Objects::nonNull ) // on original platform for the bioAssay
                    .filter( op -> !arrayDesignsUsed.contains( op ) )
                    .map( ArrayDesignValueObject::new )
                    .collect( Collectors.toSet() );
            vo.setOriginalPlatforms( originalPlatformsVos );

            // other parts (maybe fetch in details query?)
            try ( StopWatchUtils.StopWatchRegion ignored = StopWatchUtils.measuredRegion( otherPartsTimer ) ) {
                vo.getOtherParts().addAll( ee.getOtherParts().stream().map( this::loadValueObject ).collect( Collectors.toList() ) );
            }

            vos.add( vo );
        }

        StopWatch analysisInformationTimer = StopWatch.create();
        try ( StopWatchUtils.StopWatchRegion ignored = StopWatchUtils.measuredRegion( analysisInformationTimer ) ) {
            this.populateAnalysisInformation( vos );
        }

        timer.stop();

        if ( timer.getTime() > REPORT_SLOW_QUERY_AFTER_MS ) {
            log.info( "EE details VO query + postprocessing: " + timer.getTime() + " ms ("
                    + "query: " + queryTimer.getTime() + " ms, "
                    + "counting: " + countingTimer.getTime() + " ms, "
                    + "initializing VOs: " + voTimer.getTime() + " ms, "
                    + "loading details (bioAssays + bioAssays.arrayDesignUsed + originalPlatforms): " + detailsTimer.getTime() + " ms, "
                    + "otherParts: " + otherPartsTimer.getTime() + " ms, "
                    + "retrieving analysis information: " + analysisInformationTimer.getTime() + " ms)" );
        }

        return new Slice<>( vos, sort, offset, limit, totalElements );
    }

    private Map<ExpressionExperiment, List<Object[]>> loadDetailsByEE
            ( Collection<ExpressionExperiment> expressionExperiments ) {
        if ( expressionExperiments.isEmpty() )
            return Collections.emptyMap();
        //noinspection unchecked
        List<Object[]> results = getSessionFactory().getCurrentSession()
                .createQuery( "select ee, ad, op, ee.bioAssays.size from ExpressionExperiment as ee "
                        + "join ee.bioAssays ba "
                        + "join ba.arrayDesignUsed ad "
                        + "left join ba.originalPlatform op " // not all bioAssays have an original platform
                        + "where ee in :eelist "
                        + "group by ee, ad, op" )
                .setParameterList( "eelist", expressionExperiments )
                .setCacheable( true )
                .list();
        return results.stream()
                .collect( groupingBy( row -> ( ExpressionExperiment ) row[0], Collectors.toList() ) );
    }

    @Override
    public Slice<ExpressionExperimentDetailsValueObject> loadDetailsValueObjectsByIds
            ( @Nullable Collection<Long> ids, @Nullable Taxon taxon, @Nullable Sort sort, int offset, int limit ) {
        Filters filters = Filters.empty();

        if ( ids != null ) {
            if ( ids.isEmpty() ) {
                return Slice.empty();
            }
            List<Long> idList = new ArrayList<>( ids );
            Collections.sort( idList );
            filters.and( OBJECT_ALIAS, "id", Long.class, Filter.Operator.in, idList );
        }

        if ( taxon != null ) {
            filters.and( TaxonDao.OBJECT_ALIAS, "id", Long.class, Filter.Operator.eq, taxon.getId() );
        }

        return this.loadDetailsValueObjects( filters, sort, offset, limit );
    }

    @Override
    public List<ExpressionExperimentDetailsValueObject> loadDetailsValueObjectsByIds
            ( @NonNull Collection<Long> ids ) {
        if ( ids.isEmpty() ) {
            return Collections.emptyList();
        }

        Filters filters = Filters.by( OBJECT_ALIAS, "id", Long.class, Filter.Operator.in, ids );

        return this.loadDetailsValueObjects( filters, null, 0, 0 );
    }

    @Override
    public Slice<ExpressionExperimentValueObject> loadBlacklistedValueObjects( @Nullable Filters filters, @Nullable Sort sort, int offset, int limit ) {
        //noinspection unchecked
        List<Object[]> result = getSessionFactory().getCurrentSession()
                .createQuery( "select be.shortName, ea.accession from BlacklistedExperiment be left join be.externalAccession ea" )
                .setCacheable( true )
                .list();
        if ( result.isEmpty() ) {
            return Slice.empty();
        }
        if ( filters == null ) {
            filters = Filters.empty();
        } else {
            // we create a copy because we don't want to leak the lits of blacklisted EEs in the filter
            filters = Filters.by( filters );
        }
        Set<String> blacklistedShortNames = result.stream().map( row -> ( String ) row[0] ).filter( Objects::nonNull ).collect( Collectors.toSet() );
        Set<String> blacklistedAccessions = result.stream().map( row -> ( String ) row[1] ).filter( Objects::nonNull ).collect( Collectors.toSet() );
        Filters.FiltersClauseBuilder clause = filters.and();
        if ( !blacklistedShortNames.isEmpty() )
            clause = clause.or( "ee", "shortName", String.class, Filter.Operator.in, blacklistedShortNames );
        if ( !blacklistedAccessions.isEmpty() )
            clause = clause.or( "ee", "accession.accession", String.class, Filter.Operator.in, blacklistedAccessions );
        clause.build();
        return loadValueObjectsPreFilter( filters, sort, offset, limit );
    }

    @Override
    public Collection<ExpressionExperiment> loadLackingFactors() {
        //noinspection unchecked
        return this.getSessionFactory().getCurrentSession().createQuery(
                        "select e from ExpressionExperiment e join e.experimentalDesign d where d.experimentalFactors.size =  0" )
                .list();
    }

    @Override
    public Collection<ExpressionExperiment> loadLackingTags() {
        //noinspection unchecked
        return this.getSessionFactory().getCurrentSession()
                .createQuery( "select e from ExpressionExperiment e where e.characteristics.size = 0" ).list();
    }

    @Override
    protected ExpressionExperimentValueObject doLoadValueObject( ExpressionExperiment entity ) {
        return new ExpressionExperimentValueObject( entity );
    }

    @Override
    public List<ExpressionExperimentValueObject> loadValueObjectsPreFilter( @Nullable Filters
            filters, @Nullable Sort sort ) {
        if ( sort == null ) {
            sort = Sort.by( OBJECT_ALIAS, "id" );
        }
        List<ExpressionExperimentValueObject> results = super.loadValueObjectsPreFilter( filters, sort );
        populateArrayDesignCount( results );
        return results;
    }

    @Override
    public Slice<ExpressionExperimentValueObject> loadValueObjectsPreFilter( @Nullable Filters
            filters, @Nullable Sort sort, int offset, int limit ) {
        if ( sort == null ) {
            sort = Sort.by( OBJECT_ALIAS, "id" );
        }
        Slice<ExpressionExperimentValueObject> results = super.loadValueObjectsPreFilter( filters, sort, offset, limit );
        populateArrayDesignCount( results );
        return results;
    }

    @Override
    protected ExpressionExperiment processFilteringQueryResultToEntity( Object result ) {
        Object[] row = ( Object[] ) result;
        return ( ExpressionExperiment ) row[0];
    }

    @Override
    protected ExpressionExperimentValueObject processFilteringQueryResultToValueObject( Object result ) {
        Object[] row = ( Object[] ) result;

        ExpressionExperiment ee = ( ExpressionExperiment ) row[0];
        AclObjectIdentity aoi = ( AclObjectIdentity ) row[1];
        AclSid sid = ( AclSid ) row[2];

        return new ExpressionExperimentValueObject( ee, aoi, sid );
    }

    @Override
    public void remove( ExpressionExperiment ee ) {
        log.info( "Deleting " + ee.getShortName() + "..." );

        // reload EE as deletion will not work if it came from a different session
        ee = load( ee.getId() );

        if ( ee == null ) {
            return;
        }

        Session session = this.getSessionFactory().getCurrentSession();

        // Note that links and analyses are deleted separately - see the ExpressionExperimentService.

        // At this point, the ee is probably still in the session, as the service already has gotten it
        // in this transaction.
        session.flush();
        session.clear();

        log.debug( " ... clearing curation details associations" );

        // these are tied to the audit trail and will cause lock problems it we don't clear first (due to cascade=all on the curation details, but
        // this may be okay now with updated config - see CurationDetails.hbm.xml)
        ee.getCurationDetails().setLastNeedsAttentionEvent( null );
        ee.getCurationDetails().setLastNoteUpdateEvent( null );
        ee.getCurationDetails().setLastTroubledEvent( null );
        session.update( ee.getCurationDetails() );

        session.update( ee );

        /*
         * This will fail because of multiple cascade=all on audit events.
         */
        //    session.buildLockRequest( LockOptions.NONE ).lock( ee );

        Hibernate.initialize( ee.getAuditTrail() );

        Collection<BioAssayDimension> dims = this.getBioAssayDimensions( ee );
        Collection<QuantitationType> qts = this.getQuantitationTypes( ee );

        log.debug( " ... clearing vectors" );

        ee.getRawExpressionDataVectors().clear();

        ee.getProcessedExpressionDataVectors().clear();

        for ( ExpressionExperiment e : ee.getOtherParts() ) {
            e.getOtherParts().remove( ee );
            session.update( e );
        }
        ee.getOtherParts().clear();

        log.debug( " ... calling update&flush" );

        session.update( ee );
        session.flush();

        AbstractDao.log.debug( "... removing " + dims.size() + " BioAssayDimensions ..." );
        for ( BioAssayDimension dim : dims ) {
            dim.getBioAssays().clear();
            session.update( dim );
            session.delete( dim );
        }
        //   dims.clear();
        session.flush();

        AbstractDao.log.debug( "... removing Bioassays and biomaterials ..." );

        // keep to put back in the object.
        Map<BioAssay, BioMaterial> copyOfRelations = new HashMap<>();

        Collection<BioMaterial> bioMaterialsToDelete = new HashSet<>();
        Collection<BioAssay> bioAssays = ee.getBioAssays();
        this.removeBioAssays( copyOfRelations, bioMaterialsToDelete, bioAssays );

        AbstractDao.log.debug( ".. Last bits ..." );

        // We remove them here in case they are associated to more than one bioassay-- no cascade is possible.
        for ( BioMaterial bm : bioMaterialsToDelete ) {
            session.delete( bm );
        }

        for ( QuantitationType qt : qts ) {
            session.delete( qt );
        }

        log.info( ".... flush and final deletion ..." );

        session.flush();
        super.remove( ee );

        AbstractDao.log.info( "Deleted " + ee );
    }

    @Override
    public ExpressionExperiment thaw( final ExpressionExperiment expressionExperiment ) {
        return this.thaw( expressionExperiment, true );
    }

    @Override
    public ExpressionExperiment thawBioAssays( ExpressionExperiment expressionExperiment ) {
        String thawQuery = "select distinct e from ExpressionExperiment e "
                + " left join fetch e.accession acc left join fetch acc.externalDatabase where e.id=:eeId";

        List res = this.getSessionFactory().getCurrentSession().createQuery( thawQuery )
                .setParameter( "eeId", expressionExperiment.getId() ).list();

        ExpressionExperiment result = ( ExpressionExperiment ) res.iterator().next();

        Hibernate.initialize( result.getBioAssays() );

        for ( BioAssay ba : result.getBioAssays() ) {
            Hibernate.initialize( ba.getArrayDesignUsed() );
            Hibernate.initialize( ba.getSampleUsed() );
            Hibernate.initialize( ba.getOriginalPlatform() );
        }

        return result;
    }

    @Override
    public ExpressionExperiment thawForFrontEnd( final ExpressionExperiment expressionExperiment ) {
        return this.thawLiter( expressionExperiment );
    }

    // "thawLite"
    @Override
    public ExpressionExperiment thawWithoutVectors( final ExpressionExperiment expressionExperiment ) {
        return this.thaw( expressionExperiment, false );
    }

    private void addIdsToResults( Map<Long, Integer> results, List res ) {
        for ( Object r : res ) {
            Object[] ro = ( Object[] ) r;
            Long id = ( Long ) ro[0];
            Integer count = ( ( Long ) ro[1] ).intValue();
            results.put( id, count );
        }
    }

    @Override
    protected Query getFilteringQuery( @Nullable Filters filters, @Nullable Sort sort ) {
        // the constants for aliases are messing with the inspector
        //language=HQL
        return finishFilteringQuery( "select distinct ee, aoi, sid "
                + "from ExpressionExperiment as ee "
                + "left join fetch ee.accession acc "
                + "left join fetch acc.externalDatabase as ED "
                + "left join fetch ee.experimentalDesign as EDES "
                + "left join fetch ee.curationDetails as s " /* needed for trouble status */
                + "left join fetch s.lastNeedsAttentionEvent as eAttn "
                + "left join fetch s.lastNoteUpdateEvent as eNote "
                + "left join fetch s.lastTroubledEvent as eTrbl "
                + "left join fetch ee.geeq as geeq "
                + "left join fetch ee.taxon as taxon", filters, sort );
    }

    @Override
    protected Query getFilteringIdQuery( @Nullable Filters filters ) {
        //language=HQL
        return finishFilteringQuery( "select distinct ee.id "
                + "from ExpressionExperiment as ee "
                + "left join ee.accession acc "
                + "left join acc.externalDatabase as ED "
                + "left join ee.experimentalDesign as EDES "
                + "left join ee.curationDetails as s " /* needed for trouble status */
                + "left join s.lastNeedsAttentionEvent as eAttn "
                + "left join s.lastNoteUpdateEvent as eNote "
                + "left join s.lastTroubledEvent as eTrbl "
                + "left join ee.geeq as geeq "
                + "left join ee.taxon as taxon", filters, null );
    }

    @Override
    protected Query getFilteringCountQuery( @Nullable Filters filters ) {
        //language=HQL
        return finishFilteringQuery( "select count(distinct ee) from ExpressionExperiment as ee "
                + "left join ee.accession acc "
                + "left join acc.externalDatabase as ED "
                + "left join ee.experimentalDesign as EDES "
                + "left join ee.curationDetails as s " /* needed for trouble status */
                + "left join s.lastNeedsAttentionEvent as eAttn "
                + "left join ee.geeq as geeq "
                + "left join s.lastNoteUpdateEvent as eNote "
                + "left join s.lastTroubledEvent as eTrbl "
                + "left join ee.taxon as taxon", filters, null );
    }

    private Query finishFilteringQuery( String queryString, @Nullable Filters filters, @Nullable Sort sort ) {
        if ( filters == null ) {
            filters = Filters.empty();
        } else {
            filters = Filters.by( filters );
        }

        // Restrict to non-troubled EEs for non-administrators
        addNonTroubledFilter( filters, OBJECT_ALIAS );
        if ( FiltersUtils.containsAnyAlias( filters, null, ArrayDesignDao.OBJECT_ALIAS ) ) {
            addNonTroubledFilter( filters, ArrayDesignDao.OBJECT_ALIAS );
        }

        // fetching characteristics, bioAssays and arrayDesignUsed is costly, so we reserve these operations only if it
        // is mentioned in the filters

        if ( FiltersUtils.containsAnyAlias( filters, sort, CHARACTERISTIC_ALIAS ) ) {
            queryString += " left join ee.characteristics as " + CharacteristicDao.OBJECT_ALIAS;
        }

        if ( FiltersUtils.containsAnyAlias( filters, sort, FACTOR_VALUE_CHARACTERISTIC_ALIAS ) ) {
            queryString += " left join ee.experimentalDesign.experimentalFactors as ef";
        }

        if ( FiltersUtils.containsAnyAlias( filters, sort, FACTOR_VALUE_CHARACTERISTIC_ALIAS ) ) {
            queryString += " left join ef.factorValues as fv ";
            queryString += " left join fv.characteristics as " + FACTOR_VALUE_CHARACTERISTIC_ALIAS;
        }

        if ( FiltersUtils.containsAnyAlias( filters, sort, BIO_ASSAY_ALIAS, BIO_MATERIAL_CHARACTERISTIC_ALIAS, ARRAY_DESIGN_ALIAS ) ) {
            queryString += " left join ee.bioAssays as " + BIO_ASSAY_ALIAS;
        }

        // this is a shorthand for all characteristics (direct + biomaterial + experimental design)
        if ( FiltersUtils.containsAnyAlias( filters, sort, ALL_CHARACTERISTIC_ALIAS ) ) {
            queryString += " left join ee.allCharacteristics as " + ALL_CHARACTERISTIC_ALIAS;
        }

        if ( FiltersUtils.containsAnyAlias( filters, sort, BIO_MATERIAL_CHARACTERISTIC_ALIAS ) ) {
            queryString += " left join " + BIO_ASSAY_ALIAS + ".sampleUsed.characteristics as " + BIO_MATERIAL_CHARACTERISTIC_ALIAS;
        }

        if ( FiltersUtils.containsAnyAlias( filters, sort, ArrayDesignDao.OBJECT_ALIAS ) ) {
            log.warn( "Querying ee.bioAssays.arrayDesignUsed, this might take some time..." );
            queryString += " left join " + BIO_ASSAY_ALIAS + ".arrayDesignUsed as " + ARRAY_DESIGN_ALIAS;
        }

        // parts of this query (above) are only needed for administrators: the notes, so it could theoretically be sped up even more
        queryString += AclQueryUtils.formAclJoinClause( OBJECT_ALIAS + ".id" );

        queryString += AclQueryUtils.formAclRestrictionClause();
        queryString += FilterQueryUtils.formRestrictionClause( filters );
        queryString += FilterQueryUtils.formOrderByClause( sort );

        Query query = this.getSessionFactory().getCurrentSession().createQuery( queryString );

        AclQueryUtils.addAclParameters( query, ExpressionExperiment.class );
        FilterQueryUtils.addRestrictionParameters( query, filters );

        return query;
    }

    @Override
    protected void configureFilterableProperties( FilterablePropertiesConfigurer configurer ) {
        super.configureFilterableProperties( configurer );
        configurer.registerProperties( "taxon", "bioAssayCount" );
        configurer.unregisterProperty( "geeq.id" );
        configurer.registerAlias( "characteristics.", CHARACTERISTIC_ALIAS, Characteristic.class, null, 1 );
        configurer.registerAlias( "experimentalDesign.experimentalFactors.factorValues.characteristics.", FACTOR_VALUE_CHARACTERISTIC_ALIAS, Characteristic.class, null, 1 );
        configurer.registerAlias( "bioAssays.sampleUsed.characteristics.", BIO_MATERIAL_CHARACTERISTIC_ALIAS, Characteristic.class, null, 1 );
        configurer.registerAlias( "allCharacteristics.", ALL_CHARACTERISTIC_ALIAS, Characteristic.class, null, 1 );
        configurer.registerAlias( "bioAssays.", BIO_ASSAY_ALIAS, BioAssay.class, null, 2 );
    }

    /**
     * Checks for special properties that are allowed to be referenced on certain objects. E.g. characteristics on EEs.
     * {@inheritDoc}
     */
    @Override
    protected FilterablePropertyMeta getFilterablePropertyMeta( String propertyName ) {
        if ( propertyName.equals( "taxon" ) ) {
            return getFilterablePropertyMeta( TAXON_ALIAS, "id", Taxon.class )
                    .withDescription( "alias for taxon.id" );
        }

        if ( propertyName.equals( "bioAssayCount" ) ) {
            return getFilterablePropertyMeta( "bioAssays.size" )
                    .withDescription( "alias for bioAssays.size" );
        }

        return super.getFilterablePropertyMeta( propertyName );
    }

    /**
     * Filling 'hasDifferentialExpressionAnalysis' and 'hasCoexpressionAnalysis'
     */
    private void populateAnalysisInformation( Collection<ExpressionExperimentDetailsValueObject> vos ) {
        if ( vos.isEmpty() ) {
            return;
        }

        // these are cached queries (thus super-fast)
        Set<Long> withCoexpression = new HashSet<>( getExpressionExperimentIdsWithCoexpression() );
        Set<Long> withDiffEx = new HashSet<>( getExpressionExperimentIdsWithDifferentialExpressionAnalysis() );

        for ( ExpressionExperimentDetailsValueObject vo : vos ) {
            vo.setHasCoexpressionAnalysis( withCoexpression.contains( vo.getId() ) );
            vo.setHasDifferentialExpressionAnalysis( withDiffEx.contains( vo.getId() ) );
        }
    }

    private List<Long> getExpressionExperimentIdsWithCoexpression() {
        //noinspection unchecked
        return this.getSessionFactory().getCurrentSession().createQuery(
                        "select experimentAnalyzed.id from CoexpressionAnalysis" )
                .setCacheable( true )
                .list();
    }

    private List<Long> getExpressionExperimentIdsWithDifferentialExpressionAnalysis() {
        //noinspection unchecked
        return this.getSessionFactory().getCurrentSession().createQuery(
                        "select experimentAnalyzed.id from DifferentialExpressionAnalysis" )
                .setCacheable( true )
                .list();
    }

    private void removeBioAssays( Map<BioAssay, BioMaterial> copyOfRelations,
            Collection<BioMaterial> bioMaterialsToDelete, Collection<BioAssay> bioAssays ) {
        for ( BioAssay ba : bioAssays ) {
            // relations to files cascade, so we only have to worry about biomaterials, which aren't cascaded from
            // anywhere. BioAssay -> BioMaterial is many-to-one, but bioassaySet (experiment) owns the bioAssay.
            BioMaterial biomaterial = ba.getSampleUsed();

            if ( biomaterial == null ) {
                log.warn( "BioAssay " + ba + " has no associated BioMaterial when attempting to remove its parent ExpressionExperiment. It will be skipped for now." );
                continue;
            }

            bioMaterialsToDelete.add( biomaterial );

            copyOfRelations.put( ba, biomaterial );

            Hibernate.initialize( biomaterial );

            // this can easily end up with an unattached object.
            Hibernate.initialize( biomaterial.getBioAssaysUsedIn() );

            biomaterial.getFactorValues().clear();
            biomaterial.getBioAssaysUsedIn().clear();

            ba.setSampleUsed( null );
        }
    }

    private int removeDataVectors( Session session, Set<BioAssayDimension> dims, Set<QuantitationType> qts,
            Collection<RawExpressionDataVector> designElementDataVectors, int count ) {
        AbstractDao.log.info( "Removing Design Element Data Vectors ..." );
        for ( RawExpressionDataVector dv : designElementDataVectors ) {
            BioAssayDimension bad = dv.getBioAssayDimension();
            dims.add( bad );
            QuantitationType qt = dv.getQuantitationType();
            qts.add( qt );
            dv.setBioAssayDimension( null );
            dv.setQuantitationType( null );
            session.delete( dv );
            if ( ++count % 1000 == 0 ) {
                session.flush();
                session.clear();
            }
            // put back...
            dv.setBioAssayDimension( bad );
            dv.setQuantitationType( qt );

            if ( count % 20000 == 0 ) {
                AbstractDao.log.info( count + " design Element data vectors deleted" );
            }
        }
        count = 0;
        return count;
    }

    private void removeProcessedVectors( Session
            session, Set<BioAssayDimension> dims, Set<QuantitationType> qts,
            int count, Collection<ProcessedExpressionDataVector> processedVectors ) {
        for ( ProcessedExpressionDataVector dv : processedVectors ) {
            BioAssayDimension bad = dv.getBioAssayDimension();
            dims.add( bad );
            QuantitationType qt = dv.getQuantitationType();
            qts.add( qt );
            dv.setBioAssayDimension( null );
            dv.setQuantitationType( null );
            session.delete( dv );
            if ( ++count % 1000 == 0 ) {
                session.flush();
                session.clear();
            }
            if ( count % 20000 == 0 ) {
                AbstractDao.log.info( count + " processed design Element data vectors deleted" );
            }

            // put back..
            dv.setBioAssayDimension( bad );
            dv.setQuantitationType( qt );
        }
    }

    private ExpressionExperiment thaw( @Nullable ExpressionExperiment ee, boolean vectorsAlso ) {
        if ( ee == null ) {
            return null;
        }

        if ( ee.getId() == null )
            throw new IllegalArgumentException( "id cannot be null, cannot be thawed: " + ee );

        /*
         * Trying to do everything fails miserably, so we still need a hybrid approach. But returning the thawed object,
         * as opposed to thawing the one passed in, solves problems.
         */
        String thawQuery = "select distinct e from ExpressionExperiment e "
                + " left join fetch e.accession acc left join fetch acc.externalDatabase where e.id=:eeId";

        //noinspection unchecked
        List<ExpressionExperiment> res = this.getSessionFactory().getCurrentSession().createQuery( thawQuery )
                .setParameter( "eeId", ee.getId() ).list();

        if ( res.size() == 0 ) {
            throw new IllegalArgumentException( "No experiment with id=" + ee.getId() + " could be loaded." );
        }
        ExpressionExperiment result = res.iterator().next();
        Hibernate.initialize( result.getMeanVarianceRelation() );
        Hibernate.initialize( result.getQuantitationTypes() );
        Hibernate.initialize( result.getCharacteristics() );
        Hibernate.initialize( result.getPrimaryPublication() );
        Hibernate.initialize( result.getOtherRelevantPublications() );
        Hibernate.initialize( result.getBioAssays() );
        Hibernate.initialize( result.getAuditTrail() );
        Hibernate.initialize( result.getGeeq() );
        Hibernate.initialize( result.getOtherParts() );

        if ( result.getAuditTrail() != null )
            Hibernate.initialize( result.getAuditTrail().getEvents() );
        Hibernate.initialize( result.getCurationDetails() );

        for ( BioAssay ba : result.getBioAssays() ) {
            Hibernate.initialize( ba.getArrayDesignUsed() );
            Hibernate.initialize( ba.getArrayDesignUsed().getDesignProvider() );
            Hibernate.initialize( ba.getOriginalPlatform() );

            Hibernate.initialize( ba.getSampleUsed() );
            BioMaterial bm = ba.getSampleUsed();
            if ( bm != null ) {
                Hibernate.initialize( bm.getFactorValues() );
                Hibernate.initialize( bm.getTreatments() );
            }
        }

        ExperimentalDesign experimentalDesign = result.getExperimentalDesign();
        if ( experimentalDesign != null ) {
            Hibernate.initialize( experimentalDesign );
            Hibernate.initialize( experimentalDesign.getExperimentalFactors() );
            Hibernate.initialize( experimentalDesign.getTypes() );
            for ( ExperimentalFactor factor : experimentalDesign.getExperimentalFactors() ) {
                Hibernate.initialize( factor.getAnnotations() );
                for ( FactorValue f : factor.getFactorValues() ) {
                    Hibernate.initialize( f.getCharacteristics() );
                    if ( f.getMeasurement() != null ) {
                        Hibernate.initialize( f.getMeasurement() );
                        if ( f.getMeasurement().getUnit() != null ) {
                            Hibernate.initialize( f.getMeasurement().getUnit() );
                        }
                    }
                }
            }
        }

        this.thawReferences( result );
        this.thawMeanVariance( result );

        if ( vectorsAlso ) {
            /*
             * Optional because this could be slow.
             */
            Hibernate.initialize( result.getRawExpressionDataVectors() );
            Hibernate.initialize( result.getProcessedExpressionDataVectors() );

        }

        return result;
    }

    /**
     * Method for the front end display
     *
     * @param ee expression experiment to be thawed
     * @return thawed expression experiment.
     */
    private ExpressionExperiment thawLiter( @Nullable ExpressionExperiment ee ) {
        if ( ee == null ) {
            return null;
        }

        if ( ee.getId() == null )
            throw new IllegalArgumentException( "id cannot be null, cannot be thawed: " + ee );

        /*
         * Trying to do everything fails miserably, so we still need a hybrid approach. But returning the thawed object,
         * as opposed to thawing the one passed in, solves problems.
         */
        String thawQuery = "select distinct e from ExpressionExperiment e "
                + " left join fetch e.accession acc left join fetch acc.externalDatabase " + "where e.id=:eeId";

        List res = this.getSessionFactory().getCurrentSession().createQuery( thawQuery )
                .setParameter( "eeId", ee.getId() ).list();

        if ( res.size() == 0 ) {
            throw new IllegalArgumentException( "No experiment with id=" + ee.getId() + " could be loaded." );
        }
        ExpressionExperiment result = ( ExpressionExperiment ) res.iterator().next();
        Hibernate.initialize( result.getPrimaryPublication() );
        Hibernate.initialize( result.getCurationDetails() );
        Hibernate.initialize( result.getGeeq() );
        Hibernate.initialize( result.getOtherParts() );

        ExperimentalDesign experimentalDesign = result.getExperimentalDesign();
        if ( experimentalDesign != null ) {
            Hibernate.initialize( experimentalDesign );
            Hibernate.initialize( experimentalDesign.getExperimentalFactors() );
        }

        this.thawReferences( result );
        this.thawMeanVariance( result );

        return result;
    }

    private void thawMeanVariance( final ExpressionExperiment expressionExperiment ) {
        if ( expressionExperiment.getMeanVarianceRelation() != null ) {
            Hibernate.initialize( expressionExperiment.getMeanVarianceRelation() );
            Hibernate.initialize( expressionExperiment.getMeanVarianceRelation().getMeans() );
            Hibernate.initialize( expressionExperiment.getMeanVarianceRelation().getVariances() );
        }
    }

    private void thawReferences( final ExpressionExperiment expressionExperiment ) {
        if ( expressionExperiment.getPrimaryPublication() != null ) {
            Hibernate.initialize( expressionExperiment.getPrimaryPublication() );
            Hibernate.initialize( expressionExperiment.getPrimaryPublication().getPubAccession() );
            Hibernate.initialize(
                    expressionExperiment.getPrimaryPublication().getPubAccession().getExternalDatabase() );
            //   Hibernate.initialize( expressionExperiment.getPrimaryPublication().getPublicationTypes() );
        }
        if ( expressionExperiment.getOtherRelevantPublications() != null ) {
            Hibernate.initialize( expressionExperiment.getOtherRelevantPublications() );
            for ( BibliographicReference bf : expressionExperiment.getOtherRelevantPublications() ) {
                Hibernate.initialize( bf.getPubAccession() );
                Hibernate.initialize( bf.getPubAccession().getExternalDatabase() );
                //     Hibernate.initialize( bf.getPublicationTypes() );
            }
        }
    }

    private void populateArrayDesignCount( Collection<ExpressionExperimentValueObject> eevos ) {
        if ( eevos.isEmpty() ) {
            return;
        }
        //noinspection unchecked
        List<Object[]> results = getSessionFactory().getCurrentSession()
                .createQuery( "select ee.id, count(distinct ba.arrayDesignUsed) from ExpressionExperiment ee left join ee.bioAssays as ba where ee.id in (:ids) group by ee" )
                .setParameterList( "ids", EntityUtils.getIds( eevos ) )
                .list();
        Map<Long, Long> adCountById = results.stream().collect( Collectors.toMap( row -> ( Long ) row[0], row -> ( Long ) row[1] ) );
        for ( ExpressionExperimentValueObject eevo : eevos ) {
            eevo.setArrayDesignCount( adCountById.get( eevo.getId() ) );
        }
    }
}<|MERGE_RESOLUTION|>--- conflicted
+++ resolved
@@ -913,20 +913,6 @@
     }
 
     @Override
-<<<<<<< HEAD
-    public Optional<QuantitationType> getPreferredQuantitationTypeForDataVectorType( ExpressionExperiment
-            ee, Class<? extends DesignElementDataVector> vectorType ) {
-        //noinspection unchecked
-        List<QuantitationType> quantitationTypes = this.getSessionFactory().getCurrentSession()
-                .createQuery( "select distinct v.quantitationType from " + vectorType.getName() + " v where v.quantitationType.isPreferred = true and v.expressionExperiment = :ee" )
-                .setParameter( "ee", ee )
-                .list();
-        if ( quantitationTypes.size() > 1 ) {
-            log.warn( String.format( "There are more than one preferred %s for %s, the most recent one according to its numerical ID will be selected.", vectorType.getSimpleName(), ee ) );
-        }
-        return quantitationTypes.stream().sorted()
-                .max( Comparator.comparing( QuantitationType::getId ) );
-=======
     public QuantitationType getPreferredQuantitationTypeForDataVectorType( ExpressionExperiment ee, Class<? extends DesignElementDataVector> vectorType ) {
         QuantitationType quantitationType = ( QuantitationType ) this.getSessionFactory().getCurrentSession()
                 .createCriteria( vectorType )
@@ -937,7 +923,6 @@
                 .setProjection( Projections.distinct( Projections.property( "quantitationType" ) ) )
                 .uniqueResult();
         return quantitationType;
->>>>>>> a3836499
     }
 
     @Override
