/*

 *The Gemma project.
 *
 * Copyright (c) 2007 University of British Columbia
 *
 * Licensed under the Apache License, Version 2.0 (the "License");
 * you may not use this file except in compliance with the License.
 * You may obtain a copy of the License at
 *
 *       http://www.apache.org/licenses/LICENSE-2.0
 *
 * Unless required by applicable law or agreed to in writing, software
 * distributed under the License is distributed on an "AS IS" BASIS,
 * WITHOUT WARRANTIES OR CONDITIONS OF ANY KIND, either express or implied.
 * See the License for the specific language governing permissions and
 * limitations under the License.
 *
 */
package ubic.gemma.persistence.service.expression.arrayDesign;

import gemma.gsec.util.SecurityUtil;
import org.apache.commons.lang3.StringUtils;
import org.apache.commons.lang3.time.StopWatch;
import org.hibernate.*;
import org.hibernate.collection.PersistentCollection;
import org.springframework.beans.factory.annotation.Autowired;
import org.springframework.stereotype.Repository;
import org.springframework.transaction.annotation.Transactional;
import ubic.gemma.model.common.auditAndSecurity.AuditEvent;
import ubic.gemma.model.expression.arrayDesign.ArrayDesign;
import ubic.gemma.model.expression.arrayDesign.ArrayDesignValueObject;
import ubic.gemma.model.expression.arrayDesign.BlacklistedPlatform;
import ubic.gemma.model.expression.bioAssay.BioAssay;
import ubic.gemma.model.expression.designElement.CompositeSequence;
import ubic.gemma.model.expression.experiment.ExpressionExperiment;
import ubic.gemma.model.genome.Taxon;
import ubic.gemma.model.genome.biosequence.BioSequence;
import ubic.gemma.model.genome.sequenceAnalysis.AnnotationAssociation;
import ubic.gemma.model.genome.sequenceAnalysis.BlatResult;
import ubic.gemma.persistence.service.AbstractDao;
import ubic.gemma.persistence.util.Slice;
import ubic.gemma.persistence.service.common.auditAndSecurity.curation.AbstractCuratableDao;
import ubic.gemma.persistence.util.*;

import java.util.*;

import static java.util.stream.Collectors.groupingBy;

/**
 * @author pavlidis
 * @see ubic.gemma.model.expression.arrayDesign.ArrayDesign
 */
@Repository
public class ArrayDesignDaoImpl extends AbstractCuratableDao<ArrayDesign, ArrayDesignValueObject>
        implements ArrayDesignDao {

    private static final int LOGGING_UPDATE_EVENT_COUNT = 5000;

    @Autowired
    public ArrayDesignDaoImpl( SessionFactory sessionFactory ) {
        super( ArrayDesign.class, sessionFactory );
    }

    @Override
<<<<<<< HEAD
=======
    public Map<Taxon, Long> getPerTaxonCount() {
        Map<Taxon, Long> result = new HashMap<>();

        final String csString = "select t, count(ad) from ArrayDesign ad inner join ad.primaryTaxon t group by t ";
        org.hibernate.Query csQueryObject = this.getSessionFactory().getCurrentSession().createQuery( csString );
        csQueryObject.setReadOnly( true );
        csQueryObject.setCacheable( true );

        //noinspection unchecked
        List<Object[]> csList = csQueryObject.list();

        Taxon t;
        for ( Object object : csList ) {
            Object[] oa = ( Object[] ) object;
            t = ( Taxon ) oa[0];
            Long count = ( Long ) oa[1];

            result.put( t, count );
        }

        return result;

    }

    @Override
>>>>>>> 172e988b
    public void addProbes( ArrayDesign arrayDesign, Collection<CompositeSequence> newProbes ) {
        for ( CompositeSequence compositeSequence : newProbes ) {
            compositeSequence.setArrayDesign( arrayDesign );
            this.getSessionFactory().getCurrentSession().update( compositeSequence );
        }
        this.update( arrayDesign );
    }

    @Override
<<<<<<< HEAD
=======
    public Collection<ArrayDesign> findByManufacturer( String queryString ) {
        if ( StringUtils.isBlank( queryString ) ) {
            return new HashSet<>();
        }
        Query query = this.getSessionFactory().getCurrentSession()
                .createQuery( "select ad from ArrayDesign ad inner join ad.designProvider n where n.name like ?" )
                .setParameter( 0, queryString + "%" );
        //noinspection unchecked
        return query.list();
    }

    @Override
    public Collection<ArrayDesign> findByTaxon( Taxon taxon ) {
        //noinspection unchecked
        return this.getSessionFactory().getCurrentSession()
                .createQuery( "select a from ArrayDesign a where a.primaryTaxon = :t" ).setParameter( "t", taxon )
                .list();
    }

    @Override
    public Map<CompositeSequence, BioSequence> getBioSequences( ArrayDesign arrayDesign ) {

        if ( arrayDesign.getId() == null ) {
            throw new IllegalArgumentException( "Cannot fetch sequences for a non-persistent array design" );
        }

        StopWatch timer = new StopWatch();
        timer.start();

        String queryString = "select ad from ArrayDesign ad " + "inner join fetch ad.compositeSequences cs "
                + "left outer join fetch cs.biologicalCharacteristic bs where ad = :ad";
        // have to include ad in the select to be able to use fetch join
        Query query = this.getSessionFactory().getCurrentSession().createQuery( queryString )
                .setParameter( "ad", arrayDesign );
        ArrayDesign result = ( ArrayDesign ) query.uniqueResult();

        Map<CompositeSequence, BioSequence> bioSequences = new HashMap<>();
        if ( result == null ) {
            return bioSequences;
        }

        for ( CompositeSequence cs : result.getCompositeSequences() ) {
            bioSequences.put( cs, cs.getBiologicalCharacteristic() );
        }

        if ( timer.getTime() > 1000 ) {
            AbstractDao.log.info( "Fetch sequences: " + timer.getTime() + "ms" );
        }

        return bioSequences;
    }

    @Override
    public Map<CompositeSequence, Collection<BlatResult>> loadAlignments( ArrayDesign arrayDesign ) {
        //noinspection unchecked,JpaQlInspection - blatResult not visible because it is in a sub-class (BlatAssociation)
        List<Object[]> m = this.getSessionFactory().getCurrentSession().createQuery(
                        "select cs, br from CompositeSequence cs " + "left join cs.biologicalCharacteristic bs "
                                + "left join bs.bioSequence2GeneProduct bs2gp " + "join bs2gp.blatResult br "
                                + "where bs2gp.class='BlatAssociation' and cs.arrayDesign=:ad" )
                .setParameter( "ad", arrayDesign ).list();

        Map<CompositeSequence, Collection<BlatResult>> result = new HashMap<>();
        for ( Object[] objects : m ) {
            CompositeSequence cs = ( CompositeSequence ) objects[0];
            BlatResult br = ( BlatResult ) objects[1];
            if ( !result.containsKey( cs ) ) {
                result.put( cs, new HashSet<>() );
            }
            result.get( cs ).add( br );
        }

        return result;
    }

    @Override
    @Transactional
    public int numExperiments( ArrayDesign arrayDesign ) {
        //language=HQL
        final String queryString =
                "select distinct ee.id  from ExpressionExperiment ee " + "left join ee.bioAssays bas "
                        + "left join bas.arrayDesignUsed ad where ad = :ad";

        //noinspection unchecked
        List<Long> ids = this.getSessionFactory().getCurrentSession().createQuery( queryString )
                .setParameter( "ad", arrayDesign ).list();

        if ( ids.isEmpty() ) {
            return 0;
        }

        return EntityUtils.securityFilterIds( ExpressionExperiment.class, ids, false, true,
                this.getSessionFactory().getCurrentSession() ).size();
    }

    @Override
    public ArrayDesign thawLite( ArrayDesign arrayDesign ) {
        if ( arrayDesign == null ) {
            throw new IllegalArgumentException( "array design cannot be null" );
        }
        ArrayDesign res = ( ArrayDesign ) this.getSessionFactory().getCurrentSession().createQuery(
                        "select distinct a from ArrayDesign a " + "left join fetch a.subsumedArrayDesigns "
                                + "left join fetch a.mergees left join fetch a.designProvider left join fetch a.primaryTaxon "
                                + "join fetch a.auditTrail trail " + "join fetch trail.events "
                                + "join fetch a.curationDetails " + "left join fetch a.externalReferences "
                                + "left join fetch a.subsumingArrayDesign " + "left join fetch a.mergedInto "
                                + "left join fetch a.alternativeTo where a.id=:adId" )
                .setParameter( "adId", arrayDesign.getId() ).uniqueResult();

        if ( res == null ) {
            throw new IllegalArgumentException(
                    "No array design with id=" + arrayDesign.getId() + " could be loaded." );
        }

        return res;
    }

    @Override
    public Collection<ArrayDesign> thawLite( Collection<ArrayDesign> arrayDesigns ) {
        if ( arrayDesigns.isEmpty() )
            return arrayDesigns;
        //noinspection unchecked
        return this.getSessionFactory().getCurrentSession().createQuery(
                        "select distinct a from ArrayDesign a " + "left join fetch a.subsumedArrayDesigns "
                                + " left join fetch a.mergees left join fetch a.designProvider left join fetch a.primaryTaxon "
                                + " join fetch a.auditTrail trail join fetch trail.events join fetch a.curationDetails left join fetch a.externalReferences"
                                + " left join fetch a.subsumedArrayDesigns left join fetch a.subsumingArrayDesign "
                                + " left join fetch a.mergedInto left join fetch a.alternativeTo where a.id in (:adIds)" )
                .setParameterList( "adIds", EntityUtils.getIds( arrayDesigns ) ).list();
    }

    @Override
>>>>>>> 172e988b
    public Collection<CompositeSequence> compositeSequenceWithoutBioSequences( ArrayDesign arrayDesign ) {
        //language=HQL
        final String queryString = "select distinct cs from  CompositeSequence as cs inner join cs.arrayDesign as ar "
                + " left join cs.biologicalCharacteristic bs where ar = :ar and bs IS NULL";

        //noinspection unchecked
        return this.getSessionFactory().getCurrentSession().createQuery( queryString ).setParameter( "ar", arrayDesign )
                .list();
    }

    @Override
    public Collection<CompositeSequence> compositeSequenceWithoutBlatResults( ArrayDesign arrayDesign ) {
        if ( arrayDesign == null || arrayDesign.getId() == null ) {
            throw new IllegalArgumentException();
        }
        long id = arrayDesign.getId();
        final String nativeQueryString = "SELECT DISTINCT cs.id FROM "
                + "COMPOSITE_SEQUENCE cs LEFT JOIN BIO_SEQUENCE2_GENE_PRODUCT bs2gp ON bs2gp.BIO_SEQUENCE_FK=cs.BIOLOGICAL_CHARACTERISTIC_FK "
                + "LEFT JOIN SEQUENCE_SIMILARITY_SEARCH_RESULT ssResult ON bs2gp.BLAT_RESULT_FK=ssResult.ID "
                + "WHERE ssResult.ID IS NULL AND ARRAY_DESIGN_FK = :id ";

        //noinspection unchecked
        return this.getSessionFactory().getCurrentSession().createSQLQuery( nativeQueryString ).setParameter( "id", id )
                .list();
    }

    @Override
    public Collection<CompositeSequence> compositeSequenceWithoutGenes( ArrayDesign arrayDesign ) {
        if ( arrayDesign == null || arrayDesign.getId() == null ) {
            throw new IllegalArgumentException();
        }
        long id = arrayDesign.getId();

        final String nativeQueryString = "SELECT DISTINCT cs.id FROM "
                + "COMPOSITE_SEQUENCE cs LEFT JOIN BIO_SEQUENCE2_GENE_PRODUCT bs2gp ON BIO_SEQUENCE_FK=BIOLOGICAL_CHARACTERISTIC_FK "
                + "LEFT JOIN CHROMOSOME_FEATURE geneProduct ON (geneProduct.ID=bs2gp.GENE_PRODUCT_FK AND geneProduct.class='GeneProduct') "
                + "LEFT JOIN CHROMOSOME_FEATURE gene ON geneProduct.GENE_FK=gene.ID  "
                + "WHERE gene.ID IS NULL AND ARRAY_DESIGN_FK = :id";
        //noinspection unchecked
        return this.getSessionFactory().getCurrentSession().createSQLQuery( nativeQueryString ).setParameter( "id", id )
                .list();
    }

    @Override
    public void deleteAlignmentData( ArrayDesign arrayDesign ) {
        // First have to remove all blatAssociations, because they are referred to by the alignments
        this.deleteGeneProductAssociations( arrayDesign );

        // Note attempts to do this with bulk updates were unsuccessful due to the need for joins.
        //language=HQL
        final String queryString = "select br from ArrayDesign ad join ad.compositeSequences as cs "
                + "inner join cs.biologicalCharacteristic bs, BlatResult br "
                + "where br.querySequence = bs and ad=:arrayDesign";
        //noinspection unchecked
        List<BlatResult> toDelete = this.getSessionFactory().getCurrentSession().createQuery( queryString )
                .setParameter( "arrayDesign", arrayDesign ).list();

        AbstractDao.log.info( "Deleting " + toDelete.size() + " alignments for sequences on " + arrayDesign
                + " (will affect other designs that use any of the same sequences)" );

        for ( BlatResult r : toDelete ) {
            this.getSessionFactory().getCurrentSession().delete( r );
        }

    }

    @Override
    public void deleteGeneProductAssociations( ArrayDesign arrayDesign ) {

        this.getSessionFactory().getCurrentSession().buildLockRequest( LockOptions.UPGRADE )
                .setLockMode( LockMode.PESSIMISTIC_WRITE ).lock( arrayDesign );

        // this query is polymorphic, id gets the annotation associations?
        //language=HQL
        //noinspection unchecked
        final String queryString = "select ba from CompositeSequence  cs "
                + "inner join cs.biologicalCharacteristic bs, BioSequence2GeneProduct ba "
                + "where ba.bioSequence = bs and cs.arrayDesign=:arrayDesign";
        List<CompositeSequence> blatAssociations = this.getSessionFactory().getCurrentSession()
                .createQuery( queryString ).setParameter( "arrayDesign", arrayDesign ).list();
        if ( !blatAssociations.isEmpty() ) {
            for ( CompositeSequence r : blatAssociations ) {
                this.getSessionFactory().getCurrentSession().delete( r );
            }
            AbstractDao.log.info(
                    "Done deleting " + blatAssociations.size() + " blat associations for " + arrayDesign );
        }

        this.getSessionFactory().getCurrentSession().flush();

        final String annotationAssociationQueryString = "select ba from CompositeSequence cs "
                + " inner join cs.biologicalCharacteristic bs, AnnotationAssociation ba "
                + " where ba.bioSequence = bs and cs.arrayDesign=:arrayDesign";

        //noinspection unchecked
        List<AnnotationAssociation> annotAssociations = this.getSessionFactory().getCurrentSession()
                .createQuery( annotationAssociationQueryString ).setParameter( "arrayDesign", arrayDesign ).list();

        if ( !annotAssociations.isEmpty() ) {

            for ( AnnotationAssociation r : annotAssociations ) {
                this.getSessionFactory().getCurrentSession().delete( r );
            }
            AbstractDao.log.info(
                    "Done deleting " + annotAssociations.size() + " AnnotationAssociations for " + arrayDesign );

        }
    }

    @Override
    public ArrayDesign find( ArrayDesign entity ) {
        BusinessKey.checkValidKey( entity );
        Criteria query = super.getSessionFactory().getCurrentSession().createCriteria( ArrayDesign.class );
        BusinessKey.addRestrictions( query, entity );

        return ( ArrayDesign ) query.uniqueResult();
    }

    @Override
    public Collection<ArrayDesign> findByAlternateName( String queryString ) {
        //noinspection unchecked
        return this.getSessionFactory().getCurrentSession()
                .createQuery( "select ad from ArrayDesign ad inner join ad.alternateNames n where n.name = :q" )
                .setParameter( "q", queryString ).list();
    }

    @Override
    public Collection<ArrayDesign> findByManufacturer( String queryString ) {
        if ( StringUtils.isBlank( queryString ) ) {
            return new HashSet<>();
        }
        Query query = this.getSessionFactory().getCurrentSession()
                .createQuery( "select ad from ArrayDesign ad inner join ad.designProvider n where n.name like ?" )
                .setParameter( 0, queryString + "%" );
        //noinspection unchecked
        return query.list();
    }

    @Override
    public Collection<ArrayDesign> findByTaxon( Taxon taxon ) {
        Query query = this.getSessionFactory().getCurrentSession()
                .createQuery( "select a from ArrayDesign a where a.primaryTaxon = :t" ).setParameter( "t", taxon );

        //noinspection unchecked
        return query.list();
    }

    @Override
    public Collection<BioAssay> getAllAssociatedBioAssays( Long id ) {
        //language=HQL
        final String queryString = "select b from BioAssay as b inner join b.arrayDesignUsed a where a.id = :id";
        //noinspection unchecked
        return this.getSessionFactory().getCurrentSession().createQuery( queryString ).setParameter( "id", id ).list();
    }

    @Override
    public Map<Long, Collection<AuditEvent>> getAuditEvents( Collection<Long> ids ) {
        //language=HQL
        final String queryString = "select ad.id, auditEvent from ArrayDesign ad"
                + " join ad.auditTrail as auditTrail join auditTrail.events as auditEvent join fetch auditEvent.performer "
                + " where ad.id in (:ids) ";

        //noinspection unchecked
        List<Object[]> list = this.getSessionFactory().getCurrentSession().createQuery( queryString )
                .setParameterList( "ids", ids ).list();
        Map<Long, Collection<AuditEvent>> eventMap = new HashMap<>();
        for ( Object[] o : list ) {
            Long id = ( Long ) o[0];
            AuditEvent event = ( AuditEvent ) o[1];

            this.addEventsToMap( eventMap, id, event );
        }
        // add in the array design ids that do not have events.
        // Set their values to null.
        for ( Long id : ids ) {
            if ( !eventMap.containsKey( id ) ) {
                eventMap.put( id, null );
            }
        }
        return eventMap;

    }

    @Override
    public Map<CompositeSequence, BioSequence> getBioSequences( ArrayDesign arrayDesign ) {

        if ( arrayDesign.getId() == null ) {
            throw new IllegalArgumentException( "Cannot fetch sequences for a non-persistent array design" );
        }

        StopWatch timer = new StopWatch();
        timer.start();

        String queryString = "select ad from ArrayDesign ad inner join fetch ad.compositeSequences cs "
                + "left outer join fetch cs.biologicalCharacteristic bs where ad = :ad";
        // have to include ad in the select to be able to use fetch join
        Query query = this.getSessionFactory().getCurrentSession().createQuery( queryString )
                .setParameter( "ad", arrayDesign );
        List result = query.list();

        Map<CompositeSequence, BioSequence> bioSequences = new HashMap<>();
        if ( result.isEmpty() ) {
            return bioSequences;
        }

        for ( CompositeSequence cs : ( ( ArrayDesign ) result.get( 0 ) ).getCompositeSequences() ) {
            bioSequences.put( cs, cs.getBiologicalCharacteristic() );
        }

        if ( timer.getTime() > 1000 ) {
            AbstractDao.log.info( "Fetch sequences: " + timer.getTime() + "ms" );
        }

        return bioSequences;
    }

    @Override
    public Collection<ExpressionExperiment> getExpressionExperiments( ArrayDesign arrayDesign ) {
        //language=HQL
        final String queryString = "select distinct ee from "
                + " ExpressionExperiment ee inner join ee.bioAssays bas inner join bas.arrayDesignUsed ad where ad = :ad";

        //noinspection unchecked
        return this.getSessionFactory().getCurrentSession().createQuery( queryString ).setParameter( "ad", arrayDesign )
                .list();
    }

    @Override
    public Map<Taxon, Long> getPerTaxonCount() {
        Map<Taxon, Long> result = new HashMap<>();

        final String csString = "select t, count(ad) from ArrayDesign ad inner join ad.primaryTaxon t group by t ";
        org.hibernate.Query csQueryObject = this.getSessionFactory().getCurrentSession().createQuery( csString );
        csQueryObject.setReadOnly( true );
        csQueryObject.setCacheable( true );

        List csList = csQueryObject.list();

        Taxon t;
        for ( Object object : csList ) {
            Object[] oa = ( Object[] ) object;
            t = ( Taxon ) oa[0];
            Long count = ( Long ) oa[1];

            result.put( t, count );
        }

        return result;

    }

    /**
     * Get the ids of experiments that "originally" used this platform, but which don't any more due to a platform
     * switch.
     * 
     * @param  arrayDesign
     * @return             collection of experiment IDs.
     */
    @Override
    public Collection<Long> getSwitchedExpressionExperiments( Long id ) {

        //language=HQL
        final String queryString = "select distinct e.id from ExpressionExperiment e inner join e.bioAssays b where b.originalPlatform.id = :arrayDesign";

        //noinspection unchecked
        return this.getSessionFactory().getCurrentSession().createQuery( queryString ).setParameter( "arrayDesign", id ).list();
    }

    @Override
    public Collection<Taxon> getTaxa( Long id ) {

        //language=HQL
        final String queryString =
                "select distinct t from ArrayDesign as arrayD " + "join arrayD.compositeSequences as cs "
                        + "join cs.biologicalCharacteristic as bioC " + "join bioC.taxon t where arrayD.id = :id";

        //noinspection unchecked
        return this.getSessionFactory().getCurrentSession().createQuery( queryString ).setParameter( "id", id ).list();
    }

    @Override
    public Map<Long, Boolean> isMerged( Collection<Long> ids ) {

        Map<Long, Boolean> eventMap = new HashMap<>();
        if ( ids.size() == 0 ) {
            return eventMap;
        }

        //language=HQL
        final String queryString =
                "select ad.id, count(subs) from ArrayDesign as ad " + "left join ad.mergees subs where ad.id in (:ids) "
                        + "group by ad";
        //noinspection unchecked
        List<Object[]> list = this.getSessionFactory().getCurrentSession().createQuery( queryString )
                .setParameterList( "ids", ids ).list();

        this.putIdsInList( eventMap, list );
        for ( Long id : ids ) {
            if ( !eventMap.containsKey( id ) ) {
                eventMap.put( id, Boolean.FALSE );
            }
        }

        return eventMap;
    }

    @Override
    public Map<Long, Boolean> isMergee( final Collection<Long> ids ) {

        Map<Long, Boolean> eventMap = new HashMap<>();
        if ( ids.size() == 0 ) {
            return eventMap;
        }

        //language=HQL
        final String queryString = "select ad.id, ad.mergedInto from ArrayDesign as ad where ad.id in (:ids) ";
        //noinspection unchecked
        List<Object[]> list = this.getSessionFactory().getCurrentSession().createQuery( queryString )
                .setParameterList( "ids", ids ).list();

        this.putIdsInListCheckMerger( eventMap, list );
        for ( Long id : ids ) {
            if ( !eventMap.containsKey( id ) ) {
                eventMap.put( id, Boolean.FALSE );
            }
        }

        return eventMap;
    }

    @Override
    public Map<Long, Boolean> isSubsumed( final Collection<Long> ids ) {
        Map<Long, Boolean> eventMap = new HashMap<>();
        if ( ids.size() == 0 ) {
            return eventMap;
        }

        //language=HQL
        final String queryString = "select ad.id, ad.subsumingArrayDesign from ArrayDesign as ad where ad.id in (:ids) ";
        //noinspection unchecked
        List<Object[]> list = this.getSessionFactory().getCurrentSession().createQuery( queryString )
                .setParameterList( "ids", ids ).list();

        this.putIdsInListCheckMerger( eventMap, list );
        for ( Long id : ids ) {
            if ( !eventMap.containsKey( id ) ) {
                eventMap.put( id, Boolean.FALSE );
            }
        }
        return eventMap;
    }

    @Override
    public Map<Long, Boolean> isSubsumer( Collection<Long> ids ) {

        Map<Long, Boolean> eventMap = new HashMap<>();
        if ( ids.size() == 0 ) {
            return eventMap;
        }

        //language=HQL
        final String queryString = "select ad.id, count(subs) from ArrayDesign as ad inner join ad.subsumedArrayDesigns subs where ad.id in (:ids) group by ad";
        //noinspection unchecked
        List<Object[]> list = this.getSessionFactory().getCurrentSession().createQuery( queryString )
                .setParameterList( "ids", ids ).list();

        this.putIdsInList( eventMap, list );
        for ( Long id : ids ) {
            if ( !eventMap.containsKey( id ) ) {
                eventMap.put( id, Boolean.FALSE );
            }
        }
        return eventMap;
    }

    @Override
    public Map<CompositeSequence, Collection<BlatResult>> loadAlignments( ArrayDesign arrayDesign ) {
        //noinspection unchecked,JpaQlInspection - blatResult not visible because it is in a sub-class (BlatAssociation)
        List<Object[]> m = this.getSessionFactory().getCurrentSession().createQuery(
                "select cs, br from CompositeSequence cs "
                        + " join cs.biologicalCharacteristic bs join bs.bioSequence2GeneProduct bs2gp"
                        + " join bs2gp.blatResult br "
                        + "  where bs2gp.class='BlatAssociation' and cs.arrayDesign=:ad" )
                .setParameter( "ad", arrayDesign ).list();

        Map<CompositeSequence, Collection<BlatResult>> result = new HashMap<>();
        for ( Object[] objects : m ) {
            CompositeSequence cs = ( CompositeSequence ) objects[0];
            BlatResult br = ( BlatResult ) objects[1];
            if ( !result.containsKey( cs ) ) {
                result.put( cs, new HashSet<BlatResult>() );
            }
            result.get( cs ).add( br );
        }

        return result;
    }

    /**
     * Loads value objects for all array designs, and populates the EE counts.
     */
    @Override
    public List<ArrayDesignValueObject> loadAllValueObjects() {
        Query queryObject = this.getLoadValueObjectsQueryString( null, null, false );
        List<ArrayDesignValueObject> results = this.processADValueObjectQueryResults( this.getExpressionExperimentCountMap(), queryObject, 0 );
        this.populateBlacklisted( results );
        return results;
    }

    @Override
    public Collection<CompositeSequence> loadCompositeSequences( Long id, int limit, int offset ) {
        //language=HQL
        final String queryString = "select cs from CompositeSequence as cs where cs.arrayDesign.id = :id";
        //noinspection unchecked
        return this.getSessionFactory().getCurrentSession().createQuery( queryString ).setParameter( "id", id )
                .setFirstResult( offset ).setMaxResults( limit > 0 ? limit : -1 ).list();
    }

    /**
     * Loads a single value objects for the given array design.
     *
     * @param  e the array design to be converted to a value object
     * @return   a value object with properties of the given array design.
     */
    @Override
    public ArrayDesignValueObject loadValueObject( ArrayDesign e ) {
        Collection<ArrayDesignValueObject> vos = this.loadValueObjectsByIds( Collections.singleton( e.getId() ) );
        return vos.size() < 1 ? null : vos.iterator().next();
    }

    /**
     * This method is ineffective for Array Designs - only IDs are used from the given collection of array designs.
     * Use {@link #loadValueObjectsByIds(Collection)} instead if possible.
     */
    @Override
    public List<ArrayDesignValueObject> loadValueObjects( Collection<ArrayDesign> entities ) {
        return this.loadValueObjectsByIds( EntityUtils.getIds( entities ) );
    }

    @Override
    public List<ArrayDesignValueObject> loadValueObjectsByIds( Collection<Long> ids ) {
        if ( ids == null || ids.isEmpty() ) {
            return new ArrayList<>();
        }

        Map<Long, Integer> eeCounts = this.getExpressionExperimentCountMap( ids );
        ObjectFilter filter = new ObjectFilter( "id", ids, ObjectFilter.in, "ad" );
        Query queryObject = this.getLoadValueObjectsQuery( ObjectFilter.singleFilter( filter ), null, false );
        Query countQuery = this.getCountValueObjectsQuery( ObjectFilter.singleFilter( filter ) );
        queryObject.setCacheable( true );
        //noinspection unchecked
        List<ArrayDesign> list = queryObject.list();
        Long totalElements = ( Long ) countQuery.uniqueResult();
        List<ArrayDesignValueObject> results = this.processADValueObjectQueryResults( list, eeCounts, totalElements );

        populateBlacklisted( results );
        return results;
    }

<<<<<<< HEAD
=======
    private void populateBlacklisted( Collection<ArrayDesignValueObject> vos ) {

        if ( vos.isEmpty() )
            return;

        Map<String, ArrayDesignValueObject> shortNames = new HashMap<>();
        for ( ArrayDesignValueObject vs : vos ) {
            shortNames.put( vs.getShortName(), vs );
        }

        //noinspection unchecked
        List<BlacklistedPlatform> r = this.getSessionFactory().getCurrentSession()
                .createQuery( "select b from BlacklistedPlatform b where b.shortName in :n" )
                .setParameterList( "n", shortNames.keySet() ).list();
        for ( BlacklistedPlatform b : r ) {
            shortNames.get( b.getShortName() ).setBlackListed( true );
        }

    }

>>>>>>> 172e988b
    @Override
    public List<ArrayDesignValueObject> loadValueObjectsForEE( Long eeId ) {
        if ( eeId == null ) {
            return new ArrayList<>();
        }
        Collection<Long> ids = CommonQueries.getArrayDesignIdsUsed( eeId,
                this.getSessionFactory().getCurrentSession() );
        return this.loadValueObjectsByIds( ids );
    }

    /**
     * Queries the database to retrieve all array designs, based on the given parameters, and then
     * converts them to value objects.
     *
     * @param  offset  amount of ADs to skip.
     * @param  limit   maximum amount of ADs to retrieve.
     * @param  orderBy the field to order the ADs by. Has to be a valid identifier, or exception is thrown.
     * @param  asc     true, to order by the {@code orderBy} in ascending, or false for descending order.
     * @return         list of value objects representing the ADs that matched the criteria.
     */
    @Override
    public List<ArrayDesignValueObject> loadValueObjectsPreFilter( int offset, int limit, String orderBy,
            boolean asc, List<ObjectFilter[]> filter ) {
        String orderByProperty = this.getOrderByProperty( orderBy );

        // Compose query
        Query query = this.getLoadValueObjectsQueryString( filter, orderByProperty, !asc );

        query.setMaxResults( limit > 0 ? limit : -1 );
        query.setFirstResult( offset );

        Query queryCnt = this.getCountVosQueryString( filter, orderByProperty, !asc );
        queryCnt.setCacheable( true );
        int totalCnt = queryCnt.list().size();

        return this.processADValueObjectQueryResults( this.getExpressionExperimentCountMap(), query, totalCnt );
    }

    @Override
    @Transactional
    public long numAllCompositeSequenceWithBioSequences() {
        //language=HQL
        final String queryString =
                "select count (distinct cs) from  CompositeSequence as cs inner join cs.arrayDesign as ar "
                        + " where cs.biologicalCharacteristic.sequence is not null";
        return ( Long ) this.getSessionFactory().getCurrentSession().createQuery( queryString ).list().iterator()
                .next();
    }

    @Override
    @Transactional
    public long numAllCompositeSequenceWithBioSequences( Collection<Long> ids ) {

        if ( ids == null || ids.isEmpty() )
            return 0L;

        //language=HQL
        final String queryString =
                "select count (distinct cs) from  CompositeSequence as cs inner join cs.arrayDesign as ar "
                        + " where ar.id in (:ids) and cs.biologicalCharacteristic.sequence is not null";
        return ( Long ) this.getSessionFactory().getCurrentSession().createQuery( queryString )
                .setParameterList( "ids", ids ).list().iterator().next();
    }

    @Override
    @Transactional
    public long numAllCompositeSequenceWithBlatResults() {
        //language=HQL
        final String queryString =
                "select count (distinct cs) from  CompositeSequence as cs inner join cs.arrayDesign as ar "
                        + " , BlatResult as blat where blat.querySequence=cs.biologicalCharacteristic";
        return ( Long ) this.getSessionFactory().getCurrentSession().createQuery( queryString ).list().iterator()
                .next();
    }

    @Override
    @Transactional
    public long numAllCompositeSequenceWithBlatResults( Collection<Long> ids ) {
        if ( ids == null || ids.size() == 0 ) {
            throw new IllegalArgumentException();
        }
        //language=HQL
        final String queryString =
                "select count (distinct cs) from  CompositeSequence as cs inner join cs.arrayDesign as ar "
                        + ", BlatResult as blat where blat.querySequence != null and ar.id in (:ids)";
        return ( Long ) this.getSessionFactory().getCurrentSession().createQuery( queryString )
                .setParameterList( "ids", ids ).list().iterator().next();
    }

    @Override
    @Transactional
    public long numAllCompositeSequenceWithGenes() {
        //language=HQL
        final String queryString =
                "select count (distinct cs) from  CompositeSequence as cs inner join cs.arrayDesign as ar "
                        + ", BioSequence2GeneProduct bs2gp, Gene gene inner join gene.products gp "
                        + "where bs2gp.bioSequence=cs.biologicalCharacteristic and bs2gp.geneProduct=gp";
        return ( Long ) this.getSessionFactory().getCurrentSession().createQuery( queryString ).list().iterator()
                .next();
    }

    @Override
    @Transactional
    public long numAllCompositeSequenceWithGenes( Collection<Long> ids ) {
        if ( ids == null || ids.size() == 0 ) {
            throw new IllegalArgumentException();
        }
        //language=HQL
        final String queryString =
                "select count (distinct cs) from  CompositeSequence as cs inner join cs.arrayDesign as ar "
                        + ", BioSequence2GeneProduct bs2gp, Gene gene inner join gene.products gp "
                        + "where bs2gp.bioSequence=cs.biologicalCharacteristic and "
                        + "bs2gp.geneProduct=gp and ar.id in (:ids)";
        return ( Long ) this.getSessionFactory().getCurrentSession().createQuery( queryString )
                .setParameterList( "ids", ids ).list().iterator().next();
    }

    @Override
    @Transactional
    public long numAllGenes() {
        //language=HQL
        final String queryString =
                "select count (distinct gene) from  CompositeSequence as cs inner join cs.arrayDesign as ar "
                        + ", BioSequence2GeneProduct bs2gp, Gene gene inner join gene.products gp "
                        + "where bs2gp.bioSequence=cs.biologicalCharacteristic and  bs2gp.geneProduct=gp";
        return ( Long ) this.getSessionFactory().getCurrentSession().createQuery( queryString ).list().iterator()
                .next();
    }

    @Override
    @Transactional
    public long numAllGenes( Collection<Long> ids ) {
        if ( ids == null || ids.size() == 0 ) {
            throw new IllegalArgumentException();
        }
        //language=HQL
        final String queryString =
                "select count (distinct gene) from  CompositeSequence as cs inner join cs.arrayDesign as ar "
                        + " , BioSequence2GeneProduct bs2gp, Gene gene inner join gene.products gp "
                        + "where bs2gp.bioSequence=cs.biologicalCharacteristic and "
                        + "bs2gp.geneProduct=gp  and ar.id in (:ids)";
        return ( Long ) this.getSessionFactory().getCurrentSession().createQuery( queryString )
                .setParameterList( "ids", ids ).list().iterator().next();
    }

    @Override
    @Transactional
    public long numBioSequences( ArrayDesign arrayDesign ) {
        //language=HQL
        final String queryString =
                "select count (distinct cs.biologicalCharacteristic) from  CompositeSequence as cs inner join cs.arrayDesign as ar "
                        + " where ar = :ar and cs.biologicalCharacteristic.sequence IS NOT NULL";
        return ( Long ) this.getSessionFactory().getCurrentSession().createQuery( queryString )
                .setParameter( "ar", arrayDesign ).list().iterator().next();
    }

    @Override
    @Transactional
    public long numBlatResults( ArrayDesign arrayDesign ) {
        //language=HQL
        final String queryString =
                "select count (distinct bs2gp) from  CompositeSequence as cs inner join cs.arrayDesign as ar "
                        + " , BioSequence2GeneProduct as bs2gp "
                        + "where bs2gp.bioSequence=cs.biologicalCharacteristic and ar = :ar";
        return ( Long ) this.getSessionFactory().getCurrentSession().createQuery( queryString )
                .setParameter( "ar", arrayDesign ).list().iterator().next();
    }

    @Override
    @Transactional
    public long numCompositeSequences( Long id ) {
        //language=HQL
        final String queryString = "select count (*) from  CompositeSequence as cs inner join cs.arrayDesign as ar where ar.id = :id";
        return ( ( Long ) this.getSessionFactory().getCurrentSession().createQuery( queryString )
                .setParameter( "id", id ).list().iterator().next() ).intValue();
    }

    @Override
    public long numCompositeSequenceWithBioSequences( ArrayDesign arrayDesign ) {
        //language=HQL
        final String queryString =
                "select count (distinct cs) from CompositeSequence as cs inner join cs.arrayDesign as ar "
                        + " where ar = :ar and cs.biologicalCharacteristic.sequence IS NOT NULL";
        return ( Long ) this.getSessionFactory().getCurrentSession().createQuery( queryString )
                .setParameter( "ar", arrayDesign ).list().iterator().next();
    }

    @Override
    @Transactional
    public long numCompositeSequenceWithBlatResults( ArrayDesign arrayDesign ) {
        //language=HQL
        final String queryString =
                "select count (distinct cs) from  CompositeSequence as cs inner join cs.arrayDesign as ar "
                        + " , BlatResult as blat where blat.querySequence=cs.biologicalCharacteristic and ar = :ar";
        return ( Long ) this.getSessionFactory().getCurrentSession().createQuery( queryString )
                .setParameter( "ar", arrayDesign ).list().iterator().next();
    }

    @Override
    @Transactional
    public long numCompositeSequenceWithGenes( ArrayDesign arrayDesign ) {
        //language=HQL
        final String queryString =
                "select count (distinct cs) from  CompositeSequence as cs inner join cs.arrayDesign as ar "
                        + " , BioSequence2GeneProduct bs2gp, Gene gene inner join gene.products gp "
                        + "where bs2gp.bioSequence=cs.biologicalCharacteristic and "
                        + "bs2gp.geneProduct=gp and ar = :ar";
        return ( Long ) this.getSessionFactory().getCurrentSession().createQuery( queryString )
                .setParameter( "ar", arrayDesign ).list().iterator().next();
    }

    @Override
    @Transactional
    public int numExperiments( ArrayDesign arrayDesign ) {
        //language=HQL
        final String queryString = "select distinct ee.id  from   "
                + " ExpressionExperiment ee inner join ee.bioAssays bas join bas.arrayDesignUsed ad where ad = :ad";

        List ids = this.getSessionFactory().getCurrentSession().createQuery( queryString )
                .setParameter( "ad", arrayDesign ).list();

        if ( ids.isEmpty() ) {
            return 0;
        }

        //noinspection unchecked
        return EntityUtils.securityFilterIds( ExpressionExperiment.class, ids, false, true,
                this.getSessionFactory().getCurrentSession() ).size();
    }

    @Override
    @Transactional
    public long numGenes( ArrayDesign arrayDesign ) {
        //language=HQL
        final String queryString =
                "select count (distinct gene) from  CompositeSequence as cs inner join cs.arrayDesign as ar "
                        + ", BioSequence2GeneProduct bs2gp, Gene gene inner join gene.products gp "
                        + "where bs2gp.bioSequence=cs.biologicalCharacteristic and "
                        + "bs2gp.geneProduct=gp and ar = :ar";
        return ( Long ) this.getSessionFactory().getCurrentSession().createQuery( queryString )
                .setParameter( "ar", arrayDesign ).list().iterator().next();
    }

    @Override
    public void remove( ArrayDesign arrayDesign ) {
        arrayDesign = this.load( arrayDesign.getId() );
        //getSession().buildLockRequest( LockOptions.NONE ).lock( arrayDesign );
        Hibernate.initialize( arrayDesign.getMergees() );
        Hibernate.initialize( arrayDesign.getSubsumedArrayDesigns() );
        arrayDesign.getMergees().clear();
        arrayDesign.getSubsumedArrayDesigns().clear();

        Iterator<CompositeSequence> iterator = arrayDesign.getCompositeSequences().iterator();
        while ( iterator.hasNext() ) {
            CompositeSequence cs = iterator.next();
            iterator.remove();
            this.getSession().delete( cs );
        }

        this.getSession().delete( arrayDesign );
    }

    @Override
    public void removeBiologicalCharacteristics( final ArrayDesign arrayDesign ) {
        if ( arrayDesign == null ) {
            throw new IllegalArgumentException( "Array design cannot be null" );
        }
        Session session = this.getSessionFactory().getCurrentSession();
        session.buildLockRequest( LockOptions.NONE ).lock( arrayDesign );

        int count = 0;
        for ( CompositeSequence cs : arrayDesign.getCompositeSequences() ) {
            cs.setBiologicalCharacteristic( null );
            session.update( cs );
            session.evict( cs );
            if ( ++count % ArrayDesignDaoImpl.LOGGING_UPDATE_EVENT_COUNT == 0 ) {
                AbstractDao.log.info( "Cleared sequence association for " + count + " composite sequences" );
            }
        }

    }

    @Override
    public ArrayDesign thaw( final ArrayDesign arrayDesign ) {
        if ( arrayDesign.getId() == null ) {
            throw new IllegalArgumentException( "Cannot thaw a non-persistent array design" );
        }

        /*
         * Thaw basic stuff
         */
        StopWatch timer = new StopWatch();
        timer.start();

        ArrayDesign result = this.thawLite( arrayDesign );

        if ( timer.getTime() > 1000 ) {
            AbstractDao.log.info( "Thaw array design stage 1: " + timer.getTime() + "ms" );
        }

        timer.stop();
        timer.reset();
        timer.start();

        /*
         * Thaw the composite sequences.
         */
        AbstractDao.log.info( "Start initialize composite sequences" );

        Hibernate.initialize( result.getCompositeSequences() );

        if ( timer.getTime() > 1000 ) {
            AbstractDao.log.info( "Thaw array design stage 2: " + timer.getTime() + "ms" );
        }
        timer.stop();
        timer.reset();
        timer.start();

        /*
         * Thaw the biosequences in batches
         */
        Collection<CompositeSequence> thawed = new HashSet<>();
        Collection<CompositeSequence> batch = new HashSet<>();
        long lastTime = timer.getTime();
        for ( CompositeSequence cs : result.getCompositeSequences() ) {
            batch.add( cs );
            if ( batch.size() == 1000 ) {
                long t = timer.getTime();
                if ( t > 10000 && t - lastTime > 1000 ) {
                    AbstractDao.log.info( "Thaw Batch : " + t );
                }
                List bb = this.thawBatchOfProbes( batch );
                //noinspection unchecked
                thawed.addAll( ( Collection<? extends CompositeSequence> ) bb );
                lastTime = timer.getTime();
                batch.clear();
            }
            this.getSessionFactory().getCurrentSession().evict( cs );
        }

        if ( !batch.isEmpty() ) { // tail end
            List bb = this.thawBatchOfProbes( batch );
            //noinspection unchecked
            thawed.addAll( ( Collection<? extends CompositeSequence> ) bb );
        }

        result.getCompositeSequences().clear();
        result.getCompositeSequences().addAll( thawed );

        /*
         * This is a bit ugly, but necessary to avoid 'dirty collection' errors later.
         */
        if ( result.getCompositeSequences() instanceof PersistentCollection )
            ( ( PersistentCollection ) result.getCompositeSequences() ).clearDirty();

        if ( timer.getTime() > 1000 ) {
            AbstractDao.log.info( "Thaw array design stage 3: " + timer.getTime() );
        }

        return result;
    }

    @Override
    public ArrayDesign thawLite( ArrayDesign arrayDesign ) {
        if ( arrayDesign == null ) {
            throw new IllegalArgumentException( "array design cannot be null" );
        }
        List res = this.getSessionFactory().getCurrentSession().createQuery(
                "select distinct a from ArrayDesign a left join fetch a.subsumedArrayDesigns "
                        + " left join fetch a.mergees left join fetch a.designProvider left join fetch a.primaryTaxon "
                        + " join fetch a.auditTrail trail join fetch trail.events join fetch a.curationDetails left join fetch a.externalReferences"
                        + " left join fetch a.subsumingArrayDesign left join fetch a.mergedInto left join fetch a.alternativeTo where a.id=:adId" )
                .setParameter( "adId", arrayDesign.getId() ).list();

        if ( res.size() == 0 ) {
            throw new IllegalArgumentException(
                    "No array design with id=" + arrayDesign.getId() + " could be loaded." );
        }

        return ( ArrayDesign ) res.get( 0 );
    }

    @Override
    public Collection<ArrayDesign> thawLite( Collection<ArrayDesign> arrayDesigns ) {
        if ( arrayDesigns.isEmpty() )
            return arrayDesigns;
        //noinspection unchecked
        return this.getSessionFactory().getCurrentSession().createQuery(
                "select distinct a from ArrayDesign a " + "left join fetch a.subsumedArrayDesigns "
                        + " left join fetch a.mergees left join fetch a.designProvider left join fetch a.primaryTaxon "
                        + " join fetch a.auditTrail trail join fetch trail.events join fetch a.curationDetails left join fetch a.externalReferences"
                        + " left join fetch a.subsumedArrayDesigns left join fetch a.subsumingArrayDesign "
                        + " left join fetch a.mergedInto left join fetch a.alternativeTo where a.id in (:adIds)" )
                .setParameterList( "adIds", EntityUtils.getIds( arrayDesigns ) ).list();
    }

    @Override
    public Boolean updateSubsumingStatus( ArrayDesign candidateSubsumer, ArrayDesign candidateSubsumee ) {

        // Size does not automatically disqualify, because we only consider BioSequences that actually have
        // sequences in them.
        if ( candidateSubsumee.getCompositeSequences().size() > candidateSubsumer.getCompositeSequences().size() ) {
            AbstractDao.log.info(
                    "Subsumee has more sequences than subsumer so probably cannot be subsumed ... checking anyway" );
        }

        Collection<BioSequence> subsumerSeqs = new HashSet<>();
        Collection<BioSequence> subsumeeSeqs = new HashSet<>();

        for ( CompositeSequence cs : candidateSubsumee.getCompositeSequences() ) {
            BioSequence seq = cs.getBiologicalCharacteristic();
            if ( seq == null )
                continue;
            subsumeeSeqs.add( seq );
        }

        for ( CompositeSequence cs : candidateSubsumer.getCompositeSequences() ) {
            BioSequence seq = cs.getBiologicalCharacteristic();
            if ( seq == null )
                continue;
            subsumerSeqs.add( seq );
        }

        if ( subsumeeSeqs.size() > subsumerSeqs.size() ) {
            AbstractDao.log.info(
                    "Subsumee has more sequences than subsumer so probably cannot be subsumed, checking overlap" );
        }

        int overlap = 0;
        List<BioSequence> missing = new ArrayList<>();
        for ( BioSequence sequence : subsumeeSeqs ) {
            if ( subsumerSeqs.contains( sequence ) ) {
                overlap++;
            } else {
                missing.add( sequence );
            }
        }

        AbstractDao.log.info( "Subsumer " + candidateSubsumer + " contains " + overlap + "/" + subsumeeSeqs.size()
                + " biosequences from the subsumee " + candidateSubsumee );

        if ( overlap != subsumeeSeqs.size() ) {
            int n = 5;
            System.err.println( "Up to " + n + " missing sequences will be listed." );
            for ( int i = 0; i < Math.min( n, missing.size() ); i++ ) {
                System.err.println( missing.get( i ) );
            }
            return false;
        }

        // if we got this far, then we definitely have a subsuming situation.
        if ( candidateSubsumee.getCompositeSequences().size() == candidateSubsumer.getCompositeSequences().size() ) {
            AbstractDao.log.info(
                    candidateSubsumee + " and " + candidateSubsumer + " are apparently exactly equivalent" );
        } else {
            AbstractDao.log.info( candidateSubsumer + " subsumes " + candidateSubsumee );
        }
        candidateSubsumer.getSubsumedArrayDesigns().add( candidateSubsumee );
        candidateSubsumee.setSubsumingArrayDesign( candidateSubsumer );
        this.update( candidateSubsumer );

        this.getSessionFactory().getCurrentSession().flush();
        this.getSessionFactory().getCurrentSession().clear();
        this.update( candidateSubsumee );
        this.getSessionFactory().getCurrentSession().flush();
        this.getSessionFactory().getCurrentSession().clear();

        return true;
    }

<<<<<<< HEAD
    private Query getCountVosQueryString( List<ObjectFilter[]> filters, String orderByProperty,
            boolean orderDesc ) {
        // Restrict to non-troubled EEs for non-administrators
        filters = getObjectFilters( filters );
=======
    @Override
    public void remove( ArrayDesign arrayDesign ) {
        arrayDesign = this.load( arrayDesign.getId() );
        //getSession().buildLockRequest( LockOptions.NONE ).lock( arrayDesign );
        Hibernate.initialize( arrayDesign.getMergees() );
        Hibernate.initialize( arrayDesign.getSubsumedArrayDesigns() );
        arrayDesign.getMergees().clear();
        arrayDesign.getSubsumedArrayDesigns().clear();

        Iterator<CompositeSequence> iterator = arrayDesign.getCompositeSequences().iterator();
        while ( iterator.hasNext() ) {
            CompositeSequence cs = iterator.next();
            iterator.remove();
            this.getSessionFactory().getCurrentSession().delete( cs );
        }

        this.getSessionFactory().getCurrentSession().delete( arrayDesign );
    }

    @Override
    public ArrayDesign find( ArrayDesign entity ) {
        BusinessKey.checkValidKey( entity );
        Criteria query = super.getSessionFactory().getCurrentSession().createCriteria( ArrayDesign.class );
        BusinessKey.addRestrictions( query, entity );

        return ( ArrayDesign ) query.uniqueResult();
    }

    /**
     * Loads a single value objects for the given array design.
     *
     * @param e the array design to be converted to a value object
     * @return a value object with properties of the given array design.
     */
    @Override
    public ArrayDesignValueObject loadValueObject( ArrayDesign e ) {
        Collection<ArrayDesignValueObject> vos = this.loadValueObjectsByIds( Collections.singleton( e.getId() ) );
        return vos.size() < 1 ? null : vos.iterator().next();
    }

    /**
     * This method is ineffective for Array Designs - only IDs are used from the given collection of array designs.
     * Use {@link #loadValueObjectsByIds(Collection)} instead if possible.
     */
    @Override
    public List<ArrayDesignValueObject> loadValueObjects( Collection<ArrayDesign> entities ) {
        return this.loadValueObjectsByIds( EntityUtils.getIds( entities ) );
    }

    /**
     * Loads value objects for all array designs, and populates the EE counts.
     */
    @Override
    public List<ArrayDesignValueObject> loadAllValueObjects() {
        Query queryObject = this.getLoadValueObjectsQuery( null, null, false );
        Query countQuery = this.getCountValueObjectsQuery( null );
        queryObject.setCacheable( true );
        countQuery.setCacheable( true );
        //noinspection unchecked
        List<ArrayDesign> list = queryObject.list();
        Long totalElements = ( Long ) countQuery.uniqueResult();
        List<ArrayDesignValueObject> results = this.processADValueObjectQueryResults( list, this.getExpressionExperimentCountMap(), totalElements );
        this.populateBlacklisted( results );
        return results;
    }

    /**
     * Queries the database to retrieve all array designs, based on the given parameters, and then
     * converts them to value objects.
     *
     * @param offset  amount of ADs to skip.
     * @param limit   maximum amount of ADs to retrieve.
     * @param orderBy the field to order the ADs by. Has to be a valid identifier, or exception is thrown.
     * @param asc     true, to order by the {@code orderBy} in ascending, or false for descending order.
     * @return list of value objects representing the ADs that matched the criteria.
     */
    @Override
    public Slice<ArrayDesignValueObject> loadValueObjectsPreFilter( int offset, int limit, String orderBy, boolean asc,
            List<ObjectFilter[]> filters ) {
        if ( filters == null ) {
            filters = new ArrayList<>();
        }

        // Restrict to non-troubled EEs for non-administrators
        addNonTroubledFilter( filters );

        String orderByProperty = this.getOrderByProperty( orderBy );

        // Compose query
        Query query = this.getLoadValueObjectsQuery( filters, orderByProperty, !asc );
        Query countQuery = this.getCountValueObjectsQuery( filters );

        query.setMaxResults( limit > 0 ? limit : -1 );
        query.setFirstResult( offset );

        AclQueryUtils.addAclRestrictionParameters( query );
        ObjectFilterQueryUtils.addRestrictionParameters( query, filters );
        AclQueryUtils.addAclRestrictionParameters( countQuery );
        ObjectFilterQueryUtils.addRestrictionParameters( countQuery, filters );

        query.setCacheable( true );
        countQuery.setCacheable( true );

        //noinspection unchecked
        List<ArrayDesign> list = query.list();
        Long totalElements = ( Long ) countQuery.uniqueResult();

        return new Slice<>( this.processADValueObjectQueryResults( list, this.getExpressionExperimentCountMap(), totalElements ),
                new Sort( orderBy, asc ? Sort.Direction.ASC : Sort.Direction.DESC ), offset, limit, totalElements );
    }

    /**
     * Creates and orderBy parameter.
     *
     * @param propertyName the property to order by, if null, default ordering is used.
     * @return and order by parameter. Default ordering is id.
     */
    protected String getOrderByProperty( String propertyName ) {
        if ( propertyName == null )
            return ObjectFilterQueryUtils.formPropertyName( ObjectFilter.DAO_EE_ALIAS, "id" );
        return ObjectFilterQueryUtils.formPropertyName( ObjectFilter.DAO_AD_ALIAS, propertyName );
    }
>>>>>>> 172e988b

        String queryString = "select " + ObjectFilter.DAO_AD_ALIAS + ".id " //0
                + "from ArrayDesign as " + ObjectFilter.DAO_AD_ALIAS + " join " + ObjectFilter.DAO_AD_ALIAS
                + ".curationDetails s join " + ObjectFilter.DAO_AD_ALIAS + ".primaryTaxon t left join "
                + ObjectFilter.DAO_AD_ALIAS + ".mergedInto m ";

        return postProcessVoQuery( filters, orderByProperty, orderDesc, queryString );
    }

    /**
     * Gets the number of expression experiments per ArrayDesign for all array designs.
     */
    private Map<Long, Integer> getExpressionExperimentCountMap() {
        //language=HQL
        final String queryString = "select ad.id, count(distinct ee) from   "
                + " ExpressionExperiment ee inner join ee.bioAssays bas inner join bas.arrayDesignUsed ad group by ad";

        Map<Long, Integer> eeCount = new HashMap<>();
        //noinspection unchecked
        List<Object[]> list = this.getSessionFactory().getCurrentSession().createQuery( queryString ).list();

        if ( list.size() < 2 )
            AbstractDao.log.warn( list.size() + " rows from getExpressionExperimentCountMap query" );

        for ( Object[] o : list ) {
            Long id = ( Long ) o[0];
            Integer count = ( ( Long ) o[1] ).intValue();
            eeCount.put( id, count );
        }

        return eeCount;
    }

    /**
     * Gets the number of expression experiments per ArrayDesign for specified array designs.
     */
    private Map<Long, Integer> getExpressionExperimentCountMap( Collection<Long> arrayDesignIds ) {

        Map<Long, Integer> result = new HashMap<>();

        if ( arrayDesignIds == null || arrayDesignIds.isEmpty() ) {
            return result;
        }
        //language=HQL
        final String queryString = "select ad.id, count(distinct ee) from   "
                + " ExpressionExperiment ee inner join ee.bioAssays bas inner join bas.arrayDesignUsed ad  where ad.id in (:ids) group by ad ";

        //noinspection unchecked
        List<Long[]> list = this.getSessionFactory().getCurrentSession().createQuery( queryString )
                .setParameterList( "ids", arrayDesignIds ).list();

        // Bug 1549: for unknown reasons, this method sometimes returns only a single record (or no records)
        if ( arrayDesignIds.size() > 1 && list.size() != arrayDesignIds.size() ) {
            AbstractDao.log.info(
                    list.size() + " rows from getExpressionExperimentCountMap query for " + arrayDesignIds.size()
                            + " ids" );
        }

        for ( Long[] o : list ) {
            Long id = o[0];
            Integer count = o[1].intValue();
            result.put( id, count );
        }

        return result;
    }

<<<<<<< HEAD
    private Query getLoadValueObjectsQueryString( List<ObjectFilter[]> filters, String orderByProperty,
            boolean orderDesc ) {
=======
    @Override
    protected Query getLoadValueObjectsQuery( List<ObjectFilter[]> filters, String orderByProperty,
            boolean orderDesc ) {
        // contain duplicated platforms
        String queryString =
                "select ad from ArrayDesign as ad "
                        + "left join fetch ad.curationDetails s "
                        + "left join fetch ad.primaryTaxon t "
                        + "left join fetch ad.mergedInto m "
                        + "left join fetch s.lastNeedsAttentionEvent as eAttn "
                        + "left join fetch s.lastNoteUpdateEvent as eNote "
                        + "left join fetch s.lastTroubledEvent as eTrbl "
                        + "left join fetch ad.alternativeTo alt";

        queryString += AclQueryUtils.formAclJoinClause( "ad", "ubic.gemma.model.expression.arrayDesign.ArrayDesign" );
        queryString += AclQueryUtils.formAclRestrictionClause();
        queryString += ObjectFilterQueryUtils.formRestrictionClause( filters );
        //   queryString += "group by " + ObjectFilter.DAO_AD_ALIAS + ".id "; // should not need this.
        queryString += ObjectFilterQueryUtils.formOrderByProperty( orderByProperty, orderDesc );

        log.info( queryString );

        Query query = this.getSessionFactory().getCurrentSession().createQuery( queryString );

        AclQueryUtils.addAclJoinParameters( query, "ubic.gemma.model.expression.arrayDesign.ArrayDesign" );
        AclQueryUtils.addAclRestrictionParameters( query );
        ObjectFilterQueryUtils.addRestrictionParameters( query, filters );
>>>>>>> 172e988b

        return query;
    }

<<<<<<< HEAD
    private List<ObjectFilter[]> getObjectFilters( List<ObjectFilter[]> filters ) {
        if ( !SecurityUtil.isUserAdmin() ) {
            if ( filters == null ) {
                filters = new ArrayList<>( ArrayDesignDaoImpl.NON_ADMIN_QUERY_FILTER_COUNT );
            }
            filters.add( new ObjectFilter[] { new ObjectFilter( "curationDetails.troubled", false, ObjectFilter.is,
                    ObjectFilter.DAO_AD_ALIAS ) } );
        }
        return filters;
    }

    /**
     * Creates and orderBy parameter.
     *
     * @param  orderBy the property to order by, if null, default ordering is used.
     * @return         and order by parameter. Default ordering is id.
     */
    private String getOrderByProperty( String orderBy ) {
        if ( orderBy == null )
            return ObjectFilter.DAO_EE_ALIAS + ".id";
        return ObjectFilter.DAO_AD_ALIAS + "." + orderBy;
    }

    private void populateBlacklisted( Collection<ArrayDesignValueObject> vos ) {

        if ( vos.isEmpty() ) return;

        Map<String, ArrayDesignValueObject> shortNames = new HashMap<>();
        for ( ArrayDesignValueObject vs : vos ) {
            shortNames.put( vs.getShortName(), vs );
        }

        List<BlacklistedPlatform> r = this.getSessionFactory().getCurrentSession()
                .createQuery( "select b from BlacklistedPlatform b where b.shortName in :n" )
                .setParameterList( "n", shortNames.keySet() ).list();
        for ( BlacklistedPlatform b : r ) {
            shortNames.get( b.getShortName() ).setBlackListed( true );
        }

    }

    private Query postProcessVoQuery( List<ObjectFilter[]> filters, String orderByProperty, boolean orderDesc,
            String queryString ) {
        queryString += AbstractVoEnabledDao.formAclSelectClause( ObjectFilter.DAO_AD_ALIAS,
                "ubic.gemma.model.expression.arrayDesign.ArrayDesign" );
        queryString += AbstractVoEnabledDao.formRestrictionClause( filters );
        //   queryString += "group by " + ObjectFilter.DAO_AD_ALIAS + ".id "; // should not need this.
        queryString += AbstractVoEnabledDao.formOrderByProperty( orderByProperty, orderDesc );
=======
    @Override
    protected Query getCountValueObjectsQuery( List<ObjectFilter[]> filters ) {
        // contain duplicated platforms
        String queryString =
                "select count(distinct ad) from ArrayDesign as ad "
                        + "left join ad.curationDetails s "
                        + "left join ad.primaryTaxon t "
                        + "left join ad.mergedInto m "
                        + "left join s.lastNeedsAttentionEvent as eAttn "
                        + "left join s.lastNoteUpdateEvent as eNote "
                        + "left join s.lastTroubledEvent as eTrbl "
                        + "left join ad.alternativeTo alt";

        queryString += AclQueryUtils.formAclJoinClause( "ad", "ubic.gemma.model.expression.arrayDesign.ArrayDesign" );
        queryString += AclQueryUtils.formAclRestrictionClause();
        queryString += ObjectFilterQueryUtils.formRestrictionClause( filters );
>>>>>>> 172e988b

        Query query = this.getSessionFactory().getCurrentSession().createQuery( queryString );

        AclQueryUtils.addAclJoinParameters( query, "ubic.gemma.model.expression.arrayDesign.ArrayDesign" );
        AclQueryUtils.addAclRestrictionParameters( query );
        ObjectFilterQueryUtils.addRestrictionParameters( query, filters );

        return query;
    }

    /**
     * Process query results for LoadAllValueObjects or LoadValueObjects
<<<<<<< HEAD
     * 
     * @return
=======
>>>>>>> 172e988b
     */
    private List<ArrayDesignValueObject> processADValueObjectQueryResults( List<ArrayDesign> list, Map<Long, Integer> eeCounts, Long totalElements ) {
        List<ArrayDesignValueObject> vos = new ArrayList<>( list.size() );

        for ( ArrayDesign ad : list ) {
            ArrayDesignValueObject vo = new ArrayDesignValueObject( ad, totalElements.intValue() );

            Long id = ad.getId();
            if ( eeCounts == null || !eeCounts.containsKey( id ) ) {
                vo.setExpressionExperimentCount( 0 );
            } else {
                vo.setExpressionExperimentCount( eeCounts.get( id ) );
            }

            // FIXME if this is slow for large queries, we should batch
            vo.setSwitchedExpressionExperimentCount( getSwitchedExpressionExperiments( vo.getId() ).size() );

            vos.add( vo );
        }

        return vos;
    }

<<<<<<< HEAD
    private void putIdsInList( Map<Long, Boolean> eventMap, List<Object[]> list ) {
        for ( Object[] o : list ) {
            Long id = ( Long ) o[0];
            Long mergeeCount = ( Long ) o[1];
            if ( mergeeCount != null && mergeeCount > 0 ) {
                eventMap.put( id, Boolean.TRUE );
            }
        }
    }

    private void putIdsInListCheckMerger( Map<Long, Boolean> eventMap, List<Object[]> list ) {
        for ( Object[] o : list ) {
            Long id = ( Long ) o[0];
            ArrayDesign merger = ( ArrayDesign ) o[1];
            if ( merger != null ) {
                eventMap.put( id, Boolean.TRUE );
            }
        }
    }

    private List thawBatchOfProbes( Collection<CompositeSequence> batch ) {
        return this.getSessionFactory().getCurrentSession().createQuery(
                "select cs from CompositeSequence cs left join fetch cs.biologicalCharacteristic where cs in (:batch)" )
=======
    private List<CompositeSequence> thawBatchOfProbes( Collection<CompositeSequence> batch ) {
        //noinspection unchecked
        return this.getSessionFactory().getCurrentSession().createQuery( "select cs from CompositeSequence cs "
                        + "left join fetch cs.biologicalCharacteristic where cs in (:batch)" )
>>>>>>> 172e988b
                .setParameterList( "batch", batch ).list();
    }
}<|MERGE_RESOLUTION|>--- conflicted
+++ resolved
@@ -19,7 +19,6 @@
  */
 package ubic.gemma.persistence.service.expression.arrayDesign;
 
-import gemma.gsec.util.SecurityUtil;
 import org.apache.commons.lang3.StringUtils;
 import org.apache.commons.lang3.time.StopWatch;
 import org.hibernate.*;
@@ -39,13 +38,10 @@
 import ubic.gemma.model.genome.sequenceAnalysis.AnnotationAssociation;
 import ubic.gemma.model.genome.sequenceAnalysis.BlatResult;
 import ubic.gemma.persistence.service.AbstractDao;
-import ubic.gemma.persistence.util.Slice;
 import ubic.gemma.persistence.service.common.auditAndSecurity.curation.AbstractCuratableDao;
 import ubic.gemma.persistence.util.*;
 
 import java.util.*;
-
-import static java.util.stream.Collectors.groupingBy;
 
 /**
  * @author pavlidis
@@ -63,8 +59,243 @@
     }
 
     @Override
-<<<<<<< HEAD
-=======
+    public void addProbes( ArrayDesign arrayDesign, Collection<CompositeSequence> newProbes ) {
+        for ( CompositeSequence compositeSequence : newProbes ) {
+            compositeSequence.setArrayDesign( arrayDesign );
+            this.getSessionFactory().getCurrentSession().update( compositeSequence );
+        }
+        this.update( arrayDesign );
+    }
+
+    @Override
+    public Collection<CompositeSequence> compositeSequenceWithoutBioSequences( ArrayDesign arrayDesign ) {
+        //language=HQL
+        final String queryString = "select distinct cs from  CompositeSequence as cs inner join cs.arrayDesign as ar "
+                + " left join cs.biologicalCharacteristic bs where ar = :ar and bs IS NULL";
+
+        //noinspection unchecked
+        return this.getSessionFactory().getCurrentSession().createQuery( queryString ).setParameter( "ar", arrayDesign )
+                .list();
+    }
+
+    @Override
+    public Collection<CompositeSequence> compositeSequenceWithoutBlatResults( ArrayDesign arrayDesign ) {
+        if ( arrayDesign == null || arrayDesign.getId() == null ) {
+            throw new IllegalArgumentException();
+        }
+        long id = arrayDesign.getId();
+        final String nativeQueryString = "SELECT DISTINCT cs.id FROM "
+                + "COMPOSITE_SEQUENCE cs LEFT JOIN BIO_SEQUENCE2_GENE_PRODUCT bs2gp ON bs2gp.BIO_SEQUENCE_FK=cs.BIOLOGICAL_CHARACTERISTIC_FK "
+                + "LEFT JOIN SEQUENCE_SIMILARITY_SEARCH_RESULT ssResult ON bs2gp.BLAT_RESULT_FK=ssResult.ID "
+                + "WHERE ssResult.ID IS NULL AND ARRAY_DESIGN_FK = :id ";
+
+        //noinspection unchecked
+        return this.getSessionFactory().getCurrentSession().createSQLQuery( nativeQueryString ).setParameter( "id", id )
+                .list();
+    }
+
+    @Override
+    public Collection<CompositeSequence> compositeSequenceWithoutGenes( ArrayDesign arrayDesign ) {
+        if ( arrayDesign == null || arrayDesign.getId() == null ) {
+            throw new IllegalArgumentException();
+        }
+        long id = arrayDesign.getId();
+
+        final String nativeQueryString = "SELECT DISTINCT cs.id FROM "
+                + "COMPOSITE_SEQUENCE cs LEFT JOIN BIO_SEQUENCE2_GENE_PRODUCT bs2gp ON BIO_SEQUENCE_FK=BIOLOGICAL_CHARACTERISTIC_FK "
+                + "LEFT JOIN CHROMOSOME_FEATURE geneProduct ON (geneProduct.ID=bs2gp.GENE_PRODUCT_FK AND geneProduct.class='GeneProduct') "
+                + "LEFT JOIN CHROMOSOME_FEATURE gene ON geneProduct.GENE_FK=gene.ID  "
+                + "WHERE gene.ID IS NULL AND ARRAY_DESIGN_FK = :id";
+        //noinspection unchecked
+        return this.getSessionFactory().getCurrentSession().createSQLQuery( nativeQueryString ).setParameter( "id", id )
+                .list();
+    }
+
+    @Override
+    public void deleteAlignmentData( ArrayDesign arrayDesign ) {
+        // First have to remove all blatAssociations, because they are referred to by the alignments
+        this.deleteGeneProductAssociations( arrayDesign );
+
+        // Note attempts to do this with bulk updates were unsuccessful due to the need for joins.
+        //language=HQL
+        final String queryString = "select br from ArrayDesign ad join ad.compositeSequences as cs "
+                + "inner join cs.biologicalCharacteristic bs, BlatResult br "
+                + "where br.querySequence = bs and ad=:arrayDesign";
+        //noinspection unchecked
+        List<BlatResult> toDelete = this.getSessionFactory().getCurrentSession().createQuery( queryString )
+                .setParameter( "arrayDesign", arrayDesign ).list();
+
+        AbstractDao.log.info( "Deleting " + toDelete.size() + " alignments for sequences on " + arrayDesign
+                + " (will affect other designs that use any of the same sequences)" );
+
+        for ( BlatResult r : toDelete ) {
+            this.getSessionFactory().getCurrentSession().delete( r );
+        }
+
+    }
+
+    @Override
+    public void deleteGeneProductAssociations( ArrayDesign arrayDesign ) {
+
+        this.getSessionFactory().getCurrentSession().buildLockRequest( LockOptions.UPGRADE )
+                .setLockMode( LockMode.PESSIMISTIC_WRITE ).lock( arrayDesign );
+
+        // this query is polymorphic, id gets the annotation associations?
+        //language=HQL
+        final String queryString = "select ba from CompositeSequence  cs "
+                + "inner join cs.biologicalCharacteristic bs, BioSequence2GeneProduct ba "
+                + "where ba.bioSequence = bs and cs.arrayDesign=:arrayDesign";
+        //noinspection unchecked
+        List<CompositeSequence> blatAssociations = this.getSessionFactory().getCurrentSession()
+                .createQuery( queryString ).setParameter( "arrayDesign", arrayDesign ).list();
+        if ( !blatAssociations.isEmpty() ) {
+            for ( CompositeSequence r : blatAssociations ) {
+                this.getSessionFactory().getCurrentSession().delete( r );
+            }
+            AbstractDao.log.info(
+                    "Done deleting " + blatAssociations.size() + " blat associations for " + arrayDesign );
+        }
+
+        this.getSessionFactory().getCurrentSession().flush();
+
+        final String annotationAssociationQueryString = "select ba from CompositeSequence cs "
+                + " inner join cs.biologicalCharacteristic bs, AnnotationAssociation ba "
+                + " where ba.bioSequence = bs and cs.arrayDesign=:arrayDesign";
+
+        //noinspection unchecked
+        List<AnnotationAssociation> annotAssociations = this.getSessionFactory().getCurrentSession()
+                .createQuery( annotationAssociationQueryString ).setParameter( "arrayDesign", arrayDesign ).list();
+
+        if ( !annotAssociations.isEmpty() ) {
+
+            for ( AnnotationAssociation r : annotAssociations ) {
+                this.getSessionFactory().getCurrentSession().delete( r );
+            }
+            AbstractDao.log.info(
+                    "Done deleting " + annotAssociations.size() + " AnnotationAssociations for " + arrayDesign );
+
+        }
+    }
+
+    @Override
+    public ArrayDesign find( ArrayDesign entity ) {
+        BusinessKey.checkValidKey( entity );
+        Criteria query = super.getSessionFactory().getCurrentSession().createCriteria( ArrayDesign.class );
+        BusinessKey.addRestrictions( query, entity );
+
+        return ( ArrayDesign ) query.uniqueResult();
+    }
+
+    @Override
+    public Collection<ArrayDesign> findByAlternateName( String queryString ) {
+        //noinspection unchecked
+        return this.getSessionFactory().getCurrentSession()
+                .createQuery( "select ad from ArrayDesign ad inner join ad.alternateNames n where n.name = :q" )
+                .setParameter( "q", queryString ).list();
+    }
+
+    @Override
+    public Collection<ArrayDesign> findByManufacturer( String queryString ) {
+        if ( StringUtils.isBlank( queryString ) ) {
+            return new HashSet<>();
+        }
+        Query query = this.getSessionFactory().getCurrentSession()
+                .createQuery( "select ad from ArrayDesign ad inner join ad.designProvider n where n.name like ?" )
+                .setParameter( 0, queryString + "%" );
+        //noinspection unchecked
+        return query.list();
+    }
+
+    @Override
+    public Collection<ArrayDesign> findByTaxon( Taxon taxon ) {
+        Query query = this.getSessionFactory().getCurrentSession()
+                .createQuery( "select a from ArrayDesign a where a.primaryTaxon = :t" ).setParameter( "t", taxon );
+
+        //noinspection unchecked
+        return query.list();
+    }
+
+    @Override
+    public Collection<BioAssay> getAllAssociatedBioAssays( Long id ) {
+        //language=HQL
+        final String queryString = "select b from BioAssay as b inner join b.arrayDesignUsed a where a.id = :id";
+        //noinspection unchecked
+        return this.getSessionFactory().getCurrentSession().createQuery( queryString ).setParameter( "id", id ).list();
+    }
+
+    @Override
+    public Map<Long, Collection<AuditEvent>> getAuditEvents( Collection<Long> ids ) {
+        //language=HQL
+        final String queryString = "select ad.id, auditEvent from ArrayDesign ad"
+                + " join ad.auditTrail as auditTrail join auditTrail.events as auditEvent join fetch auditEvent.performer "
+                + " where ad.id in (:ids) ";
+
+        //noinspection unchecked
+        List<Object[]> list = this.getSessionFactory().getCurrentSession().createQuery( queryString )
+                .setParameterList( "ids", ids ).list();
+        Map<Long, Collection<AuditEvent>> eventMap = new HashMap<>();
+        for ( Object[] o : list ) {
+            Long id = ( Long ) o[0];
+            AuditEvent event = ( AuditEvent ) o[1];
+
+            this.addEventsToMap( eventMap, id, event );
+        }
+        // add in the array design ids that do not have events.
+        // Set their values to null.
+        for ( Long id : ids ) {
+            if ( !eventMap.containsKey( id ) ) {
+                eventMap.put( id, null );
+            }
+        }
+        return eventMap;
+
+    }
+
+    @Override
+    public Map<CompositeSequence, BioSequence> getBioSequences( ArrayDesign arrayDesign ) {
+
+        if ( arrayDesign.getId() == null ) {
+            throw new IllegalArgumentException( "Cannot fetch sequences for a non-persistent array design" );
+        }
+
+        StopWatch timer = new StopWatch();
+        timer.start();
+
+        String queryString = "select ad from ArrayDesign ad inner join fetch ad.compositeSequences cs "
+                + "left outer join fetch cs.biologicalCharacteristic bs where ad = :ad";
+        // have to include ad in the select to be able to use fetch join
+        Query query = this.getSessionFactory().getCurrentSession().createQuery( queryString )
+                .setParameter( "ad", arrayDesign );
+        List result = query.list();
+
+        Map<CompositeSequence, BioSequence> bioSequences = new HashMap<>();
+        if ( result.isEmpty() ) {
+            return bioSequences;
+        }
+
+        for ( CompositeSequence cs : ( ( ArrayDesign ) result.get( 0 ) ).getCompositeSequences() ) {
+            bioSequences.put( cs, cs.getBiologicalCharacteristic() );
+        }
+
+        if ( timer.getTime() > 1000 ) {
+            AbstractDao.log.info( "Fetch sequences: " + timer.getTime() + "ms" );
+        }
+
+        return bioSequences;
+    }
+
+    @Override
+    public Collection<ExpressionExperiment> getExpressionExperiments( ArrayDesign arrayDesign ) {
+        //language=HQL
+        final String queryString = "select distinct ee from "
+                + " ExpressionExperiment ee inner join ee.bioAssays bas inner join bas.arrayDesignUsed ad where ad = :ad";
+
+        //noinspection unchecked
+        return this.getSessionFactory().getCurrentSession().createQuery( queryString ).setParameter( "ad", arrayDesign )
+                .list();
+    }
+
+    @Override
     public Map<Taxon, Long> getPerTaxonCount() {
         Map<Taxon, Long> result = new HashMap<>();
 
@@ -73,8 +304,7 @@
         csQueryObject.setReadOnly( true );
         csQueryObject.setCacheable( true );
 
-        //noinspection unchecked
-        List<Object[]> csList = csQueryObject.list();
+        List csList = csQueryObject.list();
 
         Taxon t;
         for ( Object object : csList ) {
@@ -89,78 +319,138 @@
 
     }
 
-    @Override
->>>>>>> 172e988b
-    public void addProbes( ArrayDesign arrayDesign, Collection<CompositeSequence> newProbes ) {
-        for ( CompositeSequence compositeSequence : newProbes ) {
-            compositeSequence.setArrayDesign( arrayDesign );
-            this.getSessionFactory().getCurrentSession().update( compositeSequence );
-        }
-        this.update( arrayDesign );
-    }
-
-    @Override
-<<<<<<< HEAD
-=======
-    public Collection<ArrayDesign> findByManufacturer( String queryString ) {
-        if ( StringUtils.isBlank( queryString ) ) {
-            return new HashSet<>();
-        }
-        Query query = this.getSessionFactory().getCurrentSession()
-                .createQuery( "select ad from ArrayDesign ad inner join ad.designProvider n where n.name like ?" )
-                .setParameter( 0, queryString + "%" );
-        //noinspection unchecked
-        return query.list();
-    }
-
-    @Override
-    public Collection<ArrayDesign> findByTaxon( Taxon taxon ) {
-        //noinspection unchecked
-        return this.getSessionFactory().getCurrentSession()
-                .createQuery( "select a from ArrayDesign a where a.primaryTaxon = :t" ).setParameter( "t", taxon )
-                .list();
-    }
-
-    @Override
-    public Map<CompositeSequence, BioSequence> getBioSequences( ArrayDesign arrayDesign ) {
-
-        if ( arrayDesign.getId() == null ) {
-            throw new IllegalArgumentException( "Cannot fetch sequences for a non-persistent array design" );
-        }
-
-        StopWatch timer = new StopWatch();
-        timer.start();
-
-        String queryString = "select ad from ArrayDesign ad " + "inner join fetch ad.compositeSequences cs "
-                + "left outer join fetch cs.biologicalCharacteristic bs where ad = :ad";
-        // have to include ad in the select to be able to use fetch join
-        Query query = this.getSessionFactory().getCurrentSession().createQuery( queryString )
-                .setParameter( "ad", arrayDesign );
-        ArrayDesign result = ( ArrayDesign ) query.uniqueResult();
-
-        Map<CompositeSequence, BioSequence> bioSequences = new HashMap<>();
-        if ( result == null ) {
-            return bioSequences;
-        }
-
-        for ( CompositeSequence cs : result.getCompositeSequences() ) {
-            bioSequences.put( cs, cs.getBiologicalCharacteristic() );
-        }
-
-        if ( timer.getTime() > 1000 ) {
-            AbstractDao.log.info( "Fetch sequences: " + timer.getTime() + "ms" );
-        }
-
-        return bioSequences;
+    /**
+     * Get the ids of experiments that "originally" used this platform, but which don't any more due to a platform
+     * switch.
+     *
+     * @param  arrayDesign
+     * @return collection of experiment IDs.
+     */
+    @Override
+    public Collection<Long> getSwitchedExpressionExperiments( Long id ) {
+
+        //language=HQL
+        final String queryString = "select distinct e.id from ExpressionExperiment e inner join e.bioAssays b where b.originalPlatform.id = :arrayDesign";
+
+        //noinspection unchecked
+        return this.getSessionFactory().getCurrentSession().createQuery( queryString ).setParameter( "arrayDesign", id ).list();
+    }
+
+    @Override
+    public Collection<Taxon> getTaxa( Long id ) {
+
+        //language=HQL
+        final String queryString =
+                "select distinct t from ArrayDesign as arrayD " + "join arrayD.compositeSequences as cs "
+                        + "join cs.biologicalCharacteristic as bioC " + "join bioC.taxon t where arrayD.id = :id";
+
+        //noinspection unchecked
+        return this.getSessionFactory().getCurrentSession().createQuery( queryString ).setParameter( "id", id ).list();
+    }
+
+    @Override
+    public Map<Long, Boolean> isMerged( Collection<Long> ids ) {
+
+        Map<Long, Boolean> eventMap = new HashMap<>();
+        if ( ids.size() == 0 ) {
+            return eventMap;
+        }
+
+        //language=HQL
+        final String queryString =
+                "select ad.id, count(subs) from ArrayDesign as ad " + "left join ad.mergees subs where ad.id in (:ids) "
+                        + "group by ad";
+        //noinspection unchecked
+        List<Object[]> list = this.getSessionFactory().getCurrentSession().createQuery( queryString )
+                .setParameterList( "ids", ids ).list();
+
+        this.putIdsInList( eventMap, list );
+        for ( Long id : ids ) {
+            if ( !eventMap.containsKey( id ) ) {
+                eventMap.put( id, Boolean.FALSE );
+            }
+        }
+
+        return eventMap;
+    }
+
+    @Override
+    public Map<Long, Boolean> isMergee( final Collection<Long> ids ) {
+
+        Map<Long, Boolean> eventMap = new HashMap<>();
+        if ( ids.size() == 0 ) {
+            return eventMap;
+        }
+
+        //language=HQL
+        final String queryString = "select ad.id, ad.mergedInto from ArrayDesign as ad where ad.id in (:ids) ";
+        //noinspection unchecked
+        List<Object[]> list = this.getSessionFactory().getCurrentSession().createQuery( queryString )
+                .setParameterList( "ids", ids ).list();
+
+        this.putIdsInListCheckMerger( eventMap, list );
+        for ( Long id : ids ) {
+            if ( !eventMap.containsKey( id ) ) {
+                eventMap.put( id, Boolean.FALSE );
+            }
+        }
+
+        return eventMap;
+    }
+
+    @Override
+    public Map<Long, Boolean> isSubsumed( final Collection<Long> ids ) {
+        Map<Long, Boolean> eventMap = new HashMap<>();
+        if ( ids.size() == 0 ) {
+            return eventMap;
+        }
+
+        //language=HQL
+        final String queryString = "select ad.id, ad.subsumingArrayDesign from ArrayDesign as ad where ad.id in (:ids) ";
+        //noinspection unchecked
+        List<Object[]> list = this.getSessionFactory().getCurrentSession().createQuery( queryString )
+                .setParameterList( "ids", ids ).list();
+
+        this.putIdsInListCheckMerger( eventMap, list );
+        for ( Long id : ids ) {
+            if ( !eventMap.containsKey( id ) ) {
+                eventMap.put( id, Boolean.FALSE );
+            }
+        }
+        return eventMap;
+    }
+
+    @Override
+    public Map<Long, Boolean> isSubsumer( Collection<Long> ids ) {
+
+        Map<Long, Boolean> eventMap = new HashMap<>();
+        if ( ids.size() == 0 ) {
+            return eventMap;
+        }
+
+        //language=HQL
+        final String queryString = "select ad.id, count(subs) from ArrayDesign as ad inner join ad.subsumedArrayDesigns subs where ad.id in (:ids) group by ad";
+        //noinspection unchecked
+        List<Object[]> list = this.getSessionFactory().getCurrentSession().createQuery( queryString )
+                .setParameterList( "ids", ids ).list();
+
+        this.putIdsInList( eventMap, list );
+        for ( Long id : ids ) {
+            if ( !eventMap.containsKey( id ) ) {
+                eventMap.put( id, Boolean.FALSE );
+            }
+        }
+        return eventMap;
     }
 
     @Override
     public Map<CompositeSequence, Collection<BlatResult>> loadAlignments( ArrayDesign arrayDesign ) {
         //noinspection unchecked,JpaQlInspection - blatResult not visible because it is in a sub-class (BlatAssociation)
         List<Object[]> m = this.getSessionFactory().getCurrentSession().createQuery(
-                        "select cs, br from CompositeSequence cs " + "left join cs.biologicalCharacteristic bs "
-                                + "left join bs.bioSequence2GeneProduct bs2gp " + "join bs2gp.blatResult br "
-                                + "where bs2gp.class='BlatAssociation' and cs.arrayDesign=:ad" )
+                        "select cs, br from CompositeSequence cs "
+                                + " join cs.biologicalCharacteristic bs join bs.bioSequence2GeneProduct bs2gp"
+                                + " join bs2gp.blatResult br "
+                                + "  where bs2gp.class='BlatAssociation' and cs.arrayDesign=:ad" )
                 .setParameter( "ad", arrayDesign ).list();
 
         Map<CompositeSequence, Collection<BlatResult>> result = new HashMap<>();
@@ -176,469 +466,19 @@
         return result;
     }
 
-    @Override
-    @Transactional
-    public int numExperiments( ArrayDesign arrayDesign ) {
-        //language=HQL
-        final String queryString =
-                "select distinct ee.id  from ExpressionExperiment ee " + "left join ee.bioAssays bas "
-                        + "left join bas.arrayDesignUsed ad where ad = :ad";
-
-        //noinspection unchecked
-        List<Long> ids = this.getSessionFactory().getCurrentSession().createQuery( queryString )
-                .setParameter( "ad", arrayDesign ).list();
-
-        if ( ids.isEmpty() ) {
-            return 0;
-        }
-
-        return EntityUtils.securityFilterIds( ExpressionExperiment.class, ids, false, true,
-                this.getSessionFactory().getCurrentSession() ).size();
-    }
-
-    @Override
-    public ArrayDesign thawLite( ArrayDesign arrayDesign ) {
-        if ( arrayDesign == null ) {
-            throw new IllegalArgumentException( "array design cannot be null" );
-        }
-        ArrayDesign res = ( ArrayDesign ) this.getSessionFactory().getCurrentSession().createQuery(
-                        "select distinct a from ArrayDesign a " + "left join fetch a.subsumedArrayDesigns "
-                                + "left join fetch a.mergees left join fetch a.designProvider left join fetch a.primaryTaxon "
-                                + "join fetch a.auditTrail trail " + "join fetch trail.events "
-                                + "join fetch a.curationDetails " + "left join fetch a.externalReferences "
-                                + "left join fetch a.subsumingArrayDesign " + "left join fetch a.mergedInto "
-                                + "left join fetch a.alternativeTo where a.id=:adId" )
-                .setParameter( "adId", arrayDesign.getId() ).uniqueResult();
-
-        if ( res == null ) {
-            throw new IllegalArgumentException(
-                    "No array design with id=" + arrayDesign.getId() + " could be loaded." );
-        }
-
-        return res;
-    }
-
-    @Override
-    public Collection<ArrayDesign> thawLite( Collection<ArrayDesign> arrayDesigns ) {
-        if ( arrayDesigns.isEmpty() )
-            return arrayDesigns;
-        //noinspection unchecked
-        return this.getSessionFactory().getCurrentSession().createQuery(
-                        "select distinct a from ArrayDesign a " + "left join fetch a.subsumedArrayDesigns "
-                                + " left join fetch a.mergees left join fetch a.designProvider left join fetch a.primaryTaxon "
-                                + " join fetch a.auditTrail trail join fetch trail.events join fetch a.curationDetails left join fetch a.externalReferences"
-                                + " left join fetch a.subsumedArrayDesigns left join fetch a.subsumingArrayDesign "
-                                + " left join fetch a.mergedInto left join fetch a.alternativeTo where a.id in (:adIds)" )
-                .setParameterList( "adIds", EntityUtils.getIds( arrayDesigns ) ).list();
-    }
-
-    @Override
->>>>>>> 172e988b
-    public Collection<CompositeSequence> compositeSequenceWithoutBioSequences( ArrayDesign arrayDesign ) {
-        //language=HQL
-        final String queryString = "select distinct cs from  CompositeSequence as cs inner join cs.arrayDesign as ar "
-                + " left join cs.biologicalCharacteristic bs where ar = :ar and bs IS NULL";
-
-        //noinspection unchecked
-        return this.getSessionFactory().getCurrentSession().createQuery( queryString ).setParameter( "ar", arrayDesign )
-                .list();
-    }
-
-    @Override
-    public Collection<CompositeSequence> compositeSequenceWithoutBlatResults( ArrayDesign arrayDesign ) {
-        if ( arrayDesign == null || arrayDesign.getId() == null ) {
-            throw new IllegalArgumentException();
-        }
-        long id = arrayDesign.getId();
-        final String nativeQueryString = "SELECT DISTINCT cs.id FROM "
-                + "COMPOSITE_SEQUENCE cs LEFT JOIN BIO_SEQUENCE2_GENE_PRODUCT bs2gp ON bs2gp.BIO_SEQUENCE_FK=cs.BIOLOGICAL_CHARACTERISTIC_FK "
-                + "LEFT JOIN SEQUENCE_SIMILARITY_SEARCH_RESULT ssResult ON bs2gp.BLAT_RESULT_FK=ssResult.ID "
-                + "WHERE ssResult.ID IS NULL AND ARRAY_DESIGN_FK = :id ";
-
-        //noinspection unchecked
-        return this.getSessionFactory().getCurrentSession().createSQLQuery( nativeQueryString ).setParameter( "id", id )
-                .list();
-    }
-
-    @Override
-    public Collection<CompositeSequence> compositeSequenceWithoutGenes( ArrayDesign arrayDesign ) {
-        if ( arrayDesign == null || arrayDesign.getId() == null ) {
-            throw new IllegalArgumentException();
-        }
-        long id = arrayDesign.getId();
-
-        final String nativeQueryString = "SELECT DISTINCT cs.id FROM "
-                + "COMPOSITE_SEQUENCE cs LEFT JOIN BIO_SEQUENCE2_GENE_PRODUCT bs2gp ON BIO_SEQUENCE_FK=BIOLOGICAL_CHARACTERISTIC_FK "
-                + "LEFT JOIN CHROMOSOME_FEATURE geneProduct ON (geneProduct.ID=bs2gp.GENE_PRODUCT_FK AND geneProduct.class='GeneProduct') "
-                + "LEFT JOIN CHROMOSOME_FEATURE gene ON geneProduct.GENE_FK=gene.ID  "
-                + "WHERE gene.ID IS NULL AND ARRAY_DESIGN_FK = :id";
-        //noinspection unchecked
-        return this.getSessionFactory().getCurrentSession().createSQLQuery( nativeQueryString ).setParameter( "id", id )
-                .list();
-    }
-
-    @Override
-    public void deleteAlignmentData( ArrayDesign arrayDesign ) {
-        // First have to remove all blatAssociations, because they are referred to by the alignments
-        this.deleteGeneProductAssociations( arrayDesign );
-
-        // Note attempts to do this with bulk updates were unsuccessful due to the need for joins.
-        //language=HQL
-        final String queryString = "select br from ArrayDesign ad join ad.compositeSequences as cs "
-                + "inner join cs.biologicalCharacteristic bs, BlatResult br "
-                + "where br.querySequence = bs and ad=:arrayDesign";
-        //noinspection unchecked
-        List<BlatResult> toDelete = this.getSessionFactory().getCurrentSession().createQuery( queryString )
-                .setParameter( "arrayDesign", arrayDesign ).list();
-
-        AbstractDao.log.info( "Deleting " + toDelete.size() + " alignments for sequences on " + arrayDesign
-                + " (will affect other designs that use any of the same sequences)" );
-
-        for ( BlatResult r : toDelete ) {
-            this.getSessionFactory().getCurrentSession().delete( r );
-        }
-
-    }
-
-    @Override
-    public void deleteGeneProductAssociations( ArrayDesign arrayDesign ) {
-
-        this.getSessionFactory().getCurrentSession().buildLockRequest( LockOptions.UPGRADE )
-                .setLockMode( LockMode.PESSIMISTIC_WRITE ).lock( arrayDesign );
-
-        // this query is polymorphic, id gets the annotation associations?
-        //language=HQL
-        //noinspection unchecked
-        final String queryString = "select ba from CompositeSequence  cs "
-                + "inner join cs.biologicalCharacteristic bs, BioSequence2GeneProduct ba "
-                + "where ba.bioSequence = bs and cs.arrayDesign=:arrayDesign";
-        List<CompositeSequence> blatAssociations = this.getSessionFactory().getCurrentSession()
-                .createQuery( queryString ).setParameter( "arrayDesign", arrayDesign ).list();
-        if ( !blatAssociations.isEmpty() ) {
-            for ( CompositeSequence r : blatAssociations ) {
-                this.getSessionFactory().getCurrentSession().delete( r );
-            }
-            AbstractDao.log.info(
-                    "Done deleting " + blatAssociations.size() + " blat associations for " + arrayDesign );
-        }
-
-        this.getSessionFactory().getCurrentSession().flush();
-
-        final String annotationAssociationQueryString = "select ba from CompositeSequence cs "
-                + " inner join cs.biologicalCharacteristic bs, AnnotationAssociation ba "
-                + " where ba.bioSequence = bs and cs.arrayDesign=:arrayDesign";
-
-        //noinspection unchecked
-        List<AnnotationAssociation> annotAssociations = this.getSessionFactory().getCurrentSession()
-                .createQuery( annotationAssociationQueryString ).setParameter( "arrayDesign", arrayDesign ).list();
-
-        if ( !annotAssociations.isEmpty() ) {
-
-            for ( AnnotationAssociation r : annotAssociations ) {
-                this.getSessionFactory().getCurrentSession().delete( r );
-            }
-            AbstractDao.log.info(
-                    "Done deleting " + annotAssociations.size() + " AnnotationAssociations for " + arrayDesign );
-
-        }
-    }
-
-    @Override
-    public ArrayDesign find( ArrayDesign entity ) {
-        BusinessKey.checkValidKey( entity );
-        Criteria query = super.getSessionFactory().getCurrentSession().createCriteria( ArrayDesign.class );
-        BusinessKey.addRestrictions( query, entity );
-
-        return ( ArrayDesign ) query.uniqueResult();
-    }
-
-    @Override
-    public Collection<ArrayDesign> findByAlternateName( String queryString ) {
-        //noinspection unchecked
-        return this.getSessionFactory().getCurrentSession()
-                .createQuery( "select ad from ArrayDesign ad inner join ad.alternateNames n where n.name = :q" )
-                .setParameter( "q", queryString ).list();
-    }
-
-    @Override
-    public Collection<ArrayDesign> findByManufacturer( String queryString ) {
-        if ( StringUtils.isBlank( queryString ) ) {
-            return new HashSet<>();
-        }
-        Query query = this.getSessionFactory().getCurrentSession()
-                .createQuery( "select ad from ArrayDesign ad inner join ad.designProvider n where n.name like ?" )
-                .setParameter( 0, queryString + "%" );
-        //noinspection unchecked
-        return query.list();
-    }
-
-    @Override
-    public Collection<ArrayDesign> findByTaxon( Taxon taxon ) {
-        Query query = this.getSessionFactory().getCurrentSession()
-                .createQuery( "select a from ArrayDesign a where a.primaryTaxon = :t" ).setParameter( "t", taxon );
-
-        //noinspection unchecked
-        return query.list();
-    }
-
-    @Override
-    public Collection<BioAssay> getAllAssociatedBioAssays( Long id ) {
-        //language=HQL
-        final String queryString = "select b from BioAssay as b inner join b.arrayDesignUsed a where a.id = :id";
-        //noinspection unchecked
-        return this.getSessionFactory().getCurrentSession().createQuery( queryString ).setParameter( "id", id ).list();
-    }
-
-    @Override
-    public Map<Long, Collection<AuditEvent>> getAuditEvents( Collection<Long> ids ) {
-        //language=HQL
-        final String queryString = "select ad.id, auditEvent from ArrayDesign ad"
-                + " join ad.auditTrail as auditTrail join auditTrail.events as auditEvent join fetch auditEvent.performer "
-                + " where ad.id in (:ids) ";
-
-        //noinspection unchecked
-        List<Object[]> list = this.getSessionFactory().getCurrentSession().createQuery( queryString )
-                .setParameterList( "ids", ids ).list();
-        Map<Long, Collection<AuditEvent>> eventMap = new HashMap<>();
-        for ( Object[] o : list ) {
-            Long id = ( Long ) o[0];
-            AuditEvent event = ( AuditEvent ) o[1];
-
-            this.addEventsToMap( eventMap, id, event );
-        }
-        // add in the array design ids that do not have events.
-        // Set their values to null.
-        for ( Long id : ids ) {
-            if ( !eventMap.containsKey( id ) ) {
-                eventMap.put( id, null );
-            }
-        }
-        return eventMap;
-
-    }
-
-    @Override
-    public Map<CompositeSequence, BioSequence> getBioSequences( ArrayDesign arrayDesign ) {
-
-        if ( arrayDesign.getId() == null ) {
-            throw new IllegalArgumentException( "Cannot fetch sequences for a non-persistent array design" );
-        }
-
-        StopWatch timer = new StopWatch();
-        timer.start();
-
-        String queryString = "select ad from ArrayDesign ad inner join fetch ad.compositeSequences cs "
-                + "left outer join fetch cs.biologicalCharacteristic bs where ad = :ad";
-        // have to include ad in the select to be able to use fetch join
-        Query query = this.getSessionFactory().getCurrentSession().createQuery( queryString )
-                .setParameter( "ad", arrayDesign );
-        List result = query.list();
-
-        Map<CompositeSequence, BioSequence> bioSequences = new HashMap<>();
-        if ( result.isEmpty() ) {
-            return bioSequences;
-        }
-
-        for ( CompositeSequence cs : ( ( ArrayDesign ) result.get( 0 ) ).getCompositeSequences() ) {
-            bioSequences.put( cs, cs.getBiologicalCharacteristic() );
-        }
-
-        if ( timer.getTime() > 1000 ) {
-            AbstractDao.log.info( "Fetch sequences: " + timer.getTime() + "ms" );
-        }
-
-        return bioSequences;
-    }
-
-    @Override
-    public Collection<ExpressionExperiment> getExpressionExperiments( ArrayDesign arrayDesign ) {
-        //language=HQL
-        final String queryString = "select distinct ee from "
-                + " ExpressionExperiment ee inner join ee.bioAssays bas inner join bas.arrayDesignUsed ad where ad = :ad";
-
-        //noinspection unchecked
-        return this.getSessionFactory().getCurrentSession().createQuery( queryString ).setParameter( "ad", arrayDesign )
-                .list();
-    }
-
-    @Override
-    public Map<Taxon, Long> getPerTaxonCount() {
-        Map<Taxon, Long> result = new HashMap<>();
-
-        final String csString = "select t, count(ad) from ArrayDesign ad inner join ad.primaryTaxon t group by t ";
-        org.hibernate.Query csQueryObject = this.getSessionFactory().getCurrentSession().createQuery( csString );
-        csQueryObject.setReadOnly( true );
-        csQueryObject.setCacheable( true );
-
-        List csList = csQueryObject.list();
-
-        Taxon t;
-        for ( Object object : csList ) {
-            Object[] oa = ( Object[] ) object;
-            t = ( Taxon ) oa[0];
-            Long count = ( Long ) oa[1];
-
-            result.put( t, count );
-        }
-
-        return result;
-
-    }
-
-    /**
-     * Get the ids of experiments that "originally" used this platform, but which don't any more due to a platform
-     * switch.
-     * 
-     * @param  arrayDesign
-     * @return             collection of experiment IDs.
-     */
-    @Override
-    public Collection<Long> getSwitchedExpressionExperiments( Long id ) {
-
-        //language=HQL
-        final String queryString = "select distinct e.id from ExpressionExperiment e inner join e.bioAssays b where b.originalPlatform.id = :arrayDesign";
-
-        //noinspection unchecked
-        return this.getSessionFactory().getCurrentSession().createQuery( queryString ).setParameter( "arrayDesign", id ).list();
-    }
-
-    @Override
-    public Collection<Taxon> getTaxa( Long id ) {
-
-        //language=HQL
-        final String queryString =
-                "select distinct t from ArrayDesign as arrayD " + "join arrayD.compositeSequences as cs "
-                        + "join cs.biologicalCharacteristic as bioC " + "join bioC.taxon t where arrayD.id = :id";
-
-        //noinspection unchecked
-        return this.getSessionFactory().getCurrentSession().createQuery( queryString ).setParameter( "id", id ).list();
-    }
-
-    @Override
-    public Map<Long, Boolean> isMerged( Collection<Long> ids ) {
-
-        Map<Long, Boolean> eventMap = new HashMap<>();
-        if ( ids.size() == 0 ) {
-            return eventMap;
-        }
-
-        //language=HQL
-        final String queryString =
-                "select ad.id, count(subs) from ArrayDesign as ad " + "left join ad.mergees subs where ad.id in (:ids) "
-                        + "group by ad";
-        //noinspection unchecked
-        List<Object[]> list = this.getSessionFactory().getCurrentSession().createQuery( queryString )
-                .setParameterList( "ids", ids ).list();
-
-        this.putIdsInList( eventMap, list );
-        for ( Long id : ids ) {
-            if ( !eventMap.containsKey( id ) ) {
-                eventMap.put( id, Boolean.FALSE );
-            }
-        }
-
-        return eventMap;
-    }
-
-    @Override
-    public Map<Long, Boolean> isMergee( final Collection<Long> ids ) {
-
-        Map<Long, Boolean> eventMap = new HashMap<>();
-        if ( ids.size() == 0 ) {
-            return eventMap;
-        }
-
-        //language=HQL
-        final String queryString = "select ad.id, ad.mergedInto from ArrayDesign as ad where ad.id in (:ids) ";
-        //noinspection unchecked
-        List<Object[]> list = this.getSessionFactory().getCurrentSession().createQuery( queryString )
-                .setParameterList( "ids", ids ).list();
-
-        this.putIdsInListCheckMerger( eventMap, list );
-        for ( Long id : ids ) {
-            if ( !eventMap.containsKey( id ) ) {
-                eventMap.put( id, Boolean.FALSE );
-            }
-        }
-
-        return eventMap;
-    }
-
-    @Override
-    public Map<Long, Boolean> isSubsumed( final Collection<Long> ids ) {
-        Map<Long, Boolean> eventMap = new HashMap<>();
-        if ( ids.size() == 0 ) {
-            return eventMap;
-        }
-
-        //language=HQL
-        final String queryString = "select ad.id, ad.subsumingArrayDesign from ArrayDesign as ad where ad.id in (:ids) ";
-        //noinspection unchecked
-        List<Object[]> list = this.getSessionFactory().getCurrentSession().createQuery( queryString )
-                .setParameterList( "ids", ids ).list();
-
-        this.putIdsInListCheckMerger( eventMap, list );
-        for ( Long id : ids ) {
-            if ( !eventMap.containsKey( id ) ) {
-                eventMap.put( id, Boolean.FALSE );
-            }
-        }
-        return eventMap;
-    }
-
-    @Override
-    public Map<Long, Boolean> isSubsumer( Collection<Long> ids ) {
-
-        Map<Long, Boolean> eventMap = new HashMap<>();
-        if ( ids.size() == 0 ) {
-            return eventMap;
-        }
-
-        //language=HQL
-        final String queryString = "select ad.id, count(subs) from ArrayDesign as ad inner join ad.subsumedArrayDesigns subs where ad.id in (:ids) group by ad";
-        //noinspection unchecked
-        List<Object[]> list = this.getSessionFactory().getCurrentSession().createQuery( queryString )
-                .setParameterList( "ids", ids ).list();
-
-        this.putIdsInList( eventMap, list );
-        for ( Long id : ids ) {
-            if ( !eventMap.containsKey( id ) ) {
-                eventMap.put( id, Boolean.FALSE );
-            }
-        }
-        return eventMap;
-    }
-
-    @Override
-    public Map<CompositeSequence, Collection<BlatResult>> loadAlignments( ArrayDesign arrayDesign ) {
-        //noinspection unchecked,JpaQlInspection - blatResult not visible because it is in a sub-class (BlatAssociation)
-        List<Object[]> m = this.getSessionFactory().getCurrentSession().createQuery(
-                "select cs, br from CompositeSequence cs "
-                        + " join cs.biologicalCharacteristic bs join bs.bioSequence2GeneProduct bs2gp"
-                        + " join bs2gp.blatResult br "
-                        + "  where bs2gp.class='BlatAssociation' and cs.arrayDesign=:ad" )
-                .setParameter( "ad", arrayDesign ).list();
-
-        Map<CompositeSequence, Collection<BlatResult>> result = new HashMap<>();
-        for ( Object[] objects : m ) {
-            CompositeSequence cs = ( CompositeSequence ) objects[0];
-            BlatResult br = ( BlatResult ) objects[1];
-            if ( !result.containsKey( cs ) ) {
-                result.put( cs, new HashSet<BlatResult>() );
-            }
-            result.get( cs ).add( br );
-        }
-
-        return result;
-    }
-
     /**
      * Loads value objects for all array designs, and populates the EE counts.
      */
     @Override
     public List<ArrayDesignValueObject> loadAllValueObjects() {
-        Query queryObject = this.getLoadValueObjectsQueryString( null, null, false );
-        List<ArrayDesignValueObject> results = this.processADValueObjectQueryResults( this.getExpressionExperimentCountMap(), queryObject, 0 );
+        Query queryObject = this.getLoadValueObjectsQuery( null, null, false );
+        Query countQuery = this.getCountValueObjectsQuery( null );
+        queryObject.setCacheable( true );
+        countQuery.setCacheable( true );
+        //noinspection unchecked
+        List<ArrayDesign> list = queryObject.list();
+        Long totalElements = ( Long ) countQuery.uniqueResult();
+        List<ArrayDesignValueObject> results = this.processADValueObjectQueryResults( list, this.getExpressionExperimentCountMap(), totalElements );
         this.populateBlacklisted( results );
         return results;
     }
@@ -656,7 +496,7 @@
      * Loads a single value objects for the given array design.
      *
      * @param  e the array design to be converted to a value object
-     * @return   a value object with properties of the given array design.
+     * @return a value object with properties of the given array design.
      */
     @Override
     public ArrayDesignValueObject loadValueObject( ArrayDesign e ) {
@@ -693,29 +533,6 @@
         return results;
     }
 
-<<<<<<< HEAD
-=======
-    private void populateBlacklisted( Collection<ArrayDesignValueObject> vos ) {
-
-        if ( vos.isEmpty() )
-            return;
-
-        Map<String, ArrayDesignValueObject> shortNames = new HashMap<>();
-        for ( ArrayDesignValueObject vs : vos ) {
-            shortNames.put( vs.getShortName(), vs );
-        }
-
-        //noinspection unchecked
-        List<BlacklistedPlatform> r = this.getSessionFactory().getCurrentSession()
-                .createQuery( "select b from BlacklistedPlatform b where b.shortName in :n" )
-                .setParameterList( "n", shortNames.keySet() ).list();
-        for ( BlacklistedPlatform b : r ) {
-            shortNames.get( b.getShortName() ).setBlackListed( true );
-        }
-
-    }
-
->>>>>>> 172e988b
     @Override
     public List<ArrayDesignValueObject> loadValueObjectsForEE( Long eeId ) {
         if ( eeId == null ) {
@@ -730,28 +547,45 @@
      * Queries the database to retrieve all array designs, based on the given parameters, and then
      * converts them to value objects.
      *
-     * @param  offset  amount of ADs to skip.
-     * @param  limit   maximum amount of ADs to retrieve.
-     * @param  orderBy the field to order the ADs by. Has to be a valid identifier, or exception is thrown.
-     * @param  asc     true, to order by the {@code orderBy} in ascending, or false for descending order.
-     * @return         list of value objects representing the ADs that matched the criteria.
+     * @param offset  amount of ADs to skip.
+     * @param limit   maximum amount of ADs to retrieve.
+     * @param orderBy the field to order the ADs by. Has to be a valid identifier, or exception is thrown.
+     * @param asc     true, to order by the {@code orderBy} in ascending, or false for descending order.
+     * @return list of value objects representing the ADs that matched the criteria.
      */
     @Override
-    public List<ArrayDesignValueObject> loadValueObjectsPreFilter( int offset, int limit, String orderBy,
-            boolean asc, List<ObjectFilter[]> filter ) {
+    public Slice<ArrayDesignValueObject> loadValueObjectsPreFilter( int offset, int limit, String orderBy, boolean asc,
+            List<ObjectFilter[]> filters ) {
+        if ( filters == null ) {
+            filters = new ArrayList<>();
+        }
+
+        // Restrict to non-troubled EEs for non-administrators
+        addNonTroubledFilter( filters );
+
         String orderByProperty = this.getOrderByProperty( orderBy );
 
         // Compose query
-        Query query = this.getLoadValueObjectsQueryString( filter, orderByProperty, !asc );
+        Query query = this.getLoadValueObjectsQuery( filters, orderByProperty, !asc );
+        Query countQuery = this.getCountValueObjectsQuery( filters );
 
         query.setMaxResults( limit > 0 ? limit : -1 );
         query.setFirstResult( offset );
 
-        Query queryCnt = this.getCountVosQueryString( filter, orderByProperty, !asc );
-        queryCnt.setCacheable( true );
-        int totalCnt = queryCnt.list().size();
-
-        return this.processADValueObjectQueryResults( this.getExpressionExperimentCountMap(), query, totalCnt );
+        AclQueryUtils.addAclRestrictionParameters( query );
+        ObjectFilterQueryUtils.addRestrictionParameters( query, filters );
+        AclQueryUtils.addAclRestrictionParameters( countQuery );
+        ObjectFilterQueryUtils.addRestrictionParameters( countQuery, filters );
+
+        query.setCacheable( true );
+        countQuery.setCacheable( true );
+
+        //noinspection unchecked
+        List<ArrayDesign> list = query.list();
+        Long totalElements = ( Long ) countQuery.uniqueResult();
+
+        return new Slice<>( this.processADValueObjectQueryResults( list, this.getExpressionExperimentCountMap(), totalElements ),
+                new Sort( orderBy, asc ? Sort.Direction.ASC : Sort.Direction.DESC ), offset, limit, totalElements );
     }
 
     @Override
@@ -972,10 +806,10 @@
         while ( iterator.hasNext() ) {
             CompositeSequence cs = iterator.next();
             iterator.remove();
-            this.getSession().delete( cs );
-        }
-
-        this.getSession().delete( arrayDesign );
+            this.getSessionFactory().getCurrentSession().delete( cs );
+        }
+
+        this.getSessionFactory().getCurrentSession().delete( arrayDesign );
     }
 
     @Override
@@ -1084,10 +918,10 @@
             throw new IllegalArgumentException( "array design cannot be null" );
         }
         List res = this.getSessionFactory().getCurrentSession().createQuery(
-                "select distinct a from ArrayDesign a left join fetch a.subsumedArrayDesigns "
-                        + " left join fetch a.mergees left join fetch a.designProvider left join fetch a.primaryTaxon "
-                        + " join fetch a.auditTrail trail join fetch trail.events join fetch a.curationDetails left join fetch a.externalReferences"
-                        + " left join fetch a.subsumingArrayDesign left join fetch a.mergedInto left join fetch a.alternativeTo where a.id=:adId" )
+                        "select distinct a from ArrayDesign a left join fetch a.subsumedArrayDesigns "
+                                + " left join fetch a.mergees left join fetch a.designProvider left join fetch a.primaryTaxon "
+                                + " join fetch a.auditTrail trail join fetch trail.events join fetch a.curationDetails left join fetch a.externalReferences"
+                                + " left join fetch a.subsumingArrayDesign left join fetch a.mergedInto left join fetch a.alternativeTo where a.id=:adId" )
                 .setParameter( "adId", arrayDesign.getId() ).list();
 
         if ( res.size() == 0 ) {
@@ -1104,11 +938,11 @@
             return arrayDesigns;
         //noinspection unchecked
         return this.getSessionFactory().getCurrentSession().createQuery(
-                "select distinct a from ArrayDesign a " + "left join fetch a.subsumedArrayDesigns "
-                        + " left join fetch a.mergees left join fetch a.designProvider left join fetch a.primaryTaxon "
-                        + " join fetch a.auditTrail trail join fetch trail.events join fetch a.curationDetails left join fetch a.externalReferences"
-                        + " left join fetch a.subsumedArrayDesigns left join fetch a.subsumingArrayDesign "
-                        + " left join fetch a.mergedInto left join fetch a.alternativeTo where a.id in (:adIds)" )
+                        "select distinct a from ArrayDesign a " + "left join fetch a.subsumedArrayDesigns "
+                                + " left join fetch a.mergees left join fetch a.designProvider left join fetch a.primaryTaxon "
+                                + " join fetch a.auditTrail trail join fetch trail.events join fetch a.curationDetails left join fetch a.externalReferences"
+                                + " left join fetch a.subsumedArrayDesigns left join fetch a.subsumingArrayDesign "
+                                + " left join fetch a.mergedInto left join fetch a.alternativeTo where a.id in (:adIds)" )
                 .setParameterList( "adIds", EntityUtils.getIds( arrayDesigns ) ).list();
     }
 
@@ -1186,144 +1020,6 @@
         return true;
     }
 
-<<<<<<< HEAD
-    private Query getCountVosQueryString( List<ObjectFilter[]> filters, String orderByProperty,
-            boolean orderDesc ) {
-        // Restrict to non-troubled EEs for non-administrators
-        filters = getObjectFilters( filters );
-=======
-    @Override
-    public void remove( ArrayDesign arrayDesign ) {
-        arrayDesign = this.load( arrayDesign.getId() );
-        //getSession().buildLockRequest( LockOptions.NONE ).lock( arrayDesign );
-        Hibernate.initialize( arrayDesign.getMergees() );
-        Hibernate.initialize( arrayDesign.getSubsumedArrayDesigns() );
-        arrayDesign.getMergees().clear();
-        arrayDesign.getSubsumedArrayDesigns().clear();
-
-        Iterator<CompositeSequence> iterator = arrayDesign.getCompositeSequences().iterator();
-        while ( iterator.hasNext() ) {
-            CompositeSequence cs = iterator.next();
-            iterator.remove();
-            this.getSessionFactory().getCurrentSession().delete( cs );
-        }
-
-        this.getSessionFactory().getCurrentSession().delete( arrayDesign );
-    }
-
-    @Override
-    public ArrayDesign find( ArrayDesign entity ) {
-        BusinessKey.checkValidKey( entity );
-        Criteria query = super.getSessionFactory().getCurrentSession().createCriteria( ArrayDesign.class );
-        BusinessKey.addRestrictions( query, entity );
-
-        return ( ArrayDesign ) query.uniqueResult();
-    }
-
-    /**
-     * Loads a single value objects for the given array design.
-     *
-     * @param e the array design to be converted to a value object
-     * @return a value object with properties of the given array design.
-     */
-    @Override
-    public ArrayDesignValueObject loadValueObject( ArrayDesign e ) {
-        Collection<ArrayDesignValueObject> vos = this.loadValueObjectsByIds( Collections.singleton( e.getId() ) );
-        return vos.size() < 1 ? null : vos.iterator().next();
-    }
-
-    /**
-     * This method is ineffective for Array Designs - only IDs are used from the given collection of array designs.
-     * Use {@link #loadValueObjectsByIds(Collection)} instead if possible.
-     */
-    @Override
-    public List<ArrayDesignValueObject> loadValueObjects( Collection<ArrayDesign> entities ) {
-        return this.loadValueObjectsByIds( EntityUtils.getIds( entities ) );
-    }
-
-    /**
-     * Loads value objects for all array designs, and populates the EE counts.
-     */
-    @Override
-    public List<ArrayDesignValueObject> loadAllValueObjects() {
-        Query queryObject = this.getLoadValueObjectsQuery( null, null, false );
-        Query countQuery = this.getCountValueObjectsQuery( null );
-        queryObject.setCacheable( true );
-        countQuery.setCacheable( true );
-        //noinspection unchecked
-        List<ArrayDesign> list = queryObject.list();
-        Long totalElements = ( Long ) countQuery.uniqueResult();
-        List<ArrayDesignValueObject> results = this.processADValueObjectQueryResults( list, this.getExpressionExperimentCountMap(), totalElements );
-        this.populateBlacklisted( results );
-        return results;
-    }
-
-    /**
-     * Queries the database to retrieve all array designs, based on the given parameters, and then
-     * converts them to value objects.
-     *
-     * @param offset  amount of ADs to skip.
-     * @param limit   maximum amount of ADs to retrieve.
-     * @param orderBy the field to order the ADs by. Has to be a valid identifier, or exception is thrown.
-     * @param asc     true, to order by the {@code orderBy} in ascending, or false for descending order.
-     * @return list of value objects representing the ADs that matched the criteria.
-     */
-    @Override
-    public Slice<ArrayDesignValueObject> loadValueObjectsPreFilter( int offset, int limit, String orderBy, boolean asc,
-            List<ObjectFilter[]> filters ) {
-        if ( filters == null ) {
-            filters = new ArrayList<>();
-        }
-
-        // Restrict to non-troubled EEs for non-administrators
-        addNonTroubledFilter( filters );
-
-        String orderByProperty = this.getOrderByProperty( orderBy );
-
-        // Compose query
-        Query query = this.getLoadValueObjectsQuery( filters, orderByProperty, !asc );
-        Query countQuery = this.getCountValueObjectsQuery( filters );
-
-        query.setMaxResults( limit > 0 ? limit : -1 );
-        query.setFirstResult( offset );
-
-        AclQueryUtils.addAclRestrictionParameters( query );
-        ObjectFilterQueryUtils.addRestrictionParameters( query, filters );
-        AclQueryUtils.addAclRestrictionParameters( countQuery );
-        ObjectFilterQueryUtils.addRestrictionParameters( countQuery, filters );
-
-        query.setCacheable( true );
-        countQuery.setCacheable( true );
-
-        //noinspection unchecked
-        List<ArrayDesign> list = query.list();
-        Long totalElements = ( Long ) countQuery.uniqueResult();
-
-        return new Slice<>( this.processADValueObjectQueryResults( list, this.getExpressionExperimentCountMap(), totalElements ),
-                new Sort( orderBy, asc ? Sort.Direction.ASC : Sort.Direction.DESC ), offset, limit, totalElements );
-    }
-
-    /**
-     * Creates and orderBy parameter.
-     *
-     * @param propertyName the property to order by, if null, default ordering is used.
-     * @return and order by parameter. Default ordering is id.
-     */
-    protected String getOrderByProperty( String propertyName ) {
-        if ( propertyName == null )
-            return ObjectFilterQueryUtils.formPropertyName( ObjectFilter.DAO_EE_ALIAS, "id" );
-        return ObjectFilterQueryUtils.formPropertyName( ObjectFilter.DAO_AD_ALIAS, propertyName );
-    }
->>>>>>> 172e988b
-
-        String queryString = "select " + ObjectFilter.DAO_AD_ALIAS + ".id " //0
-                + "from ArrayDesign as " + ObjectFilter.DAO_AD_ALIAS + " join " + ObjectFilter.DAO_AD_ALIAS
-                + ".curationDetails s join " + ObjectFilter.DAO_AD_ALIAS + ".primaryTaxon t left join "
-                + ObjectFilter.DAO_AD_ALIAS + ".mergedInto m ";
-
-        return postProcessVoQuery( filters, orderByProperty, orderDesc, queryString );
-    }
-
     /**
      * Gets the number of expression experiments per ArrayDesign for all array designs.
      */
@@ -1382,10 +1078,6 @@
         return result;
     }
 
-<<<<<<< HEAD
-    private Query getLoadValueObjectsQueryString( List<ObjectFilter[]> filters, String orderByProperty,
-            boolean orderDesc ) {
-=======
     @Override
     protected Query getLoadValueObjectsQuery( List<ObjectFilter[]> filters, String orderByProperty,
             boolean orderDesc ) {
@@ -1413,61 +1105,10 @@
         AclQueryUtils.addAclJoinParameters( query, "ubic.gemma.model.expression.arrayDesign.ArrayDesign" );
         AclQueryUtils.addAclRestrictionParameters( query );
         ObjectFilterQueryUtils.addRestrictionParameters( query, filters );
->>>>>>> 172e988b
 
         return query;
     }
 
-<<<<<<< HEAD
-    private List<ObjectFilter[]> getObjectFilters( List<ObjectFilter[]> filters ) {
-        if ( !SecurityUtil.isUserAdmin() ) {
-            if ( filters == null ) {
-                filters = new ArrayList<>( ArrayDesignDaoImpl.NON_ADMIN_QUERY_FILTER_COUNT );
-            }
-            filters.add( new ObjectFilter[] { new ObjectFilter( "curationDetails.troubled", false, ObjectFilter.is,
-                    ObjectFilter.DAO_AD_ALIAS ) } );
-        }
-        return filters;
-    }
-
-    /**
-     * Creates and orderBy parameter.
-     *
-     * @param  orderBy the property to order by, if null, default ordering is used.
-     * @return         and order by parameter. Default ordering is id.
-     */
-    private String getOrderByProperty( String orderBy ) {
-        if ( orderBy == null )
-            return ObjectFilter.DAO_EE_ALIAS + ".id";
-        return ObjectFilter.DAO_AD_ALIAS + "." + orderBy;
-    }
-
-    private void populateBlacklisted( Collection<ArrayDesignValueObject> vos ) {
-
-        if ( vos.isEmpty() ) return;
-
-        Map<String, ArrayDesignValueObject> shortNames = new HashMap<>();
-        for ( ArrayDesignValueObject vs : vos ) {
-            shortNames.put( vs.getShortName(), vs );
-        }
-
-        List<BlacklistedPlatform> r = this.getSessionFactory().getCurrentSession()
-                .createQuery( "select b from BlacklistedPlatform b where b.shortName in :n" )
-                .setParameterList( "n", shortNames.keySet() ).list();
-        for ( BlacklistedPlatform b : r ) {
-            shortNames.get( b.getShortName() ).setBlackListed( true );
-        }
-
-    }
-
-    private Query postProcessVoQuery( List<ObjectFilter[]> filters, String orderByProperty, boolean orderDesc,
-            String queryString ) {
-        queryString += AbstractVoEnabledDao.formAclSelectClause( ObjectFilter.DAO_AD_ALIAS,
-                "ubic.gemma.model.expression.arrayDesign.ArrayDesign" );
-        queryString += AbstractVoEnabledDao.formRestrictionClause( filters );
-        //   queryString += "group by " + ObjectFilter.DAO_AD_ALIAS + ".id "; // should not need this.
-        queryString += AbstractVoEnabledDao.formOrderByProperty( orderByProperty, orderDesc );
-=======
     @Override
     protected Query getCountValueObjectsQuery( List<ObjectFilter[]> filters ) {
         // contain duplicated platforms
@@ -1484,7 +1125,6 @@
         queryString += AclQueryUtils.formAclJoinClause( "ad", "ubic.gemma.model.expression.arrayDesign.ArrayDesign" );
         queryString += AclQueryUtils.formAclRestrictionClause();
         queryString += ObjectFilterQueryUtils.formRestrictionClause( filters );
->>>>>>> 172e988b
 
         Query query = this.getSessionFactory().getCurrentSession().createQuery( queryString );
 
@@ -1496,12 +1136,38 @@
     }
 
     /**
+     * Creates and orderBy parameter.
+     *
+     * @param propertyName the property to order by, if null, default ordering is used.
+     * @return and order by parameter. Default ordering is id.
+     */
+    protected String getOrderByProperty( String propertyName ) {
+        if ( propertyName == null )
+            return ObjectFilterQueryUtils.formPropertyName( ObjectFilter.DAO_EE_ALIAS, "id" );
+        return ObjectFilterQueryUtils.formPropertyName( ObjectFilter.DAO_AD_ALIAS, propertyName );
+    }
+
+    private void populateBlacklisted( Collection<ArrayDesignValueObject> vos ) {
+
+        if ( vos.isEmpty() ) return;
+
+        Map<String, ArrayDesignValueObject> shortNames = new HashMap<>();
+        for ( ArrayDesignValueObject vs : vos ) {
+            shortNames.put( vs.getShortName(), vs );
+        }
+
+        //noinspection unchecked
+        List<BlacklistedPlatform> r = this.getSessionFactory().getCurrentSession()
+                .createQuery( "select b from BlacklistedPlatform b where b.shortName in :n" )
+                .setParameterList( "n", shortNames.keySet() ).list();
+        for ( BlacklistedPlatform b : r ) {
+            shortNames.get( b.getShortName() ).setBlackListed( true );
+        }
+
+    }
+
+    /**
      * Process query results for LoadAllValueObjects or LoadValueObjects
-<<<<<<< HEAD
-     * 
-     * @return
-=======
->>>>>>> 172e988b
      */
     private List<ArrayDesignValueObject> processADValueObjectQueryResults( List<ArrayDesign> list, Map<Long, Integer> eeCounts, Long totalElements ) {
         List<ArrayDesignValueObject> vos = new ArrayList<>( list.size() );
@@ -1525,7 +1191,6 @@
         return vos;
     }
 
-<<<<<<< HEAD
     private void putIdsInList( Map<Long, Boolean> eventMap, List<Object[]> list ) {
         for ( Object[] o : list ) {
             Long id = ( Long ) o[0];
@@ -1548,13 +1213,7 @@
 
     private List thawBatchOfProbes( Collection<CompositeSequence> batch ) {
         return this.getSessionFactory().getCurrentSession().createQuery(
-                "select cs from CompositeSequence cs left join fetch cs.biologicalCharacteristic where cs in (:batch)" )
-=======
-    private List<CompositeSequence> thawBatchOfProbes( Collection<CompositeSequence> batch ) {
-        //noinspection unchecked
-        return this.getSessionFactory().getCurrentSession().createQuery( "select cs from CompositeSequence cs "
-                        + "left join fetch cs.biologicalCharacteristic where cs in (:batch)" )
->>>>>>> 172e988b
+                        "select cs from CompositeSequence cs left join fetch cs.biologicalCharacteristic where cs in (:batch)" )
                 .setParameterList( "batch", batch ).list();
     }
 }