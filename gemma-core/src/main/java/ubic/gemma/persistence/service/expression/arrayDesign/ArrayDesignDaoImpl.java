--- conflicted
+++ resolved
@@ -349,13 +349,6 @@
     }
 
     @Override
-<<<<<<< HEAD
-    public Map<CompositeSequence, List<Gene>> getGenes( ArrayDesign arrayDesign ) {
-        //noinspection unchecked
-        List<Object[]> results = getSessionFactory().getCurrentSession().createSQLQuery(
-                        "select gene2cs.CS, gene2cs.GENE from GENE2CS gene2cs "
-                                + "where gene2cs.AD = :arrayDesignId" )
-=======
     public Collection<Gene> getGenes( ArrayDesign arrayDesign ) {
         //noinspection unchecked
         return getSessionFactory().getCurrentSession()
@@ -364,23 +357,32 @@
                         + "join CHROMOSOME_FEATURE G on GENE2CS.GENE = G.ID "
                         + "where GENE2CS.AD = :ad" )
                 .addEntity( "G", Gene.class )
->>>>>>> d6af5120
                 .addSynchronizedQuerySpace( GENE2CS_QUERY_SPACE )
                 .addSynchronizedEntityClass( ArrayDesign.class )
                 .addSynchronizedEntityClass( CompositeSequence.class )
                 .addSynchronizedEntityClass( Gene.class )
-<<<<<<< HEAD
+                .setParameter( "ad", arrayDesign.getId() )
+                .setCacheable( true )
+                .list();
+    }
+
+    @Override
+    public Map<CompositeSequence, List<Gene>> getGenesByCompositeSequence( ArrayDesign arrayDesign ) {
+        //noinspection unchecked
+        List<Object[]> results = getSessionFactory().getCurrentSession().createSQLQuery(
+                        "select gene2cs.CS, gene2cs.GENE from GENE2CS gene2cs "
+                                + "where gene2cs.AD = :arrayDesignId" )
+                .addSynchronizedQuerySpace( GENE2CS_QUERY_SPACE )
+                .addSynchronizedEntityClass( ArrayDesign.class )
+                .addSynchronizedEntityClass( CompositeSequence.class )
+                .addSynchronizedEntityClass( Gene.class )
                 .setParameter( "arrayDesignId", arrayDesign.getId() )
+                .setCacheable( true )
                 .list();
         return results.stream()
                 .collect( Collectors.groupingBy(
                         row -> ( CompositeSequence ) getSessionFactory().getCurrentSession().load( CompositeSequence.class, ( Long ) row[0] ),
                         Collectors.mapping( row -> ( Gene ) getSessionFactory().getCurrentSession().load( Gene.class, ( Long ) row[1] ), Collectors.toList() ) ) );
-=======
-                .setParameter( "ad", arrayDesign.getId() )
-                .setCacheable( true )
-                .list();
->>>>>>> d6af5120
     }
 
     @Override
