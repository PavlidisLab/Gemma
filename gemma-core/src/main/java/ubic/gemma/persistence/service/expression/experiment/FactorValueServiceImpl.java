/*
 * The Gemma project
 *
 * Copyright (c) 2011 University of British Columbia
 *
 * Licensed under the Apache License, Version 2.0 (the "License"); you may not use this file except in compliance with
 * the License. You may obtain a copy of the License at
 *
 * http://www.apache.org/licenses/LICENSE-2.0
 *
 * Unless required by applicable law or agreed to in writing, software distributed under the License is distributed on
 * an "AS IS" BASIS, WITHOUT WARRANTIES OR CONDITIONS OF ANY KIND, either express or implied. See the License for the
 * specific language governing permissions and limitations under the License.
 */
package ubic.gemma.persistence.service.expression.experiment;

import org.hibernate.Hibernate;
import org.springframework.beans.factory.annotation.Autowired;
import org.springframework.stereotype.Service;
import org.springframework.transaction.annotation.Transactional;
import org.springframework.util.Assert;
import ubic.gemma.model.expression.experiment.FactorValue;
import ubic.gemma.model.expression.experiment.FactorValueValueObject;
import ubic.gemma.model.expression.experiment.Statement;
import ubic.gemma.persistence.service.AbstractFilteringVoEnabledService;

import java.util.Collection;
<<<<<<< HEAD
import java.util.List;
=======
>>>>>>> 6f8631ad
import java.util.Map;
import java.util.Set;

import static java.util.Objects.requireNonNull;

/**
 * <p>
 * Spring Service base class for <code>FactorValueService</code>, provides access
 * to all services and entities referenced by this service.
 * </p>
 *
 * @author pavlidis
 * @author keshav
 * @see FactorValueService
 */
@Service
public class FactorValueServiceImpl extends AbstractFilteringVoEnabledService<FactorValue, FactorValueValueObject>
        implements FactorValueService {

    private final FactorValueDao factorValueDao;
    private final StatementDao statementDao;

    @Autowired
    public FactorValueServiceImpl( FactorValueDao factorValueDao, StatementDao statementDao ) {
        super( factorValueDao );
        this.factorValueDao = factorValueDao;
        this.statementDao = statementDao;
    }

    @Override
    @Transactional(readOnly = true)
    public FactorValue loadWithExperimentalFactorOrFail( Long id ) {
        FactorValue fv = loadOrFail( id );
        Hibernate.initialize( fv.getExperimentalFactor() );
        return fv;
    }

    @Override
    @Deprecated
    @Transactional(readOnly = true)
    public FactorValue loadWithOldStyleCharacteristics( Long id, boolean readOnly ) {
        return factorValueDao.loadWithOldStyleCharacteristics( id, readOnly );
    }

    /**
     * Load all factor values with their number of old-style characteristics.
     * @param excludedIds list of excluded FactorValue IDs
     */
    @Override
    @Deprecated
    @Transactional(readOnly = true)
<<<<<<< HEAD
    public Map<Long, Integer> loadAllWithNumberOfOldStyleCharacteristicsExceptIds( Set<Long> excludedIds ) {
        return factorValueDao.loadAllExceptIds( excludedIds );
=======
    public Map<Long, Integer> loadIdsWithNumberOfOldStyleCharacteristics( Set<Long> excludedIds ) {
        return factorValueDao.loadIdsWithNumberOfOldStyleCharacteristics( excludedIds );
>>>>>>> 6f8631ad
    }

    @Override
    @Deprecated
    @Transactional(readOnly = true)
    public Collection<FactorValue> findByValue( String valuePrefix ) {
        return this.factorValueDao.findByValue( valuePrefix );
    }

    @Override
    @Transactional
    public void remove( FactorValue entity ) {
        super.remove( ensureInSession( entity ) );
    }

    @Override
    @Transactional(readOnly = true)
    public Statement loadStatement( Long statementId ) {
        return statementDao.load( statementId );
    }

    @Override
    @Transactional
    public Statement createStatement( FactorValue factorValue, Statement statement ) {
        Assert.notNull( factorValue.getId(), "The factor value must be persistent." );
        Assert.isNull( statement.getId(), "The statement to be added must not be persistent." );
        statement = this.statementDao.create( statement );
        // note here that once the statement is persisted, it is compared by ID, so it won't clash with any other
        // identical statement
        factorValue.getCharacteristics().add( statement );
        factorValueDao.update( factorValue );
        return statement;
    }

    @Override
    @Transactional
    public Statement saveStatement( FactorValue fv, Statement statement ) {
        Assert.notNull( fv.getId(), "The factor value must be persistent." );
        if ( statement.getId() != null && !fv.getCharacteristics().contains( statement ) ) {
            throw new IllegalArgumentException( "The given persistent statement is not associated with the factor value." );
        }
        statement = statementDao.save( statement );
        // same for createStatement() not applies here and in addition, if the statement already belongs to the FV, this
        // is a noop
        fv.getCharacteristics().add( statement );
        factorValueDao.update( fv );
        return statement;
    }

    @Override
    @Transactional
    public Statement saveStatementIgnoreAcl( FactorValue fv, Statement statement ) {
        Assert.notNull( fv.getId(), "The factor value must be persistent." );
        if ( statement.getId() != null && !fv.getCharacteristics().contains( statement ) ) {
            throw new IllegalArgumentException( "The given persistent statement is not associated with the factor value." );
        }
        statement = statementDao.save( statement );
        // same for createStatement() not applies here and in addition, if the statement already belongs to the FV, this
        // is a noop
        fv.getCharacteristics().add( statement );
        // careful here!
        factorValueDao.updateIgnoreAcl( fv );
        return statement;
    }

    @Override
    @Transactional
    public void removeStatement( FactorValue fv, Statement statement ) {
        Assert.notNull( fv.getId(), "The factor value must be persistent." );
        Assert.notNull( statement.getId(), "The statement to be removed must be persistent." );

        // necessary for dealing with detached fvs/statements, noop if already in session
        fv = ensureInSession( fv );
        statement = requireNonNull( statementDao.load( statement.getId() ), "The given statement does not exist." );

        if ( !fv.getCharacteristics().remove( statement ) ) {
            throw new IllegalArgumentException( String.format( "%s is not associated with %s", statement, fv ) );
        }

        // now we can safely delete it
        this.statementDao.remove( statement );
    }

    @Override
    public void flushAndEvict( List<Long> batch ) {
        this.factorValueDao.flushAndEvict( batch );
    }

    @Override
    @Transactional
    public void remove( Collection<FactorValue> entities ) {
        super.remove( ensureInSession( entities ) );
    }
}<|MERGE_RESOLUTION|>--- conflicted
+++ resolved
@@ -25,10 +25,6 @@
 import ubic.gemma.persistence.service.AbstractFilteringVoEnabledService;
 
 import java.util.Collection;
-<<<<<<< HEAD
-import java.util.List;
-=======
->>>>>>> 6f8631ad
 import java.util.Map;
 import java.util.Set;
 
@@ -73,20 +69,11 @@
         return factorValueDao.loadWithOldStyleCharacteristics( id, readOnly );
     }
 
-    /**
-     * Load all factor values with their number of old-style characteristics.
-     * @param excludedIds list of excluded FactorValue IDs
-     */
     @Override
     @Deprecated
     @Transactional(readOnly = true)
-<<<<<<< HEAD
-    public Map<Long, Integer> loadAllWithNumberOfOldStyleCharacteristicsExceptIds( Set<Long> excludedIds ) {
-        return factorValueDao.loadAllExceptIds( excludedIds );
-=======
     public Map<Long, Integer> loadIdsWithNumberOfOldStyleCharacteristics( Set<Long> excludedIds ) {
         return factorValueDao.loadIdsWithNumberOfOldStyleCharacteristics( excludedIds );
->>>>>>> 6f8631ad
     }
 
     @Override
@@ -171,11 +158,6 @@
     }
 
     @Override
-    public void flushAndEvict( List<Long> batch ) {
-        this.factorValueDao.flushAndEvict( batch );
-    }
-
-    @Override
     @Transactional
     public void remove( Collection<FactorValue> entities ) {
         super.remove( ensureInSession( entities ) );
