--- conflicted
+++ resolved
@@ -49,13 +49,8 @@
 
     @Override
     @Transactional(readOnly = true)
-<<<<<<< HEAD
-    public List<DifferentialExpressionAnalysisResult> findByGeneAndExperimentAnalyzed( Gene gene, Collection<Long> experimentAnalyzedIds, Map<DifferentialExpressionAnalysisResult, Long> sourceExperimentIdMap, Map<DifferentialExpressionAnalysisResult, Long> experimentAnalyzedIdMap, double threshold ) {
-        return DERDao.findByGeneAndExperimentAnalyzed( gene, experimentAnalyzedIds, true, sourceExperimentIdMap, experimentAnalyzedIdMap, threshold, false );
-=======
     public List<DifferentialExpressionAnalysisResult> findByGeneAndExperimentAnalyzed( Gene gene, Collection<Long> experimentAnalyzedIds, Map<DifferentialExpressionAnalysisResult, Long> sourceExperimentIdMap, Map<DifferentialExpressionAnalysisResult, Long> experimentAnalyzedIdMap, double threshold, boolean keepNonSpecific ) {
         return DERDao.findByGeneAndExperimentAnalyzed( gene, experimentAnalyzedIds, true, sourceExperimentIdMap, experimentAnalyzedIdMap, threshold, keepNonSpecific );
->>>>>>> bf8f405c
     }
 
     @Override
