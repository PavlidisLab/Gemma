/*
 * The Gemma project
 *
 * Copyright (c) 2008 University of British Columbia
 *
 * Licensed under the Apache License, Version 2.0 (the "License");
 * you may not use this file except in compliance with the License.
 * You may obtain a copy of the License at
 *
 *       http://www.apache.org/licenses/LICENSE-2.0
 *
 * Unless required by applicable law or agreed to in writing, software
 * distributed under the License is distributed on an "AS IS" BASIS,
 * WITHOUT WARRANTIES OR CONDITIONS OF ANY KIND, either express or implied.
 * See the License for the specific language governing permissions and
 * limitations under the License.
 *
 */
package ubic.gemma.persistence.service.expression.bioAssayData;

import org.apache.commons.lang3.time.StopWatch;
import org.hibernate.SessionFactory;
import org.springframework.beans.factory.annotation.Autowired;
import org.springframework.stereotype.Repository;
import ubic.basecode.dataStructure.matrix.DenseDoubleMatrix;
import ubic.basecode.dataStructure.matrix.DoubleMatrix;
import ubic.basecode.io.ByteArrayConverter;
import ubic.gemma.core.analysis.preprocess.normalize.QuantileNormalizer;
import ubic.gemma.core.datastructure.matrix.ExpressionDataDoubleMatrix;
import ubic.gemma.core.datastructure.matrix.ExpressionDataDoubleMatrixUtil;
import ubic.gemma.core.datastructure.matrix.QuantitationMismatchException;
import ubic.gemma.model.common.quantitationtype.QuantitationType;
import ubic.gemma.model.common.quantitationtype.ScaleType;
import ubic.gemma.model.common.quantitationtype.StandardQuantitationType;
import ubic.gemma.model.expression.arrayDesign.ArrayDesign;
import ubic.gemma.model.expression.arrayDesign.TechnologyType;
import ubic.gemma.model.expression.bioAssayData.*;
import ubic.gemma.model.expression.designElement.CompositeSequence;
import ubic.gemma.model.expression.designElement.CompositeSequenceValueObject;
import ubic.gemma.model.expression.experiment.ExpressionExperiment;
import ubic.gemma.model.genome.Gene;
import ubic.gemma.persistence.service.AbstractDao;
import ubic.gemma.persistence.service.expression.experiment.ExpressionExperimentDao;
import ubic.gemma.persistence.util.CommonQueries;
import ubic.gemma.persistence.util.EntityUtils;

import java.util.*;

import static ubic.gemma.persistence.util.QueryUtils.batchIdentifiableParameterList;
import static ubic.gemma.persistence.util.QueryUtils.optimizeIdentifiableParameterList;

/**
 * @author Paul
 */
@Repository
public class ProcessedExpressionDataVectorDaoImpl extends AbstractDesignElementDataVectorDao<ProcessedExpressionDataVector>
        implements ProcessedExpressionDataVectorDao {

    /**
     * Don't attempt to renormalize data that is smaller than this. This avoids unnecessary normalization in tests, and
     * in data sets where normalization is more likely to harm than good.
     */
    private static final int MIN_SIZE_FOR_RENORMALIZATION = 4000;

    private static final ByteArrayConverter byteArrayConverter = new ByteArrayConverter();

    @Autowired
    private ExpressionExperimentDao expressionExperimentDao;

    @Autowired
    private ProcessedDataVectorByGeneCache processedDataVectorByGeneCache;

    @Autowired
    public ProcessedExpressionDataVectorDaoImpl( SessionFactory sessionFactory ) {
        super( ProcessedExpressionDataVector.class, sessionFactory );
    }

    @Override
    public int createProcessedDataVectors( ExpressionExperiment expressionExperiment, boolean ignoreQuantitationMismatch ) throws QuantitationMismatchException {
        AbstractDao.log.info( "Removing processed expression vectors for " + expressionExperiment + "..." );
        expressionExperimentDao.removeProcessedDataVectors( expressionExperiment );

        AbstractDao.log.info( "Computing processed expression vectors for " + expressionExperiment );

        boolean isTwoChannel = this.isTwoChannel( expressionExperiment );

        Collection<RawExpressionDataVector> missingValueVectors = new HashSet<>();
        if ( isTwoChannel ) {
            missingValueVectors = this.getMissingValueVectors( expressionExperiment );
        }

        Collection<RawExpressionDataVector> rawPreferredDataVectors = this
                .getPreferredDataVectors( expressionExperiment );
        if ( rawPreferredDataVectors.isEmpty() ) {
            throw new IllegalArgumentException( "No preferred data vectors for " + expressionExperiment );
        }

        removeDuplicateElements( rawPreferredDataVectors );

        RawExpressionDataVector preferredDataVectorExemplar = rawPreferredDataVectors.iterator().next();
        QuantitationType preferredMaskedDataQuantitationType = this
                .getPreferredMaskedDataQuantitationType( expressionExperiment, preferredDataVectorExemplar.getQuantitationType() );

        /* log-transform if necessary */
        // this will also consolidate sets of raw vectors that have multiple BADs
        Collection<RawExpressionDataVector> consolidatedRawVectors = consolidateRawVectors( rawPreferredDataVectors,
                preferredMaskedDataQuantitationType, ignoreQuantitationMismatch );

        BioAssayDimension preferredMaskedDataDimension = consolidatedRawVectors.iterator().next().getBioAssayDimension();
        Map<CompositeSequence, DoubleVectorValueObject> maskedVectorObjects = this
                .maskAndUnpack( consolidatedRawVectors, missingValueVectors );

        /*
         * Note that we used to not normalize count data, but we've removed this restriction; and in any case we have
         * moved to using non-count summaries for the primary data type.
         */
        if ( preferredMaskedDataQuantitationType.getType().equals( StandardQuantitationType.COUNT ) ) {
            /*
             * Backfill target
             */
            AbstractDao.log.warn( "Preferred data are counts; please convert to log2cpm" );
        }

        if ( !preferredMaskedDataQuantitationType.getIsRatio()
                && maskedVectorObjects.size() > ProcessedExpressionDataVectorDaoImpl.MIN_SIZE_FOR_RENORMALIZATION ) {
            AbstractDao.log.info( "Normalizing the data" );
            this.renormalize( maskedVectorObjects );
        } else {
            AbstractDao.log.info( "Normalization skipped for this data set (not suitable)" );
        }

        /*
         * Done with processing, now build the vectors and persist; Do a sanity check that we don't have more than we
         * should
         */
        int i = 0;
        Collection<CompositeSequence> seenDes = new HashSet<>();
        Collection<ProcessedExpressionDataVector> newVectors = new HashSet<>();
        for ( CompositeSequence cs : maskedVectorObjects.keySet() ) {

            DoubleVectorValueObject dvvo = maskedVectorObjects.get( cs );

            if ( seenDes.contains( cs ) ) {
                // defensive programming, this happens.
                throw new IllegalStateException( "Duplicated design element: " + cs
                        + "; make sure the experiment has only one 'preferred' quantitation type. "
                        + "Perhaps you need to run vector merging following an array design switch?" );
            }

            ProcessedExpressionDataVector vec = ProcessedExpressionDataVector.Factory.newInstance();
            vec.setExpressionExperiment( expressionExperiment );
            // assert this.getBioAssays().size() > 0;
            vec.setQuantitationType( preferredMaskedDataQuantitationType );
            vec.setBioAssayDimension( preferredMaskedDataDimension );
            vec.setDesignElement( cs );
            // assert this.getBioAssays().size() > 0;
            vec.setData( byteArrayConverter.doubleArrayToBytes( dvvo.getData() ) );
            vec.setRankByMax( dvvo.getRankByMax() );
            vec.setRankByMean( dvvo.getRankByMean() );

            newVectors.add( vec );
            seenDes.add( cs );
            if ( ++i % 5000 == 0 ) {
                AbstractDao.log.info( i + " vectors built" );
            }
        }

        AbstractDao.log.info( String.format( "Persisting %d processed data vectors...",
                newVectors.size() ) );

        int created = expressionExperimentDao.createProcessedDataVectors( expressionExperiment, newVectors );

        this.getSessionFactory().getCurrentSession().update( expressionExperiment );
        assert expressionExperiment.getNumberOfDataVectors() != null;

        this.processedDataVectorByGeneCache.evict( expressionExperiment );

        return created;
    }

    @Override
    public Collection<ProcessedExpressionDataVector> getProcessedVectors( ExpressionExperiment ee ) {
        StopWatch timer = StopWatch.createStarted();
        //noinspection unchecked
        List<ProcessedExpressionDataVector> result = this.getSessionFactory().getCurrentSession().createQuery(
                        "select dedv from ProcessedExpressionDataVector dedv "
                                + "where dedv.expressionExperiment = :ee" )
                .setParameter( "ee", ee )
                .list();
        log.info( String.format( "Loading %d %s took %d ms", result.size(), elementClass.getSimpleName(), timer.getTime() ) );
        return result;
    }

    @Override
    public Map<ExpressionExperiment, Map<Gene, Collection<Double>>> getRanks(
            Collection<ExpressionExperiment> expressionExperiments, Collection<Gene> genes, RankMethod method ) {

        Collection<ArrayDesign> arrayDesigns = CommonQueries
                .getArrayDesignsUsed( EntityUtils.getIds( expressionExperiments ),
                        this.getSessionFactory().getCurrentSession() )
                .keySet();

        // this could be further improved by getting probes specific to experiments in batches.
        Map<CompositeSequence, Collection<Gene>> cs2gene = CommonQueries
                .getCs2GeneMap( genes, arrayDesigns, this.getSessionFactory().getCurrentSession() );

        if ( cs2gene.isEmpty() ) {
            AbstractDao.log.warn( "No composite sequences found for genes" );
            return new HashMap<>();
        }
        Map<ExpressionExperiment, Map<Gene, Collection<Double>>> result = new HashMap<>();

        for ( Collection<CompositeSequence> batch : batchIdentifiableParameterList( cs2gene.keySet(), 512 ) ) {

            //language=HQL
            //noinspection unchecked
            List<Object[]> qr = this.getSessionFactory().getCurrentSession().createQuery(
                            "select dedv.expressionExperiment, dedv.designElement, dedv.rankByMean, dedv.rankByMax from ProcessedExpressionDataVector dedv "
                                    + "where dedv.designElement in ( :cs ) and dedv.expressionExperiment in (:ees) "
                                    + "group by dedv.designElement, dedv.expressionExperiment" )
                    .setParameter( "cs", batch )
                    .setParameterList( "ees", optimizeIdentifiableParameterList( expressionExperiments ) )
                    .list();

            for ( Object[] o : qr ) {
                ExpressionExperiment e = ( ExpressionExperiment ) o[0];
                CompositeSequence d = ( CompositeSequence ) o[1];
                Double rMean = o[2] == null ? Double.NaN : ( Double ) o[2];
                Double rMax = o[3] == null ? Double.NaN : ( Double ) o[3];

                if ( !result.containsKey( e ) ) {
                    result.put( e, new HashMap<>() );
                }

                Map<Gene, Collection<Double>> rMap = result.get( e );

                Collection<Gene> genes4probe = cs2gene.get( d );

                this.addToGene( method, rMap, rMean, rMax, genes4probe );
            }
        }
        return result;
    }

    @Override
    public Map<Gene, Collection<Double>> getRanks( ExpressionExperiment expressionExperiment, Collection<Gene> genes,
            RankMethod method ) {
        Map<CompositeSequence, Collection<Gene>> cs2gene = CommonQueries
                .getCs2GeneMap( genes, this.getSessionFactory().getCurrentSession() );
        if ( cs2gene.isEmpty() ) {
            AbstractDao.log.warn( "No composite sequences found for genes" );
            return new HashMap<>();
        }

        //language=HQL
        //noinspection unchecked
        List<Object[]> qr = this.getSessionFactory().getCurrentSession().createQuery(
                        "select dedv.designElement, dedv.rankByMean, dedv.rankByMax from ProcessedExpressionDataVector dedv "
                                + "where dedv.designElement in (:cs) and dedv.expressionExperiment = :ee "
                                + "group by dedv.designElement, dedv.expressionExperiment" )
                .setParameterList( "cs", optimizeIdentifiableParameterList( cs2gene.keySet() ) )
                .setParameter( "ee", expressionExperiment )
                .list();

        Map<Gene, Collection<Double>> result = new HashMap<>();
        for ( Object[] o : qr ) {
            CompositeSequence d = ( CompositeSequence ) o[0];
            Double rMean = o[1] == null ? Double.NaN : ( Double ) o[1];
            Double rMax = o[2] == null ? Double.NaN : ( Double ) o[2];

            Collection<Gene> genes4probe = cs2gene.get( d );

            this.addToGene( method, result, rMean, rMax, genes4probe );
        }
        return result;

    }

    @Override
    public Map<ProcessedExpressionDataVector, Collection<Long>> getGenes( Collection<ProcessedExpressionDataVector> vectors ) {
        Collection<Long> probes = new ArrayList<>();
        for ( ProcessedExpressionDataVector pedv : vectors ) {
            probes.add( pedv.getDesignElement().getId() );
        }

        Map<Long, Collection<Long>> cs2gene = CommonQueries
                .getCs2GeneMapForProbes( probes, this.getSessionFactory().getCurrentSession() );

        Map<ProcessedExpressionDataVector, Collection<Long>> vector2gene = new HashMap<>( cs2gene.size() );
        for ( ProcessedExpressionDataVector pedv : vectors ) {
            vector2gene.put( pedv, cs2gene.getOrDefault( pedv.getDesignElement().getId(), Collections.emptySet() ) );
        }

        return vector2gene;
    }

    /**
     * Consolidate raw vectors that have multiple BADs and log-transform them if necessary.
     *
     * @param  rawPreferredDataVectors             raw preferred data vectors
     * @param  preferredMaskedDataQuantitationType preferred masked data QT
     * @return collection containing the vectors
     */
    private Collection<RawExpressionDataVector> consolidateRawVectors(
            Collection<RawExpressionDataVector> rawPreferredDataVectors,
            QuantitationType preferredMaskedDataQuantitationType,
            boolean ignoreQuantitationMismatch ) throws QuantitationMismatchException {
        ExpressionDataDoubleMatrix matrix = ExpressionDataDoubleMatrixUtil
                .ensureLog2Scale( new ExpressionDataDoubleMatrix( rawPreferredDataVectors ), ignoreQuantitationMismatch );
        preferredMaskedDataQuantitationType.setScale( ScaleType.LOG2 );
        this.getSessionFactory().getCurrentSession().update( preferredMaskedDataQuantitationType );
        return new HashSet<>( matrix.toRawDataVectors() );
    }

    private void addToGene( RankMethod method, Map<Gene, Collection<Double>> result, Double rMean, Double rMax,
            Collection<Gene> genes4probe ) {
        for ( Gene gene : genes4probe ) {
            if ( !result.containsKey( gene ) ) {
                result.put( gene, new ArrayList<>() );
            }
            switch ( method ) {
                case mean:
                    result.get( gene ).add( rMean );
                    break;
                case max:
                    result.get( gene ).add( rMax );
                    break;
                default:
                    break;
            }
        }
    }

    private void doQuantileNormalization( DoubleMatrix<CompositeSequence, Integer> matrix,
            Map<CompositeSequence, DoubleVectorValueObject> vectors ) {

        QuantileNormalizer<CompositeSequence, Integer> normalizer = new QuantileNormalizer<>();

        DoubleMatrix<CompositeSequence, Integer> normalized = normalizer.normalize( matrix );

        for ( int i = 0; i < normalized.rows(); i++ ) {
            double[] row = normalized.getRow( i );
            CompositeSequence cs = normalized.getRowName( i );
            DoubleVectorValueObject vec = vectors.get( cs );
            double[] data = vec.getData();
            System.arraycopy( row, 0, data, 0, row.length );
        }

    }

<<<<<<< HEAD
    private Collection<BioAssayDimension> getBioAssayDimensions( BioAssaySet ee ) {
        if ( ee instanceof ExpressionExperiment ) {
            StopWatch timer = new StopWatch();
            timer.start();
            //noinspection unchecked
            List<BioAssayDimension> r = this.getSessionFactory().getCurrentSession().createQuery(
                            // this does not look efficient.
                            "select bad from ExpressionExperiment e, BioAssayDimension bad "
                                    + "inner join e.bioAssays b "
                                    + "inner join bad.bioAssays badba "
                                    + "where e = :ee and b in (badba) "
                                    + "group by bad" )
                    .setParameter( "ee", ee )
                    .list();
            timer.stop();
            if ( timer.getTime() > 100 ) {
                AbstractDao.log.info( "Fetch " + r.size() + " bioassayDimensions for experiment id=" + ee.getId() + ": "
                        + timer.getTime() + "ms" );
            }
            return r;
        }

        // subset.
        return this.getBioAssayDimensions( this.getExperiment( ee ) );

    }

    private Map<BioAssaySet, Collection<BioAssayDimension>> getBioAssayDimensions(
            Collection<ExpressionExperiment> ees ) {
        Map<BioAssaySet, Collection<BioAssayDimension>> result = new HashMap<>();

        if ( ees.size() == 1 ) {
            ExpressionExperiment ee = ees.iterator().next();
            result.put( ee, this.getBioAssayDimensions( ee ) );
            return result;
        }

        StopWatch timer = new StopWatch();
        timer.start();
        //noinspection unchecked
        List<Object[]> r = this.getSessionFactory().getCurrentSession().createQuery(
                        "select e, bad from ExpressionExperiment e, BioAssayDimension bad "
                                + "inner join e.bioAssays b "
                                + "inner join bad.bioAssays badba "
                                + "where e in (:ees) and b in (badba) "
                                + "group by e, bad" )
                .setParameterList( "ees", optimizeIdentifiableParameterList( ees ) )
                .list();

        for ( Object[] o : r ) {
            BioAssaySet bas = ( BioAssaySet ) o[0];
            if ( !result.containsKey( bas ) )
                result.put( bas, new HashSet<>() );

            result.get( bas ).add( ( BioAssayDimension ) o[1] );
        }
        if ( timer.getTime() > 100 ) {
            AbstractDao.log
                    .info( "Fetch " + r.size() + " bioAssayDimensions for " + ees.size() + " experiment(s): " + timer
                            .getTime() + "ms" );
        }

        return result;

    }

    /**
     * @param  data data
     * @return Pre-fetch and construct the BioAssayDimensionValueObjects. Used on the basis that the data probably
     *              just
     *              have one
     *              (or a few) BioAssayDimensionValueObjects needed, not a different one for each vector. See bug 3629
     *              for
     *              details.
     */
    private Map<BioAssayDimension, BioAssayDimensionValueObject> getBioAssayDimensionValueObjects(
            Collection<? extends BulkExpressionDataVector> data ) {
        Map<BioAssayDimension, BioAssayDimensionValueObject> badVos = new HashMap<>();
        for ( BulkExpressionDataVector v : data ) {
            BioAssayDimension bioAssayDimension = v.getBioAssayDimension();
            if ( !badVos.containsKey( bioAssayDimension ) ) {
                badVos.put( bioAssayDimension, new BioAssayDimensionValueObject( bioAssayDimension ) );
            }
        }
        return badVos;
    }

    private ExpressionExperiment getExperiment( BioAssaySet bas ) {
        ExpressionExperiment e;
        if ( bas instanceof ExpressionExperiment ) {
            e = ( ExpressionExperiment ) bas;
        } else if ( bas instanceof ExpressionExperimentSubSet ) {
            e = ( ( ExpressionExperimentSubSet ) bas ).getSourceExperiment();
        } else {
            throw new UnsupportedOperationException( "Couldn't handle a " + bas.getClass() );
        }
        assert e != null;
        return e;
    }

    /**
     * Determine the experiments that bioAssaySets refer to.
     *
     * @param  bioAssaySets - either ExpressionExperiment or ExpressionExperimentSubSet (which has an associated
     *                      ExpressionExperiment, which is what we're after)
     * @return Note that this collection can be smaller than the input, if two bioAssaySets come from (or
     *                      are) the same
     *                      Experiment
     */
    private Collection<ExpressionExperiment> getExperiments( Collection<? extends BioAssaySet> bioAssaySets ) {
        Collection<ExpressionExperiment> result = new HashSet<>();

        for ( BioAssaySet bas : bioAssaySets ) {
            ExpressionExperiment e = this.getExperiment( bas );

            result.add( e );
        }
        return result;
    }

=======
>>>>>>> fbe85190
    private Collection<RawExpressionDataVector> getMissingValueVectors( ExpressionExperiment ee ) {
        //language=HQL
        //noinspection unchecked
        return this.getSessionFactory().getCurrentSession().createQuery(
                        "select dedv from RawExpressionDataVector dedv "
                                + "join dedv.quantitationType q "
                                + "where q.type = 'PRESENTABSENT' and dedv.expressionExperiment  = :ee " )
                .setParameter( "ee", ee )
                .list();
    }

    /**
     * @param  ee ee
     * @return Retrieve the RAW data for the preferred quantitation type.
     */
    private Collection<RawExpressionDataVector> getPreferredDataVectors( ExpressionExperiment ee ) {
        //language=HQL
        //noinspection unchecked
        return this.getSessionFactory().getCurrentSession().createQuery(
                        "select dedv from RawExpressionDataVector dedv "
                                + "join dedv.quantitationType q "
                                + "where q.isPreferred = true and dedv.expressionExperiment = :ee" )
                .setParameter( "ee", ee )
                .list();
    }

    /**
     * Make (or re-use) a quantitation type for attaching to the new processed data - always log2 transformed
     *
     * @param  ee          expression experiment we're dealing with
     * @param  preferredQt preferred QT
     * @return QT
     */
    private QuantitationType getPreferredMaskedDataQuantitationType( ExpressionExperiment ee, QuantitationType preferredQt ) {
        QuantitationType present = QuantitationType.Factory.newInstance();

        present.setName( preferredQt.getName() + " - Processed version" );
        present.setDescription(
                "Processed data (as per Gemma) for analysis, based on the preferred quantitation type raw data" );

        present.setGeneralType( preferredQt.getGeneralType() );
        present.setRepresentation( preferredQt.getRepresentation() ); // better be a number!
        present.setScale( preferredQt.getScale() );

        present.setIsBackground( false );
        present.setIsPreferred( false ); // This is the correct thing to do because it's not raw data.
        present.setIsMaskedPreferred( true );
        present.setIsBackgroundSubtracted( preferredQt.getIsBackgroundSubtracted() );

        present.setIsBatchCorrected( preferredQt.getIsBatchCorrected() );
        present.setIsRecomputedFromRawData(
                preferredQt.getIsRecomputedFromRawData() ); // By "RAW" we mean CEL files or Fastq etc.

        present.setIsNormalized( preferredQt.getIsNormalized() );

        present.setIsRatio( preferredQt.getIsRatio() );
        present.setType( preferredQt.getType() );

        // use existing QT if possible 
        for ( QuantitationType oldqt : ee.getQuantitationTypes() ) {
            if ( oldqt.getName() != null && oldqt.getName().equals( present.getName() ) ) { // FIXME make this a more stringent check for a match
                present = oldqt;
                break;
            }
        }

        if ( present.getId() == null ) {
            Long id = ( Long ) this.getSessionFactory().getCurrentSession().save( present );
            return ( QuantitationType ) this.getSessionFactory().getCurrentSession().load( QuantitationType.class, id );
        }
        return present;

    }


    /**
     * @param  expressionExperiment ee
     * @return true if any platform used by the ee is two-channel (including dual-mode)
     */
    private boolean isTwoChannel( ExpressionExperiment expressionExperiment ) {

        boolean isTwoChannel = false;
        Collection<ArrayDesign> arrayDesignsUsed = CommonQueries
                .getArrayDesignsUsed( expressionExperiment, this.getSessionFactory().getCurrentSession() );
        for ( ArrayDesign ad : arrayDesignsUsed ) {
            TechnologyType technologyType = ad.getTechnologyType();

            if ( technologyType == null ) {
                throw new IllegalStateException(
                        "Array designs must have a technology type assigned before processed vector computation" );
            }

            if ( technologyType.equals( TechnologyType.TWOCOLOR ) || technologyType
                    .equals( TechnologyType.DUALMODE ) ) {
                isTwoChannel = true;
            }
        }
        return isTwoChannel;
    }

    /**
     * Mask missing values. This is mostly for two-color (ratiometric) data.
     *
     */
    private Map<CompositeSequence, DoubleVectorValueObject> maskAndUnpack(
            Collection<RawExpressionDataVector> preferredData, Collection<RawExpressionDataVector> missingValueData ) {
        Map<CompositeSequence, DoubleVectorValueObject> unpackedData = this.unpack( preferredData );

        if ( missingValueData.isEmpty() ) {
            AbstractDao.log.debug( "There is no separate missing data information, simply using the data as is" );
            for ( DoubleVectorValueObject rv : unpackedData.values() ) {
                rv.setMasked( true );
            }
            return unpackedData;
        }

        Collection<BooleanVectorValueObject> unpackedMissingValueData = this.unpackBooleans( missingValueData );
        Map<CompositeSequenceValueObject, BooleanVectorValueObject> missingValueMap = new HashMap<>();
        for ( BooleanVectorValueObject bv : unpackedMissingValueData ) {
            missingValueMap.put( bv.getDesignElement(), bv );
        }

        boolean warned = false;
        for ( DoubleVectorValueObject rv : unpackedData.values() ) {
            double[] data = rv.getData();
            CompositeSequenceValueObject de = rv.getDesignElement();
            BooleanVectorValueObject mv = missingValueMap.get( de );
            if ( mv == null ) {
                if ( !warned && AbstractDao.log.isWarnEnabled() )
                    AbstractDao.log.warn( "No mask vector for " + de
                            + ", additional warnings for missing masks for this job will be skipped" );
                // we're missing a mask vector for it for some reason, but still flag it as effectively masked.
                rv.setMasked( true );
                warned = true;
                continue;
            }

            boolean[] mvData = mv.getData();

            if ( mvData.length != data.length ) {
                throw new IllegalStateException( "Missing value data didn't match data length" );
            }
            for ( int i = 0; i < data.length; i++ ) {
                if ( !mvData[i] ) {
                    data[i] = Double.NaN;
                }
            }
            rv.setMasked( true );
        }

        return unpackedData;
    }

    /**
     */
    private void removeDuplicateElements( Collection<RawExpressionDataVector> rawPreferredDataVectors ) {
        /*
         * Remove rows that are duplicates for the same design element. This can happen for data sets that were merged.
         * We arbitrarily throw one out.
         */
        int maxWarn = 10;
        int warned = 0;
        Set<CompositeSequence> seenDes = new HashSet<>();
        Collection<RawExpressionDataVector> toRemove = new HashSet<>();
        for ( RawExpressionDataVector rdv : rawPreferredDataVectors ) {
            CompositeSequence de = rdv.getDesignElement();

            if ( seenDes.contains( de ) ) {
                if ( warned <= maxWarn ) {
                    log.info( "Duplicate vector for: " + de );
                    warned++;
                }
                if ( warned == maxWarn ) {
                    log.info( "Further warnings skipped" );
                }
                toRemove.add( rdv );
            }
            seenDes.add( de );
        }
        if ( !toRemove.isEmpty() ) {
            rawPreferredDataVectors.removeAll( toRemove );
            log.info( "Removed " + toRemove.size() + " duplicate elements, " + rawPreferredDataVectors.size()
                    + " remain" );
        }
    }

    /**
     * Quantile normalize data. This should be one of the last steps in processing before persisting
     *
     * @param vectors vectors
     */
    private void renormalize( Map<CompositeSequence, DoubleVectorValueObject> vectors ) {

        int cols = vectors.values().iterator().next().getBioAssayDimension().getBioAssays().size();
        DoubleMatrix<CompositeSequence, Integer> mat = new DenseDoubleMatrix<>( vectors.size(), cols );
        for ( int i = 0; i < cols; i++ ) {
            mat.setColumnName( i, i );
        }

        int i = 0;
        for ( CompositeSequence c : vectors.keySet() ) {
            DoubleVectorValueObject v = vectors.get( c );
            double[] data = v.getData();

            if ( data.length != cols ) {
                throw new IllegalStateException(
                        "Normalization failed: perhaps vector merge needs to be run on this experiment? (vector length="
                                + data.length + "; " + cols + " bioAssays in bioassaydimension ID=" + v
                                .getBioAssayDimension().getId() );
            }
            for ( int j = 0; j < cols; j++ ) {
                mat.set( i, j, data[j] );
            }
            mat.setRowName( c, i );
            i++;
        }

        this.doQuantileNormalization( mat, vectors );

        assert mat.rows() == vectors.size();

    }

    private Map<CompositeSequence, DoubleVectorValueObject> unpack(
            Collection<? extends BulkExpressionDataVector> data ) {
        Map<CompositeSequence, DoubleVectorValueObject> result = new HashMap<>();
        Map<BioAssayDimension, BioAssayDimensionValueObject> badVos = this.getBioAssayDimensionValueObjects( data );
        for ( BulkExpressionDataVector v : data ) {
            result.put( v.getDesignElement(),
                    new DoubleVectorValueObject( v, badVos.get( v.getBioAssayDimension() ) ) );
        }
        return result;
    }

<<<<<<< HEAD
    private Map<CompositeSequence, DoubleVectorValueObject> unpack( Collection<ProcessedExpressionDataVector> data,
            Map<Long, Collection<Long>> cs2GeneMap ) {
        Map<CompositeSequence, DoubleVectorValueObject> result = new HashMap<>();
        Map<BioAssayDimension, BioAssayDimensionValueObject> badVos = this.getBioAssayDimensionValueObjects( data );
        for ( ProcessedExpressionDataVector v : data ) {
            result.put( v.getDesignElement(),
                    new DoubleVectorValueObject( v, cs2GeneMap.get( v.getDesignElement().getId() ),
                            badVos.get( v.getBioAssayDimension() ) ) );
        }
        return result;
    }

    private Collection<DoubleVectorValueObject> unpack( Collection<ProcessedExpressionDataVector> data,
            Map<Long, Collection<Long>> cs2GeneMap, BioAssayDimension longestBad ) {
        Collection<DoubleVectorValueObject> result = new HashSet<>();
        Map<BioAssayDimension, BioAssayDimensionValueObject> badVos = this.getBioAssayDimensionValueObjects( data );
        for ( ProcessedExpressionDataVector v : data ) {
            result.add( new DoubleVectorValueObject( v, badVos.get( v.getBioAssayDimension() ),
                    cs2GeneMap.get( v.getDesignElement().getId() ), longestBad ) );
        }
        return result;
    }

    private Collection<DoubleVectorValueObject> unpack(
            Map<ProcessedExpressionDataVector, Collection<Long>> data ) {
        Collection<DoubleVectorValueObject> result = new HashSet<>();
        Map<BioAssayDimension, BioAssayDimensionValueObject> badVos = this
                .getBioAssayDimensionValueObjects( data.keySet() );

        for ( ProcessedExpressionDataVector v : data.keySet() ) {
            result.add( new DoubleVectorValueObject( v, data.get( v ), badVos.get( v.getBioAssayDimension() ) ) );
        }
        return result;
    }

    private Collection<? extends DoubleVectorValueObject> unpack(
            Map<ProcessedExpressionDataVector, Collection<Long>> data, BioAssayDimension longestBad ) {
        Collection<DoubleVectorValueObject> result = new HashSet<>();
        Map<BioAssayDimension, BioAssayDimensionValueObject> badVos = this
                .getBioAssayDimensionValueObjects( data.keySet() );
        for ( ProcessedExpressionDataVector v : data.keySet() ) {
            result.add( new DoubleVectorValueObject( v, badVos.get( v.getBioAssayDimension() ), data.get( v ),
                    longestBad ) );
        }
        return result;
    }

    private Collection<BooleanVectorValueObject> unpackBooleans( Collection<? extends BulkExpressionDataVector> data ) {
=======
    private Collection<BooleanVectorValueObject> unpackBooleans( Collection<? extends DesignElementDataVector> data ) {
>>>>>>> fbe85190
        Collection<BooleanVectorValueObject> result = new HashSet<>();

        Map<BioAssayDimension, BioAssayDimensionValueObject> badVos = this.getBioAssayDimensionValueObjects( data );

        for ( BulkExpressionDataVector v : data ) {
            result.add( new BooleanVectorValueObject( v, badVos.get( v.getBioAssayDimension() ) ) );
        }
        return result;
    }

    /**
     * @param  data data
     * @return Pre-fetch and construct the BioAssayDimensionValueObjects. Used on the basis that the data probably
     *              just
     *              have one
     *              (or a few) BioAssayDimensionValueObjects needed, not a different one for each vector. See bug 3629
     *              for
     *              details.
     */
    private Map<BioAssayDimension, BioAssayDimensionValueObject> getBioAssayDimensionValueObjects(
            Collection<? extends DesignElementDataVector> data ) {
        Map<BioAssayDimension, BioAssayDimensionValueObject> badVos = new HashMap<>();
        for ( DesignElementDataVector v : data ) {
            BioAssayDimension bioAssayDimension = v.getBioAssayDimension();
            if ( !badVos.containsKey( bioAssayDimension ) ) {
                badVos.put( bioAssayDimension, new BioAssayDimensionValueObject( bioAssayDimension ) );
            }
        }
        return badVos;
    }
}<|MERGE_RESOLUTION|>--- conflicted
+++ resolved
@@ -348,129 +348,6 @@
 
     }
 
-<<<<<<< HEAD
-    private Collection<BioAssayDimension> getBioAssayDimensions( BioAssaySet ee ) {
-        if ( ee instanceof ExpressionExperiment ) {
-            StopWatch timer = new StopWatch();
-            timer.start();
-            //noinspection unchecked
-            List<BioAssayDimension> r = this.getSessionFactory().getCurrentSession().createQuery(
-                            // this does not look efficient.
-                            "select bad from ExpressionExperiment e, BioAssayDimension bad "
-                                    + "inner join e.bioAssays b "
-                                    + "inner join bad.bioAssays badba "
-                                    + "where e = :ee and b in (badba) "
-                                    + "group by bad" )
-                    .setParameter( "ee", ee )
-                    .list();
-            timer.stop();
-            if ( timer.getTime() > 100 ) {
-                AbstractDao.log.info( "Fetch " + r.size() + " bioassayDimensions for experiment id=" + ee.getId() + ": "
-                        + timer.getTime() + "ms" );
-            }
-            return r;
-        }
-
-        // subset.
-        return this.getBioAssayDimensions( this.getExperiment( ee ) );
-
-    }
-
-    private Map<BioAssaySet, Collection<BioAssayDimension>> getBioAssayDimensions(
-            Collection<ExpressionExperiment> ees ) {
-        Map<BioAssaySet, Collection<BioAssayDimension>> result = new HashMap<>();
-
-        if ( ees.size() == 1 ) {
-            ExpressionExperiment ee = ees.iterator().next();
-            result.put( ee, this.getBioAssayDimensions( ee ) );
-            return result;
-        }
-
-        StopWatch timer = new StopWatch();
-        timer.start();
-        //noinspection unchecked
-        List<Object[]> r = this.getSessionFactory().getCurrentSession().createQuery(
-                        "select e, bad from ExpressionExperiment e, BioAssayDimension bad "
-                                + "inner join e.bioAssays b "
-                                + "inner join bad.bioAssays badba "
-                                + "where e in (:ees) and b in (badba) "
-                                + "group by e, bad" )
-                .setParameterList( "ees", optimizeIdentifiableParameterList( ees ) )
-                .list();
-
-        for ( Object[] o : r ) {
-            BioAssaySet bas = ( BioAssaySet ) o[0];
-            if ( !result.containsKey( bas ) )
-                result.put( bas, new HashSet<>() );
-
-            result.get( bas ).add( ( BioAssayDimension ) o[1] );
-        }
-        if ( timer.getTime() > 100 ) {
-            AbstractDao.log
-                    .info( "Fetch " + r.size() + " bioAssayDimensions for " + ees.size() + " experiment(s): " + timer
-                            .getTime() + "ms" );
-        }
-
-        return result;
-
-    }
-
-    /**
-     * @param  data data
-     * @return Pre-fetch and construct the BioAssayDimensionValueObjects. Used on the basis that the data probably
-     *              just
-     *              have one
-     *              (or a few) BioAssayDimensionValueObjects needed, not a different one for each vector. See bug 3629
-     *              for
-     *              details.
-     */
-    private Map<BioAssayDimension, BioAssayDimensionValueObject> getBioAssayDimensionValueObjects(
-            Collection<? extends BulkExpressionDataVector> data ) {
-        Map<BioAssayDimension, BioAssayDimensionValueObject> badVos = new HashMap<>();
-        for ( BulkExpressionDataVector v : data ) {
-            BioAssayDimension bioAssayDimension = v.getBioAssayDimension();
-            if ( !badVos.containsKey( bioAssayDimension ) ) {
-                badVos.put( bioAssayDimension, new BioAssayDimensionValueObject( bioAssayDimension ) );
-            }
-        }
-        return badVos;
-    }
-
-    private ExpressionExperiment getExperiment( BioAssaySet bas ) {
-        ExpressionExperiment e;
-        if ( bas instanceof ExpressionExperiment ) {
-            e = ( ExpressionExperiment ) bas;
-        } else if ( bas instanceof ExpressionExperimentSubSet ) {
-            e = ( ( ExpressionExperimentSubSet ) bas ).getSourceExperiment();
-        } else {
-            throw new UnsupportedOperationException( "Couldn't handle a " + bas.getClass() );
-        }
-        assert e != null;
-        return e;
-    }
-
-    /**
-     * Determine the experiments that bioAssaySets refer to.
-     *
-     * @param  bioAssaySets - either ExpressionExperiment or ExpressionExperimentSubSet (which has an associated
-     *                      ExpressionExperiment, which is what we're after)
-     * @return Note that this collection can be smaller than the input, if two bioAssaySets come from (or
-     *                      are) the same
-     *                      Experiment
-     */
-    private Collection<ExpressionExperiment> getExperiments( Collection<? extends BioAssaySet> bioAssaySets ) {
-        Collection<ExpressionExperiment> result = new HashSet<>();
-
-        for ( BioAssaySet bas : bioAssaySets ) {
-            ExpressionExperiment e = this.getExperiment( bas );
-
-            result.add( e );
-        }
-        return result;
-    }
-
-=======
->>>>>>> fbe85190
     private Collection<RawExpressionDataVector> getMissingValueVectors( ExpressionExperiment ee ) {
         //language=HQL
         //noinspection unchecked
@@ -705,58 +582,7 @@
         return result;
     }
 
-<<<<<<< HEAD
-    private Map<CompositeSequence, DoubleVectorValueObject> unpack( Collection<ProcessedExpressionDataVector> data,
-            Map<Long, Collection<Long>> cs2GeneMap ) {
-        Map<CompositeSequence, DoubleVectorValueObject> result = new HashMap<>();
-        Map<BioAssayDimension, BioAssayDimensionValueObject> badVos = this.getBioAssayDimensionValueObjects( data );
-        for ( ProcessedExpressionDataVector v : data ) {
-            result.put( v.getDesignElement(),
-                    new DoubleVectorValueObject( v, cs2GeneMap.get( v.getDesignElement().getId() ),
-                            badVos.get( v.getBioAssayDimension() ) ) );
-        }
-        return result;
-    }
-
-    private Collection<DoubleVectorValueObject> unpack( Collection<ProcessedExpressionDataVector> data,
-            Map<Long, Collection<Long>> cs2GeneMap, BioAssayDimension longestBad ) {
-        Collection<DoubleVectorValueObject> result = new HashSet<>();
-        Map<BioAssayDimension, BioAssayDimensionValueObject> badVos = this.getBioAssayDimensionValueObjects( data );
-        for ( ProcessedExpressionDataVector v : data ) {
-            result.add( new DoubleVectorValueObject( v, badVos.get( v.getBioAssayDimension() ),
-                    cs2GeneMap.get( v.getDesignElement().getId() ), longestBad ) );
-        }
-        return result;
-    }
-
-    private Collection<DoubleVectorValueObject> unpack(
-            Map<ProcessedExpressionDataVector, Collection<Long>> data ) {
-        Collection<DoubleVectorValueObject> result = new HashSet<>();
-        Map<BioAssayDimension, BioAssayDimensionValueObject> badVos = this
-                .getBioAssayDimensionValueObjects( data.keySet() );
-
-        for ( ProcessedExpressionDataVector v : data.keySet() ) {
-            result.add( new DoubleVectorValueObject( v, data.get( v ), badVos.get( v.getBioAssayDimension() ) ) );
-        }
-        return result;
-    }
-
-    private Collection<? extends DoubleVectorValueObject> unpack(
-            Map<ProcessedExpressionDataVector, Collection<Long>> data, BioAssayDimension longestBad ) {
-        Collection<DoubleVectorValueObject> result = new HashSet<>();
-        Map<BioAssayDimension, BioAssayDimensionValueObject> badVos = this
-                .getBioAssayDimensionValueObjects( data.keySet() );
-        for ( ProcessedExpressionDataVector v : data.keySet() ) {
-            result.add( new DoubleVectorValueObject( v, badVos.get( v.getBioAssayDimension() ), data.get( v ),
-                    longestBad ) );
-        }
-        return result;
-    }
-
     private Collection<BooleanVectorValueObject> unpackBooleans( Collection<? extends BulkExpressionDataVector> data ) {
-=======
-    private Collection<BooleanVectorValueObject> unpackBooleans( Collection<? extends DesignElementDataVector> data ) {
->>>>>>> fbe85190
         Collection<BooleanVectorValueObject> result = new HashSet<>();
 
         Map<BioAssayDimension, BioAssayDimensionValueObject> badVos = this.getBioAssayDimensionValueObjects( data );
@@ -777,9 +603,9 @@
      *              details.
      */
     private Map<BioAssayDimension, BioAssayDimensionValueObject> getBioAssayDimensionValueObjects(
-            Collection<? extends DesignElementDataVector> data ) {
+            Collection<? extends BulkExpressionDataVector> data ) {
         Map<BioAssayDimension, BioAssayDimensionValueObject> badVos = new HashMap<>();
-        for ( DesignElementDataVector v : data ) {
+        for ( BulkExpressionDataVector v : data ) {
             BioAssayDimension bioAssayDimension = v.getBioAssayDimension();
             if ( !badVos.containsKey( bioAssayDimension ) ) {
                 badVos.put( bioAssayDimension, new BioAssayDimensionValueObject( bioAssayDimension ) );
