/*
 * The Gemma project
 *
 * Copyright (c) 2008 University of British Columbia
 *
 * Licensed under the Apache License, Version 2.0 (the "License");
 * you may not use this file except in compliance with the License.
 * You may obtain a copy of the License at
 *
 *       http://www.apache.org/licenses/LICENSE-2.0
 *
 * Unless required by applicable law or agreed to in writing, software
 * distributed under the License is distributed on an "AS IS" BASIS,
 * WITHOUT WARRANTIES OR CONDITIONS OF ANY KIND, either express or implied.
 * See the License for the specific language governing permissions and
 * limitations under the License.
 *
 */
package ubic.gemma.persistence.service.expression.bioAssayData;

import org.apache.commons.lang3.time.StopWatch;
import org.hibernate.*;
import org.hibernate.type.LongType;
import org.springframework.beans.factory.annotation.Autowired;
import org.springframework.stereotype.Repository;
import ubic.basecode.dataStructure.matrix.DenseDoubleMatrix;
import ubic.basecode.dataStructure.matrix.DoubleMatrix;
import ubic.basecode.util.BatchIterator;
import ubic.gemma.core.analysis.preprocess.normalize.QuantileNormalizer;
import ubic.gemma.core.datastructure.matrix.ExpressionDataDoubleMatrix;
import ubic.gemma.core.datastructure.matrix.ExpressionDataDoubleMatrixUtil;
import ubic.gemma.core.datastructure.matrix.QuantitationMismatchException;
import ubic.gemma.model.common.quantitationtype.QuantitationType;
import ubic.gemma.model.common.quantitationtype.QuantitationTypeImpl;
import ubic.gemma.model.common.quantitationtype.ScaleType;
import ubic.gemma.model.common.quantitationtype.StandardQuantitationType;
import ubic.gemma.model.expression.arrayDesign.ArrayDesign;
import ubic.gemma.model.expression.arrayDesign.TechnologyType;
import ubic.gemma.model.expression.bioAssay.BioAssay;
import ubic.gemma.model.expression.bioAssay.BioAssayValueObject;
import ubic.gemma.model.expression.bioAssayData.*;
import ubic.gemma.model.expression.designElement.CompositeSequence;
import ubic.gemma.model.expression.designElement.CompositeSequenceValueObject;
import ubic.gemma.model.expression.experiment.BioAssaySet;
import ubic.gemma.model.expression.experiment.ExpressionExperiment;
import ubic.gemma.model.expression.experiment.ExpressionExperimentSubSet;
import ubic.gemma.model.expression.experiment.ExpressionExperimentValueObject;
import ubic.gemma.model.genome.Gene;
import ubic.gemma.persistence.service.AbstractDao;
import ubic.gemma.persistence.util.CommonQueries;
import ubic.gemma.persistence.util.EntityUtils;

import javax.annotation.Nullable;
import java.util.*;
import java.util.stream.Collectors;

/**
 * @author Paul
 */
@Repository
public class ProcessedExpressionDataVectorDaoImpl extends AbstractDesignElementDataVectorDao<ProcessedExpressionDataVector>
        implements ProcessedExpressionDataVectorDao {

    /**
     * Don't attempt to renormalize data that is smaller than this. This avoids unnecessary normalization in tests, and
     * in data sets where normalization is more likely to harm than good.
     */
    private static final int MIN_SIZE_FOR_RENORMALIZATION = 4000;

    private final ProcessedDataVectorCache processedDataVectorCache;

    @Autowired
    public ProcessedExpressionDataVectorDaoImpl( SessionFactory sessionFactory,
            ProcessedDataVectorCache processedDataVectorCache ) {
        super( ProcessedExpressionDataVector.class, sessionFactory );
        this.processedDataVectorCache = processedDataVectorCache;
    }

    @Override
    public void clearCache() {
        processedDataVectorCache.clearCache();
    }

    @Override
    public Set<ProcessedExpressionDataVector> createProcessedDataVectors( ExpressionExperiment ee, boolean ignoreQuantitationMismatch ) throws QuantitationMismatchException {
        if ( ee == null ) {
            throw new IllegalStateException( "ExpressionExperiment cannot be null" );
        }

        /*
         * Initialize objects, get some parameters, locate the vectors we're going to use.
         */
        ExpressionExperiment expressionExperiment = ( ExpressionExperiment ) this.getSessionFactory()
                .getCurrentSession().get( ExpressionExperiment.class, ee.getId() );

        assert expressionExperiment != null;

        this.removeProcessedDataVectors( expressionExperiment );

        Hibernate.initialize( expressionExperiment );
        Hibernate.initialize( expressionExperiment.getQuantitationTypes() );
        Hibernate.initialize( expressionExperiment.getProcessedExpressionDataVectors() );

        expressionExperiment.getProcessedExpressionDataVectors().clear();

        AbstractDao.log.info( "Computing processed expression vectors for " + expressionExperiment );

        boolean isTwoChannel = this.isTwoChannel( expressionExperiment );

        Collection<RawExpressionDataVector> missingValueVectors = new HashSet<>();
        if ( isTwoChannel ) {
            missingValueVectors = this.getMissingValueVectors( expressionExperiment );
        }

        Collection<RawExpressionDataVector> rawPreferredDataVectors = this
                .getPreferredDataVectors( expressionExperiment );
        if ( rawPreferredDataVectors.isEmpty() ) {
            throw new IllegalArgumentException( "No preferred data vectors for " + expressionExperiment );
        }

        removeDuplicateElements( rawPreferredDataVectors );

        RawExpressionDataVector preferredDataVectorExemplar = rawPreferredDataVectors.iterator().next();
        QuantitationType preferredMaskedDataQuantitationType = this
                .getPreferredMaskedDataQuantitationType( expressionExperiment, preferredDataVectorExemplar.getQuantitationType() );

        /* log-transform if necessary */
        Collection<RawExpressionDataVector> preferredDataVectors = ensureLog2Scale( rawPreferredDataVectors,
                preferredMaskedDataQuantitationType, ignoreQuantitationMismatch );

        Map<CompositeSequence, DoubleVectorValueObject> maskedVectorObjects = this
                .maskAndUnpack( preferredDataVectors, missingValueVectors );

        /*
         * Note that we used to not normalize count data, but we've removed this restriction; and in any case we have
         * moved to using non-count summaries for the primary data type.
         */
        if ( preferredMaskedDataQuantitationType.getType().equals( StandardQuantitationType.COUNT ) ) {
            /*
             * Backfill target
             */
            AbstractDao.log.warn( "Preferred data are counts; please convert to log2cpm" );
        }

        if ( !preferredMaskedDataQuantitationType.getIsRatio()
                && maskedVectorObjects.size() > ProcessedExpressionDataVectorDaoImpl.MIN_SIZE_FOR_RENORMALIZATION ) {
            AbstractDao.log.info( "Normalizing the data" );
            this.renormalize( maskedVectorObjects );
        } else {
            AbstractDao.log.info( "Normalization skipped for this data set (not suitable)" );
        }

        /*
         * Done with processing, now build the vectors and persist; Do a sanity check that we don't have more than we
         * should
         */
        int i = 0;
        Collection<CompositeSequence> seenDes = new HashSet<>();
        for ( CompositeSequence cs : maskedVectorObjects.keySet() ) {

            DoubleVectorValueObject dvvo = maskedVectorObjects.get( cs );

            if ( seenDes.contains( cs ) ) {
                // defensive programming, this happens.
                throw new IllegalStateException( "Duplicated design element: " + cs
                        + "; make sure the experiment has only one 'preferred' quantitation type. "
                        + "Perhaps you need to run vector merging following an array design switch?" );
            }

            ProcessedExpressionDataVector vec = ( ProcessedExpressionDataVector ) dvvo
                    .toDesignElementDataVector( ee, cs, preferredMaskedDataQuantitationType );

            expressionExperiment.getProcessedExpressionDataVectors().add( vec );
            seenDes.add( cs );
            if ( ++i % 5000 == 0 ) {
                AbstractDao.log.info( i + " vectors built" );
            }
        }

        AbstractDao.log.info( "Persisting " + expressionExperiment.getProcessedExpressionDataVectors().size()
                + " processed data vectors" );

        expressionExperiment.getQuantitationTypes().add( preferredMaskedDataQuantitationType );
        expressionExperiment.setNumberOfDataVectors( expressionExperiment.getProcessedExpressionDataVectors().size() );

        this.getSessionFactory().getCurrentSession().update( expressionExperiment );
        assert expressionExperiment.getNumberOfDataVectors() != null;

        this.processedDataVectorCache.clearCache( expressionExperiment.getId() );

        return expressionExperiment.getProcessedExpressionDataVectors();
    }

    @Override
    public Collection<DoubleVectorValueObject> getProcessedDataArrays( BioAssaySet expressionExperiment ) {
        return this.getProcessedDataArrays( expressionExperiment, -1 );
    }

    @Override
    public Collection<DoubleVectorValueObject> getProcessedDataArrays( BioAssaySet expressionExperiment,
            Collection<Long> genes ) {
        Collection<BioAssaySet> expressionExperiments = new HashSet<>();
        expressionExperiments.add( expressionExperiment );
        return this.handleGetProcessedExpressionDataArrays( expressionExperiments, genes );
    }

    @Override
    public Collection<DoubleVectorValueObject> getProcessedDataArrays( BioAssaySet ee, int limit ) {

        Collection<ProcessedExpressionDataVector> pedvs = this.getProcessedVectors( this.getExperiment( ee ), limit );

        if ( pedvs.isEmpty() ) {
            AbstractDao.log.warn( "No processed vectors for experiment " + ee );
            return new HashSet<>();
        }

        Collection<Long> probes = new ArrayList<>();
        for ( ProcessedExpressionDataVector pedv : pedvs ) {
            probes.add( pedv.getDesignElement().getId() );
        }

        if ( probes.isEmpty() ) {
            return this.unpack( pedvs ).values();
        }

        Map<Long, Collection<Long>> cs2gene = CommonQueries
                .getCs2GeneMapForProbes( probes, this.getSessionFactory().getCurrentSession() );

        Collection<BioAssayDimension> bioAssayDimensions = this.getBioAssayDimensions( ee );

        if ( bioAssayDimensions.size() == 1 ) {
            return this.unpack( pedvs, cs2gene ).values();
        }

        /*
         * deal with 'misalignment problem'
         */

        BioAssayDimension longestBad = this.checkRagged( bioAssayDimensions );

        if ( longestBad != null ) {
            return this.unpack( pedvs, cs2gene, longestBad );
        }
        return this.unpack( pedvs, cs2gene ).values();
    }

    @Override
    public Collection<DoubleVectorValueObject> getProcessedDataArrays(
            Collection<? extends BioAssaySet> expressionExperiments, Collection<Long> genes ) {
        return this.handleGetProcessedExpressionDataArrays( expressionExperiments, genes );
    }

    @Override
    public Collection<DoubleVectorValueObject> getProcessedDataArraysByProbe( Collection<? extends BioAssaySet> ees,
            Collection<CompositeSequence> probes ) {

        if ( probes.isEmpty() )
            return new HashSet<>();

        Collection<Long> probeIds = EntityUtils.getIds( probes );

        return this.getProcessedDataArraysByProbeIds( ees, probeIds );

    }

    @Override
    public Collection<DoubleVectorValueObject> getProcessedDataArraysByProbeIds( BioAssaySet ee,
            Collection<Long> probes ) {
        return this.getProcessedDataArraysByProbeIds( Collections.singleton( ee ), probes );
    }

    @Override
    public Collection<ProcessedExpressionDataVector> getProcessedVectors( ExpressionExperiment ee ) {
        StopWatch timer = StopWatch.createStarted();
        //noinspection unchecked
        List<ProcessedExpressionDataVector> result = this.getSessionFactory().getCurrentSession().createQuery(
                        "select dedv from ProcessedExpressionDataVector dedv "
                                + "where dedv.expressionExperiment = :ee" )
                .setParameter( "ee", ee )
                .list();
        log.info( String.format( "Loading %d %s took %d ms", result.size(), elementClass.getSimpleName(), timer.getTime() ) );
        return result;
    }

    @Override
    public Map<ExpressionExperiment, Map<Gene, Collection<Double>>> getRanks(
            Collection<ExpressionExperiment> expressionExperiments, Collection<Gene> genes, RankMethod method ) {

        Collection<ArrayDesign> arrayDesigns = CommonQueries
                .getArrayDesignsUsed( EntityUtils.getIds( expressionExperiments ),
                        this.getSessionFactory().getCurrentSession() )
                .keySet();

        // this could be further improved by getting probes specific to experiments in batches.
        Map<CompositeSequence, Collection<Gene>> cs2gene = CommonQueries
                .getCs2GeneMap( genes, arrayDesigns, this.getSessionFactory().getCurrentSession() );

        if ( cs2gene.isEmpty() ) {
            AbstractDao.log.warn( "No composite sequences found for genes" );
            return new HashMap<>();
        }
        Map<ExpressionExperiment, Map<Gene, Collection<Double>>> result = new HashMap<>();

        BatchIterator<CompositeSequence> batchIterator = new BatchIterator<>( cs2gene.keySet(), 500 );

        for ( Collection<CompositeSequence> batch : batchIterator ) {

            //language=HQL
            final String queryString = "select distinct dedv.expressionExperiment, dedv.designElement, dedv.rankByMean, "
                    + "dedv.rankByMax from ProcessedExpressionDataVector dedv "
                    + " where dedv.designElement in ( :cs ) and dedv.expressionExperiment in (:ees) ";

            List qr = this.getSessionFactory().getCurrentSession().createQuery( queryString )
                    .setParameter( "cs", batch ).setParameterList( "ees", expressionExperiments ).list();

            for ( Object o : qr ) {
                Object[] oa = ( Object[] ) o;
                ExpressionExperiment e = ( ExpressionExperiment ) oa[0];
                CompositeSequence d = ( CompositeSequence ) oa[1];
                Double rMean = oa[2] == null ? Double.NaN : ( Double ) oa[2];
                Double rMax = oa[3] == null ? Double.NaN : ( Double ) oa[3];

                if ( !result.containsKey( e ) ) {
                    result.put( e, new HashMap<Gene, Collection<Double>>() );
                }

                Map<Gene, Collection<Double>> rMap = result.get( e );

                Collection<Gene> genes4probe = cs2gene.get( d );

                this.addToGene( method, rMap, rMean, rMax, genes4probe );
            }
        }
        return result;
    }

    @Override
    public Map<Gene, Collection<Double>> getRanks( ExpressionExperiment expressionExperiment, Collection<Gene> genes,
            RankMethod method ) {
        Map<CompositeSequence, Collection<Gene>> cs2gene = CommonQueries
                .getCs2GeneMap( genes, this.getSessionFactory().getCurrentSession() );
        if ( cs2gene.keySet().size() == 0 ) {
            AbstractDao.log.warn( "No composite sequences found for genes" );
            return new HashMap<>();
        }

        //language=HQL
        final String queryString = "select distinct dedv.designElement, dedv.rankByMean, dedv.rankByMax from ProcessedExpressionDataVector dedv "
                + " where dedv.designElement in ( :cs ) and dedv.expressionExperiment.id = :eeid ";

        List qr = this.getSessionFactory().getCurrentSession().createQuery( queryString )
                .setParameterList( "cs", cs2gene.keySet() ).setParameter( "eeid", expressionExperiment.getId() ).list();

        Map<Gene, Collection<Double>> result = new HashMap<>();
        for ( Object o : qr ) {
            Object[] oa = ( Object[] ) o;
            CompositeSequence d = ( CompositeSequence ) oa[0];
            Double rMean = oa[1] == null ? Double.NaN : ( Double ) oa[1];
            Double rMax = oa[2] == null ? Double.NaN : ( Double ) oa[2];

            Collection<Gene> genes4probe = cs2gene.get( d );

            this.addToGene( method, result, rMean, rMax, genes4probe );
        }
        return result;

    }

    @Override
    public Map<CompositeSequence, Double> getRanks( ExpressionExperiment expressionExperiment, RankMethod method ) {
        //language=HQL
        final String queryString = "select dedv.designElement, dedv.rankByMean, dedv.rankByMax from ProcessedExpressionDataVector dedv "
                + "where dedv.expressionExperiment.id = :ee";
        List qr = this.getSessionFactory().getCurrentSession().createQuery( queryString )
                .setParameter( "ee", expressionExperiment.getId() ).list();
        Map<CompositeSequence, Double> result = new HashMap<>();
        for ( Object o : qr ) {
            Object[] oa = ( Object[] ) o;
            CompositeSequence d = ( CompositeSequence ) oa[0];
            Double rMean = oa[1] == null ? Double.NaN : ( Double ) oa[1];
            Double rMax = oa[2] == null ? Double.NaN : ( Double ) oa[2];
            switch ( method ) {
                case mean:
                    result.put( d, rMean );
                    break;
                case max:
                    result.put( d, rMax );
                    break;
                default:
                    break;
            }
        }
        return result;

    }

    @Override
    public Map<ExpressionExperiment, Map<Gene, Map<CompositeSequence, Double[]>>> getRanksByProbe(
            Collection<ExpressionExperiment> expressionExperiments, Collection<Gene> genes ) {
        Map<CompositeSequence, Collection<Gene>> cs2gene = CommonQueries
                .getCs2GeneMap( genes, this.getSessionFactory().getCurrentSession() );

        if ( cs2gene.keySet().size() == 0 ) {
            AbstractDao.log.warn( "No composite sequences found for genes" );
            return new HashMap<>();
        }

        //language=HQL
        final String queryString = "select distinct dedv.expressionExperiment, dedv.designElement, dedv.rankByMean, dedv.rankByMax "
                + "from ProcessedExpressionDataVector dedv " + " inner join dedv.designElement de  "
                + " where dedv.designElement.id in ( :cs ) and dedv.expressionExperiment.id in (:ees) ";

        List qr = this.getSessionFactory().getCurrentSession().createQuery( queryString )
                .setParameterList( "cs", EntityUtils.getIds( cs2gene.keySet() ) )
                .setParameterList( "ees", EntityUtils.getIds( expressionExperiments ) ).list();

        Map<ExpressionExperiment, Map<Gene, Map<CompositeSequence, Double[]>>> resultNew = new HashMap<>();
        for ( Object o : qr ) {
            Object[] oa = ( Object[] ) o;
            ExpressionExperiment e = ( ExpressionExperiment ) oa[0];
            CompositeSequence d = ( CompositeSequence ) oa[1];
            Double rMean = ( Double ) oa[2];
            Double rMax = ( Double ) oa[3];

            if ( !resultNew.containsKey( e ) ) {
                resultNew.put( e, new HashMap<Gene, Map<CompositeSequence, Double[]>>() );
            }

            Map<Gene, Map<CompositeSequence, Double[]>> rMapNew = resultNew.get( e );

            Collection<Gene> genes4probe = cs2gene.get( d );

            for ( Gene gene : genes4probe ) {
                if ( !rMapNew.containsKey( gene ) ) {
                    rMapNew.put( gene, new HashMap<CompositeSequence, Double[]>() );
                }

                // return BOTH mean and max

                if ( rMean == null || rMax == null ) {
                    continue;
                }
                Double[] MeanMax = new Double[] { rMean, rMax };
                rMapNew.get( gene ).put( d, MeanMax );
            }
        }
        return resultNew;
    }

    @Override
    public void removeProcessedDataVectors( ExpressionExperiment expressionExperiment ) {
        assert expressionExperiment != null;
        assert expressionExperiment.getId() != null;

        if ( !this.getSessionFactory().getCurrentSession().contains( expressionExperiment ) ) {
            expressionExperiment = ( ExpressionExperiment ) this.getSessionFactory().getCurrentSession()
                    .get( ExpressionExperiment.class, expressionExperiment.getId() );
        }

        /*
         * Get quantitation types that will be removed.
         */
        //noinspection unchecked
        List<QuantitationType> qtsToRemove = this.getSessionFactory().getCurrentSession().createQuery(
                        "select distinct p.quantitationType from ExpressionExperiment e "
                                + "inner join e.processedExpressionDataVectors p where e.id = :id" )
                .setParameter( "id", expressionExperiment.getId() ).list();

        //        Collection<ProcessedExpressionDataVector> vectors = expressionExperiment.getProcessedExpressionDataVectors();
        //        Hibernate.initialize( vectors );
        //        expressionExperiment.setProcessedExpressionDataVectors( new HashSet<ProcessedExpressionDataVector>() );
        //        this.getSessionFactory().getCurrentSession().update( expressionExperiment );

        expressionExperiment.getProcessedExpressionDataVectors().clear();
        expressionExperiment.setNumberOfDataVectors( 0 );

        //        if ( !vectors.isEmpty() ) {
        //            this.getSessionFactory().getCurrentSession()
        //                    .createQuery( "delete from ProcessedExpressionDataVector p where p.id in (:ids)" )
        //                    .setParameterList( "ids", EntityUtils.getIds( vectors ) ).executeUpdate();
        //        }
        if ( !qtsToRemove.isEmpty() ) {
            AbstractDao.log.info( "Deleting " + qtsToRemove.size() + " old quantitation types" );
            qtsToRemove.forEach( expressionExperiment.getQuantitationTypes()::remove );
            this.getSessionFactory().getCurrentSession().update( expressionExperiment );
            this.getSessionFactory().getCurrentSession()
                    .createQuery( "delete from QuantitationTypeImpl where id in (:ids)" )
                    .setParameterList( "ids", EntityUtils.getIds( qtsToRemove ) );
        }
    }

    /**
     * Make sure the data are on a log2 scale
     *
     * @param  rawPreferredDataVectors             raw preferred data vectors
     * @param  preferredMaskedDataQuantitationType preferred masked data QT
     * @return collection containing the vectors
     */
    private Collection<RawExpressionDataVector> ensureLog2Scale(
            Collection<RawExpressionDataVector> rawPreferredDataVectors,
            QuantitationType preferredMaskedDataQuantitationType,
            boolean ignoreQuantitationMismatch ) throws QuantitationMismatchException {
        ExpressionDataDoubleMatrix matrix = ExpressionDataDoubleMatrixUtil
                .ensureLog2Scale( new ExpressionDataDoubleMatrix( rawPreferredDataVectors ), ignoreQuantitationMismatch );
        preferredMaskedDataQuantitationType.setScale( ScaleType.LOG2 );
        this.getSessionFactory().getCurrentSession().update( preferredMaskedDataQuantitationType );
        return new HashSet<>( matrix.toRawDataVectors() );
    }

    @Override
<<<<<<< HEAD
    public Collection<ProcessedExpressionDataVector> find( BioAssayDimension bioAssayDimension ) {
        //noinspection unchecked
        return new HashSet<>( this.getSessionFactory().getCurrentSession()
                .createQuery( "select d from ProcessedExpressionDataVector d where d.bioAssayDimension = :bad" )
                .setParameter( "bad", bioAssayDimension ).list() );
    }

    @Override
    public Collection<ProcessedExpressionDataVector> find( Collection<QuantitationType> quantitationTypes ) {
        //noinspection unchecked
        return new HashSet<>( this.getSessionFactory().getCurrentSession().createQuery(
                        "select dev from ProcessedExpressionDataVector dev where  "
                                + "  dev.quantitationType in ( :quantitationTypes) " )
                .setParameterList( "quantitationTypes", quantitationTypes ).list() );

    }

    @Override
=======
>>>>>>> f9060770
    public Collection<ProcessedExpressionDataVector> find( ArrayDesign arrayDesign,
            QuantitationType quantitationType ) {
        //noinspection unchecked
        return new HashSet<>( this.getSessionFactory().getCurrentSession().createQuery(
                        "select dev from ProcessedExpressionDataVector dev  inner join fetch dev.bioAssayDimension bd "
                                + " inner join fetch dev.designElement de inner join fetch dev.quantitationType inner join de.arrayDesign ad where ad.id = :adid "
                                + "and dev.quantitationType = :quantitationType " )
                .setParameter( "quantitationType", quantitationType ).setParameter( "adid", arrayDesign.getId() )
                .list() );
    }

    @Override
    public Collection<ProcessedExpressionDataVector> find( Collection<CompositeSequence> designElements,
            QuantitationType quantitationType ) {
        if ( designElements == null || designElements.size() == 0 )
            return new HashSet<>();

        //noinspection unchecked
        return this.getSessionFactory().getCurrentSession().createQuery(
                        "select dev from ProcessedExpressionDataVector as dev inner join dev.designElement as de "
                                + " where de in (:des) and dev.quantitationType = :qt" )
                .setParameterList( "des", designElements ).setParameter( "qt", quantitationType ).list();
    }

    @Override
    public Collection<ProcessedExpressionDataVector> findByExpressionExperiment( ExpressionExperiment ee, QuantitationType quantitationType ) {
        //noinspection unchecked
        return this.getSessionFactory().getCurrentSession().createQuery(
                        "select v from ProcessedExpressionDataVector as v where v.expressionExperiment = :ee and v.quantitationType = :qt" )
                .setParameter( "ee", ee )
                .setParameter( "qt", quantitationType )
                .list();
    }

    //
    //    @Override
    //    public ExpressionExperiment createProcessedDataVectors( ExpressionExperiment ee,
    //            Collection<ProcessedExpressionDataVector> data ) {
    //        if ( ee == null ) {
    //            throw new IllegalStateException( "ExpressionExperiment cannot be null" );
    //        }
    //
    //        ExpressionExperiment expressionExperiment = ( ExpressionExperiment ) this.getSessionFactory()
    //                .getCurrentSession().get( ExpressionExperiment.class, ee.getId() );
    //
    //        assert expressionExperiment != null;
    //
    //        this.removeProcessedDataVectors( expressionExperiment );
    //
    //        Hibernate.initialize( expressionExperiment );
    //        Hibernate.initialize( expressionExperiment.getQuantitationTypes() );
    //
    //        data = ExpressionDataDoubleMatrixUtil.ensureLog2Scale( data );
    //
    //        QuantitationType qt = data.iterator().next().getQuantitationType(); // assumes all are same.
    //        qt.setScale( ScaleType.LOG2 );
    //        this.getSession().update( qt );
    //
    //        expressionExperiment.getProcessedExpressionDataVectors().addAll( data );
    //
    //        this.getSessionFactory().getCurrentSession().saveOrUpdate( qt );
    //        expressionExperiment.getQuantitationTypes().add( data.iterator().next().getQuantitationType() );
    //        expressionExperiment.setNumberOfDataVectors( expressionExperiment.getProcessedExpressionDataVectors().size() );
    //
    //        this.getSessionFactory().getCurrentSession().update( expressionExperiment );
    //        assert expressionExperiment.getNumberOfDataVectors() != null;
    //
    //        this.processedDataVectorCache.clearCache( expressionExperiment.getId() );
    //
    //        return expressionExperiment;
    //
    //    }

    private void addToGene( RankMethod method, Map<Gene, Collection<Double>> result, Double rMean, Double rMax,
            Collection<Gene> genes4probe ) {
        for ( Gene gene : genes4probe ) {
            if ( !result.containsKey( gene ) ) {
                result.put( gene, new ArrayList<Double>() );
            }
            switch ( method ) {
                case mean:
                    result.get( gene ).add( rMean );
                    break;
                case max:
                    result.get( gene ).add( rMax );
                    break;
                default:
                    break;
            }
        }
    }

    /**
     * @param newResults Always provide full vectors, not subsets.
     */
    private void cacheResults( Collection<DoubleVectorValueObject> newResults ) {
        /*
         * Break up by gene and EE to cache collections of vectors for EE-gene combos.
         */
        Map<Long, Map<Long, Collection<DoubleVectorValueObject>>> mapForCache = this.makeCacheMap( newResults );
        int i = 0;
        for ( Long eeid : mapForCache.keySet() ) {
            for ( Long g : mapForCache.get( eeid ).keySet() ) {
                i++;
                this.processedDataVectorCache.addToCache( eeid, g, mapForCache.get( eeid ).get( g ) );
            }
        }
        // WARNING cache size() can be slow, esp. terracotta.
        AbstractDao.log.info( "Cached " + i + ", input " + newResults.size() + "; total cached: "
                /* + this.processedDataVectorCache.size() */ );
    }

    /**
     * We cache vectors at the experiment level. If we need subsets, we have to slice them out.
     *
     * @param bioAssaySets  that we exactly need the data for.
     * @param genes         that might have cached results
     * @param results       from the cache will be put here
     * @param needToSearch  experiments that need to be searched (not fully cached); this will be populated
     * @param genesToSearch that still need to be searched (not in cache)
     */
    private void checkCache( Collection<? extends BioAssaySet> bioAssaySets, Collection<Long> genes,
            Collection<DoubleVectorValueObject> results, Collection<ExpressionExperiment> needToSearch,
            Collection<Long> genesToSearch ) {

        for ( BioAssaySet ee : bioAssaySets ) {

            ExpressionExperiment experiment = null;
            boolean needSubSet = false;
            if ( ee instanceof ExpressionExperiment ) {
                experiment = ( ExpressionExperiment ) ee;
            } else if ( ee instanceof ExpressionExperimentSubSet ) {
                experiment = ( ( ExpressionExperimentSubSet ) ee ).getSourceExperiment();
                needSubSet = true;
            }

            assert experiment != null;

            for ( Long g : genes ) {
                Collection<DoubleVectorValueObject> obs = processedDataVectorCache.get( ee, g );
                if ( obs != null ) {
                    if ( needSubSet ) {
                        obs = this.sliceSubSet( ( ExpressionExperimentSubSet ) ee, obs );
                    }
                    results.addAll( obs );
                } else {
                    genesToSearch.add( g );
                }
            }
            /*
             * This experiment is not fully cached for the genes in question.
             */
            if ( genesToSearch.size() > 0 ) {
                needToSearch.add( experiment );
            }
        }
    }

    /**
     * @param  bioAssayDimensions See if anything is 'ragged' (fewer bioassays per biomaterial than in some other
     *                            sample)
     * @return bio assay dimension
     */
    private BioAssayDimension checkRagged( Collection<BioAssayDimension> bioAssayDimensions ) {
        int s = -1;
        int longest = -1;
        BioAssayDimension longestBad = null;
        for ( BioAssayDimension bad : bioAssayDimensions ) {
            Collection<BioAssay> assays = bad.getBioAssays();
            if ( s < 0 ) {
                s = assays.size();
            }

            if ( assays.size() > longest ) {
                longest = assays.size();
                longestBad = bad;
            }
        }
        return longestBad;
    }

    private void doQuantileNormalization( DoubleMatrix<CompositeSequence, Integer> matrix,
            Map<CompositeSequence, DoubleVectorValueObject> vectors ) {

        QuantileNormalizer<CompositeSequence, Integer> normalizer = new QuantileNormalizer<>();

        DoubleMatrix<CompositeSequence, Integer> normalized = normalizer.normalize( matrix );

        for ( int i = 0; i < normalized.rows(); i++ ) {
            double[] row = normalized.getRow( i );
            CompositeSequence cs = normalized.getRowName( i );
            DoubleVectorValueObject vec = vectors.get( cs );
            double[] data = vec.getData();
            System.arraycopy( row, 0, data, 0, row.length );
        }

    }

    private Collection<BioAssayDimension> getBioAssayDimensions( BioAssaySet ee ) {
        if ( ee instanceof ExpressionExperiment ) {
            StopWatch timer = new StopWatch();
            timer.start();
            List r = this.getSessionFactory().getCurrentSession().createQuery(
                            // this does not look efficient.
                            "select distinct bad from ExpressionExperiment e, BioAssayDimension bad"
                                    + " inner join e.bioAssays b inner join bad.bioAssays badba where e = :ee and b in (badba) " )
                    .setParameter( "ee", ee ).list();
            timer.stop();
            if ( timer.getTime() > 100 ) {
                AbstractDao.log.info( "Fetch " + r.size() + " bioassayDimensions for experiment id=" + ee.getId() + ": "
                        + timer.getTime() + "ms" );
            }
            //noinspection unchecked
            return r;
        }

        // subset.
        return this.getBioAssayDimensions( this.getExperiment( ee ) );

    }

    private Map<BioAssaySet, Collection<BioAssayDimension>> getBioAssayDimensions(
            Collection<ExpressionExperiment> ees ) {
        Map<BioAssaySet, Collection<BioAssayDimension>> result = new HashMap<>();

        if ( ees.size() == 1 ) {
            ExpressionExperiment ee = ees.iterator().next();
            result.put( ee, this.getBioAssayDimensions( ee ) );
            return result;
        }

        StopWatch timer = new StopWatch();
        timer.start();
        //noinspection unchecked
        List<Object> r = this.getSessionFactory().getCurrentSession().createQuery(
                        "select distinct e, bad from ExpressionExperiment e, BioAssayDimension bad"
                                + " inner join e.bioAssays b inner join bad.bioAssays badba where e in (:ees) and b in (badba) " )
                .setParameterList( "ees", ees ).list();

        for ( Object o : r ) {
            Object[] tup = ( Object[] ) o;
            BioAssaySet bas = ( BioAssaySet ) tup[0];
            if ( !result.containsKey( bas ) )
                result.put( bas, new HashSet<BioAssayDimension>() );

            result.get( bas ).add( ( BioAssayDimension ) tup[1] );
        }
        if ( timer.getTime() > 100 ) {
            AbstractDao.log
                    .info( "Fetch " + r.size() + " bioAssayDimensions for " + ees.size() + " experiment(s): " + timer
                            .getTime() + "ms" );
        }

        return result;

    }

    /**
     * @param  data data
     * @return Pre-fetch and construct the BioAssayDimensionValueObjects. Used on the basis that the data probably
     *              just
     *              have one
     *              (or a few) BioAssayDimensionValueObjects needed, not a different one for each vector. See bug 3629
     *              for
     *              details.
     */
    private Map<BioAssayDimension, BioAssayDimensionValueObject> getBioAssayDimensionValueObjects(
            Collection<? extends DesignElementDataVector> data ) {
        Map<BioAssayDimension, BioAssayDimensionValueObject> badVos = new HashMap<>();
        for ( DesignElementDataVector v : data ) {
            BioAssayDimension bioAssayDimension = v.getBioAssayDimension();
            if ( !badVos.containsKey( bioAssayDimension ) ) {
                badVos.put( bioAssayDimension, new BioAssayDimensionValueObject( bioAssayDimension ) );
            }
        }
        return badVos;
    }

    private ExpressionExperiment getExperiment( BioAssaySet bas ) {
        ExpressionExperiment e;
        if ( bas instanceof ExpressionExperiment ) {
            e = ( ExpressionExperiment ) bas;
        } else if ( bas instanceof ExpressionExperimentSubSet ) {
            e = ( ( ExpressionExperimentSubSet ) bas ).getSourceExperiment();
        } else {
            throw new UnsupportedOperationException( "Couldn't handle a " + bas.getClass() );
        }
        assert e != null;
        return e;
    }

    /**
     * Determine the experiments that bioAssaySets refer to.
     *
     * @param  bioAssaySets - either ExpressionExperiment or ExpressionExperimentSubSet (which has an associated
     *                      ExpressionExperiment, which is what we're after)
     * @return Note that this collection can be smaller than the input, if two bioAssaySets come from (or
     *                      are) the same
     *                      Experiment
     */
    private Collection<ExpressionExperiment> getExperiments( Collection<? extends BioAssaySet> bioAssaySets ) {
        Collection<ExpressionExperiment> result = new HashSet<>();

        for ( BioAssaySet bas : bioAssaySets ) {
            ExpressionExperiment e = this.getExperiment( bas );

            result.add( e );
        }
        return result;
    }

    private Collection<RawExpressionDataVector> getMissingValueVectors( ExpressionExperiment ee ) {
        //language=HQL
        final String queryString = "select dedv from RawExpressionDataVector dedv "
                + "inner join dedv.quantitationType q where q.type = 'PRESENTABSENT'"
                + " and dedv.expressionExperiment  = :ee ";
        //noinspection unchecked
        return this.getSessionFactory().getCurrentSession().createQuery( queryString ).setParameter( "ee", ee ).list();
    }

    /**
     * @param  ee ee
     * @return Retrieve the RAW data for the preferred quantitation type.
     */
    private Collection<RawExpressionDataVector> getPreferredDataVectors( ExpressionExperiment ee ) {
        //language=HQL
        final String queryString = "select dedv from RawExpressionDataVector dedv inner join dedv.quantitationType q "
                + " where q.isPreferred = true  and dedv.expressionExperiment.id = :ee";
        //noinspection unchecked
        return this.getSessionFactory().getCurrentSession().createQuery( queryString ).setParameter( "ee", ee.getId() )
                .list();
    }

    /**
     * Make (or re-use) a quantitation type for attaching to the new processed data - always log2 transformed
     *
     * @param  ee          expression experiment we're dealing with
     * @param  preferredQt preferred QT
     * @return QT
     */
    private QuantitationType getPreferredMaskedDataQuantitationType( ExpressionExperiment ee, QuantitationType preferredQt ) {
        QuantitationType present = QuantitationType.Factory.newInstance();

        present.setName( preferredQt.getName() + " - Processed version" );
        present.setDescription(
                "Processed data (as per Gemma) for analysis, based on the preferred quantitation type raw data" );

        present.setGeneralType( preferredQt.getGeneralType() );
        present.setRepresentation( preferredQt.getRepresentation() ); // better be a number!
        present.setScale( preferredQt.getScale() );

        present.setIsBackground( false );
        present.setIsPreferred( false ); // This is the correct thing to do because it's not raw data.
        present.setIsMaskedPreferred( true );
        present.setIsBackgroundSubtracted( preferredQt.getIsBackgroundSubtracted() );

        present.setIsBatchCorrected( preferredQt.getIsBatchCorrected() );
        present.setIsRecomputedFromRawData(
                preferredQt.getIsRecomputedFromRawData() ); // By "RAW" we mean CEL files or Fastq etc.

        present.setIsNormalized( preferredQt.getIsNormalized() );

        present.setIsRatio( preferredQt.getIsRatio() );
        present.setType( preferredQt.getType() );

        // use existing QT if possible 
        for ( QuantitationType oldqt : ee.getQuantitationTypes() ) {
            if ( oldqt.getName().equals( present.getName() ) ) { // FIXME make this a more stringent check for a match
                present = oldqt;
                break;
            }
        }

        if ( present.getId() == null ) {
            Long id = ( Long ) this.getSessionFactory().getCurrentSession().save( present );
            return ( QuantitationType ) this.getSessionFactory().getCurrentSession().load( QuantitationTypeImpl.class, id );
        }
        return present;

    }

    private Collection<DoubleVectorValueObject> getProcessedDataArraysByProbeIds( Collection<? extends BioAssaySet> ees,
            Collection<Long> probeIds ) {
        Collection<DoubleVectorValueObject> results = new HashSet<>();

        Map<Long, Collection<Long>> cs2gene = CommonQueries
                .getCs2GeneMapForProbes( probeIds, this.getSessionFactory().getCurrentSession() );

        Map<Long, Collection<Long>> noGeneProbes = new HashMap<>();
        for ( Long pid : probeIds ) {
            if ( !cs2gene.containsKey( pid ) || cs2gene.get( pid ).isEmpty() ) {
                noGeneProbes.put( pid, new HashSet<Long>() );
                cs2gene.remove( pid );
            }
        }

        AbstractDao.log.info( cs2gene.size() + " probes associated with a gene; " + noGeneProbes.size() + " not" );

        /*
         * To Check the cache we need the list of genes 1st. Get from CS2Gene list then check the cache.
         */
        Collection<Long> genes = new HashSet<>();
        for ( Long cs : cs2gene.keySet() ) {
            genes.addAll( cs2gene.get( cs ) );
        }

        // this will be populated with experiments for which we don't have all the needed results cached
        Collection<ExpressionExperiment> needToSearch = new HashSet<>();
        // will contain IDs of genes that weren't covered by the cache
        Collection<Long> genesToSearch = new HashSet<>();
        this.checkCache( ees, genes, results, needToSearch, genesToSearch );

        if ( !results.isEmpty() )
            AbstractDao.log.info( results.size() + " vectors fetched from cache" );

        /*
         * Get data that wasn't in the cache.
         *
         * Small problem: noGeneProbes are never really cached since we use the gene as part of that. So always need to get them.
         */
        Map<ProcessedExpressionDataVector, Collection<Long>> noncached = new HashMap<>();
        if ( !noGeneProbes.isEmpty() ) {
            Collection<ExpressionExperiment> eesForNoGeneProbes = new HashSet<>();
            for ( BioAssaySet ee : ees ) {
                if ( ee instanceof ExpressionExperiment ) {
                    eesForNoGeneProbes.add( ( ExpressionExperiment ) ee );
                } else {
                    eesForNoGeneProbes.add( ( ( ExpressionExperimentSubSet ) ee ).getSourceExperiment() );
                }
            }
            needToSearch.addAll( eesForNoGeneProbes );
<<<<<<< HEAD
            noncached.putAll( this.getProcessedVectors( EntityUtils.getIds( eesForNoGeneProbes ), noGeneProbes ) );
=======
            noncached.putAll( this.getProcessedVectorsAndGenes(  eesForNoGeneProbes , noGeneProbes ) );
>>>>>>> f9060770
        }

        if ( !noncached.isEmpty() )
            AbstractDao.log.info( noncached.size() + " vectors retrieved so far, for noGeneProbes" );

        /*
         * Non-cached items.
         */
        Map<ProcessedExpressionDataVector, Collection<Long>> moreNonCached = new HashMap<>();
        if ( !needToSearch.isEmpty() && !genesToSearch.isEmpty() ) {
            /*
             * cut cs2gene down, otherwise we're probably fetching everything again.
             */
            Map<Long, Collection<Long>> filteredcs2gene = cs2gene.entrySet().stream()
                    .filter(entry -> entry.getValue().stream().anyMatch(genesToSearch::contains))
                    .collect( Collectors.toMap(Map.Entry::getKey, Map.Entry::getValue));

<<<<<<< HEAD
            moreNonCached = this.getProcessedVectors( EntityUtils.getIds( needToSearch ), filteredcs2gene );
=======
            moreNonCached = this.getProcessedVectorsAndGenes(  needToSearch , filteredcs2gene );
>>>>>>> f9060770
        }

        if ( !moreNonCached.isEmpty() )
            AbstractDao.log.info( noncached.size() + " more fetched from db" );

        noncached.putAll( moreNonCached );

        /*
         * Deal with possibility of 'gaps' and unpack the vectors.
         */
        Collection<DoubleVectorValueObject> newResults = new HashSet<>();
        for ( ExpressionExperiment ee : needToSearch ) {

            Collection<BioAssayDimension> bioAssayDimensions = this.getBioAssayDimensions( ee );

            if ( bioAssayDimensions.size() == 1 ) {
                newResults.addAll( this.unpack( noncached ) );
            } else {
                /*
                 * See handleGetProcessedExpressionDataArrays(Collection<? extends BioAssaySet>, Collection<Gene>,
                 * boolean) and bug 1704.
                 */
                BioAssayDimension longestBad = this.checkRagged( bioAssayDimensions );
                assert longestBad != null;
                newResults.addAll( this.unpack( noncached, longestBad ) );
            }

            if ( !newResults.isEmpty() ) {
                this.cacheResults( newResults );

                newResults = this.sliceSubsets( ees, newResults );

                results.addAll( newResults );
            }
        }

        return results;
    }

    /**
     * Obtain processed expression vectors with their associated genes.
     *
     * @param  cs2gene Map of probe to genes.
     * @param  ees     ees
     * @return map of vectors to genes.
     */
    private Map<ProcessedExpressionDataVector, Collection<Long>> getProcessedVectorsAndGenes( @Nullable Collection<ExpressionExperiment> ees,
            Map<Long, Collection<Long>> cs2gene ) {
        if ( ( ees != null && ees.isEmpty() ) || cs2gene.isEmpty() ) {
            return Collections.emptyMap();
        }

        StopWatch timer = StopWatch.createStarted();

        // Do not do in clause for experiments, as it can't use the indices
        Query queryObject = this.getSessionFactory().getCurrentSession().createQuery(
                        "select dedv, dedv.designElement.id from ProcessedExpressionDataVector dedv fetch all properties"
                                + " where dedv.designElement.id in ( :cs ) "
                                + ( ees != null ? " and dedv.expressionExperiment in :ees" : "" ) )
                .setParameterList( "cs", cs2gene.keySet() );
        if ( ees != null ) {
            queryObject.setParameterList( "ees", ees );
        }
        Map<ProcessedExpressionDataVector, Collection<Long>> dedv2genes = new HashMap<>();
        //noinspection unchecked
        List<Object[]> results = queryObject
                .setFlushMode( FlushMode.MANUAL )
                .setReadOnly( true )
                .list();
        for ( Object[] row : results ) {
            ProcessedExpressionDataVector dedv = ( ProcessedExpressionDataVector ) row[0];
            Long cs = ( Long ) row[1];
            Collection<Long> associatedGenes = cs2gene.get( cs );
            if ( !dedv2genes.containsKey( dedv ) ) {
                dedv2genes.put( dedv, associatedGenes );
            } else {
                Collection<Long> mappedGenes = dedv2genes.get( dedv );
                mappedGenes.addAll( associatedGenes );
            }
        }

        if ( timer.getTime() > Math.max( 200, 20 * dedv2genes.size() ) ) {
            AbstractDao.log.warn( String.format( "Fetched %d vectors for %d probes in %dms",
                    dedv2genes.size(), cs2gene.size(), timer.getTime() ) );

        }

        return dedv2genes;
    }

    /**
     * @param  limit if non-null and positive, you will get a random set of vectors for the experiment
     * @param  ee    ee
     * @return processed data vectors
     */
    private Collection<ProcessedExpressionDataVector> getProcessedVectors( ExpressionExperiment ee, int limit ) {

        if ( limit <= 0 ) {
            return this.getProcessedVectors( ee );
        }

        StopWatch timer = new StopWatch();
        timer.start();
        List<ProcessedExpressionDataVector> result;

        Integer availableVectorCount = ee.getNumberOfDataVectors();
        if ( availableVectorCount == null || availableVectorCount == 0 ) {
            AbstractDao.log.info( "Experiment does not have vector count populated." );
            // cannot fix this here, because we're read-only.
        }

        Query q = this.getSessionFactory().getCurrentSession()
                .createQuery( " from ProcessedExpressionDataVector dedv where dedv.expressionExperiment.id = :ee" );
        q.setParameter( "ee", ee.getId(), LongType.INSTANCE );
        q.setMaxResults( limit );
        if ( availableVectorCount != null && availableVectorCount > limit ) {
            q.setFirstResult( new Random().nextInt( availableVectorCount - limit ) );
        }

        // we should already be read-only, so this is probably pointless.
        q.setReadOnly( true );

        // and so this probably doesn't do anything useful.
        q.setFlushMode( FlushMode.MANUAL );

        //noinspection unchecked
        result = q.list();
        if ( timer.getTime() > 1000 )
            AbstractDao.log
                    .info( "Fetch " + limit + " vectors from " + ee.getShortName() + ": " + timer.getTime() + "ms" );

        if ( result.isEmpty() ) {
            AbstractDao.log.warn( "Experiment does not have any processed data vectors" );
            return result;
        }

        this.thaw( result ); // needed?
        return result;
    }

    /**
     * This is an important method for fetching vectors.
     *
     * @param  genes genes
     * @param  ees   ees
     * @return vectors, possibly subsetted.
     */
    private Collection<DoubleVectorValueObject> handleGetProcessedExpressionDataArrays(
            Collection<? extends BioAssaySet> ees, Collection<Long> genes ) {

        // ees must be thawed first as currently implemented (?)

        Collection<DoubleVectorValueObject> results = new HashSet<>();

        /*
         * Check the cache.
         */
        Collection<ExpressionExperiment> needToSearch = new HashSet<>();
        Collection<Long> genesToSearch = new HashSet<>();
        this.checkCache( ees, genes, results, needToSearch, genesToSearch );
        AbstractDao.log.info( "Using " + results.size() + " DoubleVectorValueObject(s) from cache" );

        if ( needToSearch.size() == 0 ) {
            return results;
        }

        /*
         * Get items not in the cache.
         */
        AbstractDao.log.info( "Searching for vectors for " + genes.size() + " genes from " + needToSearch.size()
                + " experiments not in cache" );

        Collection<ArrayDesign> arrays = CommonQueries
                .getArrayDesignsUsed( EntityUtils.getIds( this.getExperiments( ees ) ),
                        this.getSessionFactory().getCurrentSession() )
                .keySet();
        assert !arrays.isEmpty();
        Map<Long, Collection<Long>> cs2gene = CommonQueries
                .getCs2GeneIdMap( genesToSearch, EntityUtils.getIds( arrays ),
                        this.getSessionFactory().getCurrentSession() );

        if ( cs2gene.size() == 0 ) {
            if ( results.isEmpty() ) {
                AbstractDao.log.warn( "No composite sequences found for genes" );
                return new HashSet<>();
            }
            return results;
        }

        /*
         * Fill in the map, because we want to track information on the specificity of the probes used in the data
         * vectors.
         */
        cs2gene = CommonQueries
                .getCs2GeneMapForProbes( cs2gene.keySet(), this.getSessionFactory().getCurrentSession() );

        Map<ProcessedExpressionDataVector, Collection<Long>> processedDataVectors = this
                .getProcessedVectorsAndGenes( needToSearch, cs2gene );

        Map<BioAssaySet, Collection<BioAssayDimension>> bioAssayDimensions = this.getBioAssayDimensions( needToSearch );

        Collection<DoubleVectorValueObject> newResults = new HashSet<>();

        /*
         * This loop is to ensure that we don't get misaligned vectors for experiments that use more than one array
         * design. See bug 1704. This isn't that common, so we try to break out as soon as possible.
         */
        for ( BioAssaySet bas : needToSearch ) {

            Collection<BioAssayDimension> dims = bioAssayDimensions.get( bas );

            if ( dims == null || dims.isEmpty() ) {
                AbstractDao.log.warn( "BioAssayDimensions were null/empty unexpectedly." );
                continue;
            }

            /*
             * Get the vectors for just this experiment. This is made more efficient by removing things from the map
             * each time through.
             */
            Map<ProcessedExpressionDataVector, Collection<Long>> vecsForBas = new HashMap<>();
            if ( needToSearch.size() == 1 ) {
                vecsForBas = processedDataVectors;
            } else {
                // isolate the vectors for the current experiment.
                for ( Iterator<ProcessedExpressionDataVector> it = processedDataVectors.keySet().iterator(); it
                        .hasNext(); ) {
                    ProcessedExpressionDataVector v = it.next();
                    if ( v.getExpressionExperiment().equals( bas ) ) {
                        vecsForBas.put( v, processedDataVectors.get( v ) );
                        it.remove(); // since we're done with it.
                    }
                }
            }

            /*
             * Now see if anything is 'ragged' (fewer bioassays per biomaterial than in some other vector)
             */
            if ( dims.size() == 1 ) {
                newResults.addAll( this.unpack( vecsForBas ) );
            } else {
                BioAssayDimension longestBad = this.checkRagged( dims );
                if ( longestBad == null ) {
                    newResults.addAll( this.unpack( vecsForBas ) );
                } else {
                    newResults.addAll( this.unpack( vecsForBas, longestBad ) );
                }
            }
        }

        /*
         * Finally....
         */

        if ( !newResults.isEmpty() ) {
            this.cacheResults( newResults );
            newResults = this.sliceSubsets( ees, newResults );
            results.addAll( newResults );
        }

        return results;

    }

    /**
     * @param  expressionExperiment ee
     * @return true if any platform used by the ee is two-channel (including dual-mode)
     */
    private boolean isTwoChannel( ExpressionExperiment expressionExperiment ) {

        boolean isTwoChannel = false;
        Collection<ArrayDesign> arrayDesignsUsed = CommonQueries
                .getArrayDesignsUsed( expressionExperiment, this.getSessionFactory().getCurrentSession() );
        for ( ArrayDesign ad : arrayDesignsUsed ) {
            TechnologyType technologyType = ad.getTechnologyType();

            if ( technologyType == null ) {
                throw new IllegalStateException(
                        "Array designs must have a technology type assigned before processed vector computation" );
            }

            if ( technologyType.equals( TechnologyType.TWOCOLOR ) || technologyType
                    .equals( TechnologyType.DUALMODE ) ) {
                isTwoChannel = true;
            }
        }
        return isTwoChannel;
    }

    private Map<Long, Map<Long, Collection<DoubleVectorValueObject>>> makeCacheMap(
            Collection<DoubleVectorValueObject> newResults ) {
        Map<Long, Map<Long, Collection<DoubleVectorValueObject>>> mapForCache = new HashMap<>();
        for ( DoubleVectorValueObject v : newResults ) {
            ExpressionExperimentValueObject e = v.getExpressionExperiment();
            if ( !mapForCache.containsKey( e.getId() ) ) {
                mapForCache.put( e.getId(), new HashMap<Long, Collection<DoubleVectorValueObject>>() );
            }
            Map<Long, Collection<DoubleVectorValueObject>> innerMap = mapForCache.get( e.getId() );
            for ( Long g : v.getGenes() ) {
                if ( !innerMap.containsKey( g ) ) {
                    innerMap.put( g, new HashSet<DoubleVectorValueObject>() );
                }
                innerMap.get( g ).add( v );
            }
        }
        return mapForCache;
    }

    /**
     * Mask missing values. This is mostly for two-color (ratiometric) data.
     *
     */
    private Map<CompositeSequence, DoubleVectorValueObject> maskAndUnpack(
            Collection<RawExpressionDataVector> preferredData, Collection<RawExpressionDataVector> missingValueData ) {
        Map<CompositeSequence, DoubleVectorValueObject> unpackedData = this.unpack( preferredData );

        if ( missingValueData.size() == 0 ) {
            AbstractDao.log.debug( "There is no separate missing data information, simply using the data as is" );
            for ( DoubleVectorValueObject rv : unpackedData.values() ) {
                rv.setMasked( true );
            }
            return unpackedData;
        }

        Collection<BooleanVectorValueObject> unpackedMissingValueData = this.unpackBooleans( missingValueData );
        Map<CompositeSequenceValueObject, BooleanVectorValueObject> missingValueMap = new HashMap<>();
        for ( BooleanVectorValueObject bv : unpackedMissingValueData ) {
            missingValueMap.put( bv.getDesignElement(), bv );
        }

        boolean warned = false;
        for ( DoubleVectorValueObject rv : unpackedData.values() ) {
            double[] data = rv.getData();
            CompositeSequenceValueObject de = rv.getDesignElement();
            BooleanVectorValueObject mv = missingValueMap.get( de );
            if ( mv == null ) {
                if ( !warned && AbstractDao.log.isWarnEnabled() )
                    AbstractDao.log.warn( "No mask vector for " + de
                            + ", additional warnings for missing masks for this job will be skipped" );
                // we're missing a mask vector for it for some reason, but still flag it as effectively masked.
                rv.setMasked( true );
                warned = true;
                continue;
            }

            boolean[] mvData = mv.getData();

            if ( mvData.length != data.length ) {
                throw new IllegalStateException( "Missing value data didn't match data length" );
            }
            for ( int i = 0; i < data.length; i++ ) {
                if ( !mvData[i] ) {
                    data[i] = Double.NaN;
                }
            }
            rv.setMasked( true );
        }

        return unpackedData;
    }

    /**
     */
    private void removeDuplicateElements( Collection<RawExpressionDataVector> rawPreferredDataVectors ) {
        /*
         * Remove rows that are duplicates for the same design element. This can happen for data sets that were merged.
         * We arbitrarily throw one out.
         */
        int maxWarn = 10;
        int warned = 0;
        Set<CompositeSequence> seenDes = new HashSet<>();
        Collection<RawExpressionDataVector> toRemove = new HashSet<>();
        for ( RawExpressionDataVector rdv : rawPreferredDataVectors ) {
            CompositeSequence de = rdv.getDesignElement();

            if ( seenDes.contains( de ) ) {
                if ( warned <= maxWarn ) {
                    log.info( "Duplicate vector for: " + de );
                    warned++;
                }
                if ( warned == maxWarn ) {
                    log.info( "Further warnings skipped" );
                }
                toRemove.add( rdv );
            }
            seenDes.add( de );
        }
        if ( !toRemove.isEmpty() ) {
            rawPreferredDataVectors.removeAll( toRemove );
            log.info( "Removed " + toRemove.size() + " duplicate elements, " + rawPreferredDataVectors.size()
                    + " remain" );
        }
    }

    /**
     * Quantile normalize data. This should be one of the last steps in processing before persisting
     *
     * @param vectors vectors
     */
    private void renormalize( Map<CompositeSequence, DoubleVectorValueObject> vectors ) {

        int cols = vectors.values().iterator().next().getBioAssayDimension().getBioAssays().size();
        DoubleMatrix<CompositeSequence, Integer> mat = new DenseDoubleMatrix<>( vectors.size(), cols );
        for ( int i = 0; i < cols; i++ ) {
            mat.setColumnName( i, i );
        }

        int i = 0;
        for ( CompositeSequence c : vectors.keySet() ) {
            DoubleVectorValueObject v = vectors.get( c );
            double[] data = v.getData();

            if ( data.length != cols ) {
                throw new IllegalStateException(
                        "Normalization failed: perhaps vector merge needs to be run on this experiment? (vector length="
                                + data.length + "; " + cols + " bioAssays in bioassaydimension ID=" + v
                                .getBioAssayDimension().getId() );
            }
            for ( int j = 0; j < cols; j++ ) {
                mat.set( i, j, data[j] );
            }
            mat.setRowName( c, i );
            i++;
        }

        this.doQuantileNormalization( mat, vectors );

        assert mat.rows() == vectors.size();

    }

    /**
     * @param  ee  ee
     * @param  obs obs
     * @return Given an ExpressionExperimentSubset and vectors from the source experiment, give vectors that include
     *             just the
     *             data for the subset.
     */
    private Collection<DoubleVectorValueObject> sliceSubSet( ExpressionExperimentSubSet ee,
            Collection<DoubleVectorValueObject> obs ) {

        Collection<DoubleVectorValueObject> sliced = new HashSet<>();
        if ( obs == null || obs.isEmpty() )
            return sliced;

        Hibernate.initialize( ee.getBioAssays() );
        List<BioAssayValueObject> sliceBioAssays = new ArrayList<>();

        DoubleVectorValueObject exemplar = obs.iterator().next();

        BioAssayDimensionValueObject bad = new BioAssayDimensionValueObject( -1L );
        bad.setName( "Subset of :" + exemplar.getBioAssayDimension().getName() );
        bad.setDescription( "Subset slice" );
        bad.setSourceBioAssayDimension( exemplar.getBioAssayDimension() );
        bad.setIsSubset( true );
        Collection<Long> subsetBioAssayIds = EntityUtils.getIds( ee.getBioAssays() );

        for ( BioAssayValueObject ba : exemplar.getBioAssays() ) {
            if ( !subsetBioAssayIds.contains( ba.getId() ) ) {
                continue;
            }

            sliceBioAssays.add( ba );
        }

        bad.addBioAssays( sliceBioAssays );
        for ( DoubleVectorValueObject vec : obs ) {
            DoubleVectorValueObject s = new DoubleVectorValueObject( ee, vec, bad );
            sliced.add( s );
        }

        return sliced;
    }

    /**
     * @param  ees  Experiments and/or subsets required
     * @param  vecs vectors to select from and if necessary slice, obviously from the given ees.
     * @return vectors that are for the requested subset. If an ee is not a subset, vectors will be unchanged.
     *              Otherwise
     *              the data in a vector will be for the subset of samples in the ee subset.
     */
    private Collection<DoubleVectorValueObject> sliceSubsets( Collection<? extends BioAssaySet> ees,
            Collection<DoubleVectorValueObject> vecs ) {
        Collection<DoubleVectorValueObject> results = new HashSet<>();
        if ( vecs == null || vecs.isEmpty() )
            return results;

        for ( BioAssaySet bas : ees ) {
            if ( bas instanceof ExpressionExperimentSubSet ) {

                for ( DoubleVectorValueObject d : vecs ) {
                    if ( d.getExpressionExperiment().getId()
                            .equals( ( ( ExpressionExperimentSubSet ) bas ).getSourceExperiment().getId() ) ) {

                        Collection<DoubleVectorValueObject> ddvos = new HashSet<>();
                        ddvos.add( d );
                        results.addAll( this.sliceSubSet( ( ExpressionExperimentSubSet ) bas, ddvos ) );// coll

                    }
                }

            } else {
                for ( DoubleVectorValueObject d : vecs ) {
                    if ( d.getExpressionExperiment().getId().equals( bas.getId() ) ) {
                        results.add( d );
                    }
                }
            }

        }

        return results;
    }

    private Map<CompositeSequence, DoubleVectorValueObject> unpack(
            Collection<? extends DesignElementDataVector> data ) {
        Map<CompositeSequence, DoubleVectorValueObject> result = new HashMap<>();
        Map<BioAssayDimension, BioAssayDimensionValueObject> badVos = this.getBioAssayDimensionValueObjects( data );
        for ( DesignElementDataVector v : data ) {
            result.put( v.getDesignElement(),
                    new DoubleVectorValueObject( v, badVos.get( v.getBioAssayDimension() ) ) );
        }
        return result;
    }

    private Map<CompositeSequence, DoubleVectorValueObject> unpack( Collection<? extends DesignElementDataVector> data,
            Map<Long, Collection<Long>> cs2GeneMap ) {
        Map<CompositeSequence, DoubleVectorValueObject> result = new HashMap<>();
        Map<BioAssayDimension, BioAssayDimensionValueObject> badVos = this.getBioAssayDimensionValueObjects( data );
        for ( DesignElementDataVector v : data ) {
            result.put( v.getDesignElement(),
                    new DoubleVectorValueObject( v, cs2GeneMap.get( v.getDesignElement().getId() ),
                            badVos.get( v.getBioAssayDimension() ) ) );
        }
        return result;
    }

    private Collection<DoubleVectorValueObject> unpack( Collection<? extends DesignElementDataVector> data,
            Map<Long, Collection<Long>> cs2GeneMap, BioAssayDimension longestBad ) {
        Collection<DoubleVectorValueObject> result = new HashSet<>();
        Map<BioAssayDimension, BioAssayDimensionValueObject> badVos = this.getBioAssayDimensionValueObjects( data );
        for ( DesignElementDataVector v : data ) {
            result.add( new DoubleVectorValueObject( v, badVos.get( v.getBioAssayDimension() ),
                    cs2GeneMap.get( v.getDesignElement().getId() ), longestBad ) );
        }
        return result;
    }

    private Collection<DoubleVectorValueObject> unpack(
            Map<? extends DesignElementDataVector, Collection<Long>> data ) {
        Collection<DoubleVectorValueObject> result = new HashSet<>();
        Map<BioAssayDimension, BioAssayDimensionValueObject> badVos = this
                .getBioAssayDimensionValueObjects( data.keySet() );

        for ( DesignElementDataVector v : data.keySet() ) {
            result.add( new DoubleVectorValueObject( v, data.get( v ), badVos.get( v.getBioAssayDimension() ) ) );
        }
        return result;
    }

    private Collection<? extends DoubleVectorValueObject> unpack(
            Map<ProcessedExpressionDataVector, Collection<Long>> data, BioAssayDimension longestBad ) {
        Collection<DoubleVectorValueObject> result = new HashSet<>();
        Map<BioAssayDimension, BioAssayDimensionValueObject> badVos = this
                .getBioAssayDimensionValueObjects( data.keySet() );
        for ( ProcessedExpressionDataVector v : data.keySet() ) {
            result.add( new DoubleVectorValueObject( v, badVos.get( v.getBioAssayDimension() ), data.get( v ),
                    longestBad ) );
        }
        return result;
    }

    private Collection<BooleanVectorValueObject> unpackBooleans( Collection<? extends DesignElementDataVector> data ) {
        Collection<BooleanVectorValueObject> result = new HashSet<>();

        Map<BioAssayDimension, BioAssayDimensionValueObject> badVos = this.getBioAssayDimensionValueObjects( data );

        for ( DesignElementDataVector v : data ) {
            result.add( new BooleanVectorValueObject( v, badVos.get( v.getBioAssayDimension() ) ) );
        }
        return result;
    }
}<|MERGE_RESOLUTION|>--- conflicted
+++ resolved
@@ -508,27 +508,6 @@
     }
 
     @Override
-<<<<<<< HEAD
-    public Collection<ProcessedExpressionDataVector> find( BioAssayDimension bioAssayDimension ) {
-        //noinspection unchecked
-        return new HashSet<>( this.getSessionFactory().getCurrentSession()
-                .createQuery( "select d from ProcessedExpressionDataVector d where d.bioAssayDimension = :bad" )
-                .setParameter( "bad", bioAssayDimension ).list() );
-    }
-
-    @Override
-    public Collection<ProcessedExpressionDataVector> find( Collection<QuantitationType> quantitationTypes ) {
-        //noinspection unchecked
-        return new HashSet<>( this.getSessionFactory().getCurrentSession().createQuery(
-                        "select dev from ProcessedExpressionDataVector dev where  "
-                                + "  dev.quantitationType in ( :quantitationTypes) " )
-                .setParameterList( "quantitationTypes", quantitationTypes ).list() );
-
-    }
-
-    @Override
-=======
->>>>>>> f9060770
     public Collection<ProcessedExpressionDataVector> find( ArrayDesign arrayDesign,
             QuantitationType quantitationType ) {
         //noinspection unchecked
@@ -960,11 +939,7 @@
                 }
             }
             needToSearch.addAll( eesForNoGeneProbes );
-<<<<<<< HEAD
-            noncached.putAll( this.getProcessedVectors( EntityUtils.getIds( eesForNoGeneProbes ), noGeneProbes ) );
-=======
-            noncached.putAll( this.getProcessedVectorsAndGenes(  eesForNoGeneProbes , noGeneProbes ) );
->>>>>>> f9060770
+            noncached.putAll( this.getProcessedVectorsAndGenes( eesForNoGeneProbes, noGeneProbes ) );
         }
 
         if ( !noncached.isEmpty() )
@@ -979,14 +954,10 @@
              * cut cs2gene down, otherwise we're probably fetching everything again.
              */
             Map<Long, Collection<Long>> filteredcs2gene = cs2gene.entrySet().stream()
-                    .filter(entry -> entry.getValue().stream().anyMatch(genesToSearch::contains))
-                    .collect( Collectors.toMap(Map.Entry::getKey, Map.Entry::getValue));
-
-<<<<<<< HEAD
-            moreNonCached = this.getProcessedVectors( EntityUtils.getIds( needToSearch ), filteredcs2gene );
-=======
-            moreNonCached = this.getProcessedVectorsAndGenes(  needToSearch , filteredcs2gene );
->>>>>>> f9060770
+                    .filter( entry -> entry.getValue().stream().anyMatch( genesToSearch::contains ) )
+                    .collect( Collectors.toMap( Map.Entry::getKey, Map.Entry::getValue ) );
+
+            moreNonCached = this.getProcessedVectorsAndGenes( needToSearch, filteredcs2gene );
         }
 
         if ( !moreNonCached.isEmpty() )
