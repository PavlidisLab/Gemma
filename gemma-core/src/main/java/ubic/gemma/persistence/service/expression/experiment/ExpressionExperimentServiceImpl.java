/*
 * The Gemma project.
 *
 * Copyright (c) 2006 University of British Columbia
 *
 * Licensed under the Apache License, Version 2.0 (the "License");
 * you may not use this file except in compliance with the License.
 * You may obtain a copy of the License at
 *
 *       http://www.apache.org/licenses/LICENSE-2.0
 *
 * Unless required by applicable law or agreed to in writing, software
 * distributed under the License is distributed on an "AS IS" BASIS,
 * WITHOUT WARRANTIES OR CONDITIONS OF ANY KIND, either express or implied.
 * See the License for the specific language governing permissions and
 * limitations under the License.
 *
 */
package ubic.gemma.persistence.service.expression.experiment;

import gemma.gsec.SecurityService;
import lombok.Value;
import org.apache.commons.lang3.ArrayUtils;
import org.apache.commons.lang3.StringUtils;
import org.apache.commons.lang3.time.StopWatch;
import org.hibernate.CacheMode;
import org.hibernate.Hibernate;
import org.springframework.beans.factory.annotation.Autowired;
import org.springframework.security.access.ConfigAttribute;
import org.springframework.security.access.SecurityConfig;
import org.springframework.stereotype.Service;
import org.springframework.transaction.annotation.Transactional;
import org.springframework.util.Assert;
import ubic.basecode.ontology.model.OntologyTerm;
import ubic.basecode.ontology.model.OntologyTermSimple;
import ubic.gemma.core.analysis.expression.diff.BaselineSelection;
<<<<<<< HEAD
=======
import ubic.gemma.core.analysis.preprocess.svd.SVDService;
>>>>>>> e428e337
import ubic.gemma.core.ontology.OntologyService;
import ubic.gemma.core.search.SearchException;
import ubic.gemma.core.search.SearchResult;
import ubic.gemma.core.search.SearchService;
import ubic.gemma.core.util.ListUtils;
import ubic.gemma.model.association.GOEvidenceCode;
import ubic.gemma.model.common.auditAndSecurity.AuditEvent;
import ubic.gemma.model.common.auditAndSecurity.eventType.*;
import ubic.gemma.model.common.description.*;
import ubic.gemma.model.common.quantitationtype.QuantitationType;
import ubic.gemma.model.common.quantitationtype.QuantitationTypeValueObject;
import ubic.gemma.model.common.search.SearchSettings;
import ubic.gemma.model.expression.arrayDesign.ArrayDesign;
import ubic.gemma.model.expression.arrayDesign.TechnologyType;
import ubic.gemma.model.expression.bioAssay.BioAssay;
import ubic.gemma.model.expression.bioAssayData.*;
import ubic.gemma.model.expression.biomaterial.BioMaterial;
import ubic.gemma.model.expression.experiment.*;
import ubic.gemma.model.genome.Gene;
import ubic.gemma.model.genome.Taxon;
import ubic.gemma.persistence.service.AbstractFilteringVoEnabledService;
import ubic.gemma.persistence.service.analysis.expression.coexpression.CoexpressionAnalysisService;
import ubic.gemma.persistence.service.analysis.expression.diff.DifferentialExpressionAnalysisService;
import ubic.gemma.persistence.service.analysis.expression.pca.PrincipalComponentAnalysisService;
import ubic.gemma.persistence.service.analysis.expression.sampleCoexpression.SampleCoexpressionAnalysisService;
import ubic.gemma.persistence.service.association.coexpression.CoexpressionService;
import ubic.gemma.persistence.service.blacklist.BlacklistedEntityService;
import ubic.gemma.persistence.service.common.auditAndSecurity.AuditEventService;
import ubic.gemma.persistence.service.common.quantitationtype.QuantitationTypeService;
import ubic.gemma.persistence.service.expression.bioAssayData.BioAssayDimensionService;
import ubic.gemma.persistence.service.expression.biomaterial.BioMaterialService;
import ubic.gemma.persistence.util.*;

import javax.annotation.Nonnull;
import javax.annotation.Nullable;
import java.util.*;
import java.util.concurrent.TimeUnit;
import java.util.concurrent.TimeoutException;
import java.util.function.Function;
import java.util.stream.Collectors;
import java.util.stream.Stream;

import static java.util.Objects.requireNonNull;
<<<<<<< HEAD
import static ubic.gemma.model.common.description.CharacteristicUtils.*;
=======
>>>>>>> e428e337
import static ubic.gemma.model.expression.experiment.StatementUtils.formatStatement;
import static ubic.gemma.persistence.util.SubqueryUtils.guessAliases;

/**
 * @author pavlidis
 * @author keshav
 * @see ExpressionExperimentService
 */
@Service("expressionExperimentService")
public class ExpressionExperimentServiceImpl
        extends AbstractFilteringVoEnabledService<ExpressionExperiment, ExpressionExperimentValueObject>
        implements ExpressionExperimentService {

    private final ExpressionExperimentDao expressionExperimentDao;

    @Autowired
    private AuditEventService auditEventService;
    @Autowired
    private BioAssayDimensionService bioAssayDimensionService;
    @Autowired
    private BioMaterialService bioMaterialService;
    @Autowired
    private DifferentialExpressionAnalysisService differentialExpressionAnalysisService;
    @Autowired
    private ExpressionExperimentSetService expressionExperimentSetService;
    @Autowired
    private ExpressionExperimentSubSetService expressionExperimentSubSetService;
    @Autowired
    private ExperimentalFactorService experimentalFactorService;
    @Autowired
    private FactorValueService factorValueService;
    @Autowired
    private OntologyService ontologyService;
    @Autowired
    private PrincipalComponentAnalysisService principalComponentAnalysisService;
    @Autowired
    private QuantitationTypeService quantitationTypeService;
    @Autowired
    private SearchService searchService;
    @Autowired
    private SecurityService securityService;
    @Autowired
    private CoexpressionAnalysisService coexpressionAnalysisService;
    @Autowired
    private SampleCoexpressionAnalysisService sampleCoexpressionAnalysisService;
    @Autowired
    private BlacklistedEntityService blacklistedEntityService;
    @Autowired
    private CoexpressionService coexpressionService;

    @Autowired
    public ExpressionExperimentServiceImpl( ExpressionExperimentDao expressionExperimentDao ) {
        super( expressionExperimentDao );
        this.expressionExperimentDao = expressionExperimentDao;
    }

    @Override
    @Nonnull
    @Transactional(readOnly = true)
    public ExpressionExperiment loadReference( Long id ) {
        return expressionExperimentDao.loadReference( id );
    }

    @Override
    @Transactional(readOnly = true)
    public Collection<ExpressionExperiment> loadReferences( Collection<Long> ids ) {
        return expressionExperimentDao.loadReference( ids );
    }

    @Override
    @Transactional(readOnly = true)
    public Collection<ExpressionExperiment> loadAllReferences() {
        return expressionExperimentDao.loadReference( expressionExperimentDao.loadIds( null, null ) );
    }

    @Override
    @Transactional(readOnly = true)
    public ExpressionExperiment loadWithAuditTrail( Long id ) {
        ExpressionExperiment ee = expressionExperimentDao.load( id );
        if ( ee != null ) {
            Hibernate.initialize( ee.getAuditTrail() );
        }
        return ee;
    }

    @Override
    @Transactional(readOnly = true)
    public List<Long> loadTroubledIds() {
        return expressionExperimentDao.loadTroubledIds();
    }

    @Override
    @Transactional(readOnly = true)
    public SortedMap<Long, String> loadAllIdAndName() {
        return expressionExperimentDao.loadAllIdAndName();
    }

    @Override
    @Transactional(readOnly = true)
    public SortedMap<String, String> loadAllShortNameAndName() {
        return expressionExperimentDao.loadAllShortNameAndName();
    }

    @Override
    @Transactional(readOnly = true)
    public SortedSet<String> loadAllName() {
        return expressionExperimentDao.loadAllName();
    }

    @Override
    @Transactional(readOnly = true)
    public SortedMap<String, String> loadAllAccessionAndName() {
        return expressionExperimentDao.loadAllAccessionAndName();
    }

    @Override
    @Transactional(readOnly = true)
    public ExpressionExperiment reload( ExpressionExperiment ee ) {
        return expressionExperimentDao.reload( ee );
    }

    @Override
    @Transactional
    public ExperimentalFactor addFactor( ExpressionExperiment ee, ExperimentalFactor factor ) {
        ExpressionExperiment experiment = expressionExperimentDao.load( ee.getId() );
        if ( experiment == null ) {
            throw new IllegalArgumentException( "The passed EE does not exist anymore." );
        }
        factor.setExperimentalDesign( experiment.getExperimentalDesign() );
        factor.setSecurityOwner( experiment );
        factor = experimentalFactorService.create( factor ); // to make sure we get acls.
        if ( experiment.getExperimentalDesign() == null ) {
            log.info( "Creating missing experimental design for " + experiment );
            experiment.setExperimentalDesign( new ExperimentalDesign() );
        }
        experiment.getExperimentalDesign().getExperimentalFactors().add( factor );
        expressionExperimentDao.update( experiment );
        return factor;
    }

    @Override
    @Transactional
    public FactorValue addFactorValue( ExpressionExperiment ee, FactorValue fv ) {
        assert fv.getExperimentalFactor() != null;
        ExpressionExperiment experiment = requireNonNull( expressionExperimentDao.load( ee.getId() ) );
        fv.setSecurityOwner( experiment );
        if ( experiment.getExperimentalDesign() == null ) {
            log.info( "Creating missing experimental design for " + experiment );
            experiment.setExperimentalDesign( new ExperimentalDesign() );
        }
        Collection<ExperimentalFactor> efs = experiment.getExperimentalDesign().getExperimentalFactors();
        fv = this.factorValueService.create( fv );
        for ( ExperimentalFactor ef : efs ) {
            if ( fv.getExperimentalFactor().equals( ef ) ) {
                ef.getFactorValues().add( fv );
                break;
            }
        }
        expressionExperimentDao.update( experiment );
        return fv;
    }


    @Override
    @Transactional
    public void addFactorValues( ExpressionExperiment ee, Map<BioMaterial, FactorValue> fvs ) {
        ExpressionExperiment experiment = requireNonNull( expressionExperimentDao.load( ee.getId() ) );
        if ( experiment.getExperimentalDesign() == null ) {
            log.info( "Creating missing experimental design for " + experiment );
            experiment.setExperimentalDesign( new ExperimentalDesign() );
        }
        Collection<ExperimentalFactor> efs = experiment.getExperimentalDesign().getExperimentalFactors();
        int count = 0;
        for ( BioMaterial bm : fvs.keySet() ) {
            FactorValue fv = fvs.get( bm );
            fv.setSecurityOwner( experiment );
            fv = this.factorValueService.create( fv );

            for ( ExperimentalFactor ef : efs ) {
                if ( fv.getExperimentalFactor().equals( ef ) ) {
                    ef.getFactorValues().add( fv );
                    break;
                }
            }
            bm.getFactorValues().add( fv );
            ++count;
            if ( count % 50 == 0 ) {
                log.info( "Processed: " + count + " biomaterials for new factor values" );
            }
        }
        log.info( "Processed: " + count + " biomaterials for new factor values, updating ..." );
        //  expressionExperimentDao.update( experiment );
        bioMaterialService.update( fvs.keySet() );
    }

    @Override
    @Transactional(readOnly = true)
    public Collection<RawExpressionDataVector> getRawDataVectors( ExpressionExperiment ee, QuantitationType qt ) {
        return expressionExperimentDao.getRawDataVectors( ee, qt );
    }

    @Override
    @Transactional
    public int addRawDataVectors( ExpressionExperiment ee,
            QuantitationType quantitationType,
            Collection<RawExpressionDataVector> newVectors ) {
        createDimensionIfNecessary( newVectors );
        if ( quantitationType.getId() == null ) {
            log.info( "Creating " + quantitationType + "..." );
            quantitationType = quantitationTypeService.create( quantitationType, RawExpressionDataVector.class );
            for ( RawExpressionDataVector vector : newVectors ) {
                vector.setQuantitationType( quantitationType );
            }
        }
        return expressionExperimentDao.addRawDataVectors( ee, quantitationType, newVectors );
    }

    @Override
    @Transactional
    public int replaceRawDataVectors( ExpressionExperiment ee, QuantitationType qt, Collection<RawExpressionDataVector> vectors ) {
        createDimensionIfNecessary( vectors );
        return expressionExperimentDao.replaceRawDataVectors( ee, qt, vectors );
    }

    @Override
    @Transactional
    public int replaceAllRawDataVectors( ExpressionExperiment ee,
            Collection<RawExpressionDataVector> newVectors ) {
        if ( newVectors.isEmpty() ) {
            throw new UnsupportedOperationException( "Only use this method for replacing vectors, not erasing them" );
        }

        Set<QuantitationType> existingQts = ee.getRawExpressionDataVectors().stream()
                .map( DataVector::getQuantitationType )
                .collect( Collectors.toSet() );

        Set<QuantitationType> newQts = newVectors.stream()
                .map( RawExpressionDataVector::getQuantitationType )
                .collect( Collectors.toSet() );

        Set<QuantitationType> preferredQts = newQts.stream()
                .filter( QuantitationType::getIsPreferred )
                .collect( Collectors.toSet() );
        if ( preferredQts.size() > 1 ) {
            throw new IllegalArgumentException( "There must be exactly one preferred quantitation type." );
        }

        // group the vectors up by QT
        Map<QuantitationType, Set<RawExpressionDataVector>> vectorsByQt = newVectors.stream()
                .collect( Collectors.groupingBy( RawExpressionDataVector::getQuantitationType, Collectors.toSet() ) );

        int replaced = 0;
        for ( Map.Entry<QuantitationType, Set<RawExpressionDataVector>> e : vectorsByQt.entrySet() ) {
            if ( existingQts.contains( e.getKey() ) ) {
                replaced += replaceRawDataVectors( ee, e.getKey(), e.getValue() );
            } else {
                replaced += addRawDataVectors( ee, e.getKey(), e.getValue() );
            }
        }

        for ( QuantitationType qt : existingQts ) {
            if ( !newQts.contains( qt ) ) {
                removeRawDataVectors( ee, qt );
            }
        }

        return replaced;
    }

    @Override
    @Transactional
    public int removeAllRawDataVectors( ExpressionExperiment ee ) {
        return expressionExperimentDao.removeAllRawDataVectors( ee );
    }

    @Override
    @Transactional
    public int removeRawDataVectors( ExpressionExperiment ee, QuantitationType qt ) {
        return removeRawDataVectors( ee, qt, false );
    }

    @Override
    @Transactional
    public int removeRawDataVectors( ExpressionExperiment ee, QuantitationType qt, boolean keepDimension ) {
        return expressionExperimentDao.removeRawDataVectors( ee, qt, keepDimension );
    }

    @Override
    @Transactional
    public int createProcessedDataVectors( ExpressionExperiment ee, Collection<ProcessedExpressionDataVector> vectors ) {
        createDimensionIfNecessary( vectors );
        return expressionExperimentDao.createProcessedDataVectors( ee, vectors );
    }

    @Override
    @Transactional
    public int removeProcessedDataVectors( ExpressionExperiment ee ) {
        return expressionExperimentDao.removeProcessedDataVectors( ee );
    }

    @Override
    @Transactional
    public int replaceProcessedDataVectors( ExpressionExperiment ee, Collection<ProcessedExpressionDataVector> vectors ) {
        createDimensionIfNecessary( vectors );
        return expressionExperimentDao.replaceProcessedDataVectors( ee, vectors );
    }

    private void createDimensionIfNecessary( Collection<? extends BulkExpressionDataVector> vectors ) {
        Collection<BioAssayDimension> dimension = vectors.stream()
                .map( BulkExpressionDataVector::getBioAssayDimension )
                .collect( Collectors.toSet() );
        if ( dimension.size() != 1 ) {
            throw new IllegalArgumentException( "Vectors must share a common bioassay dimension" );
        }
        BioAssayDimension bad = dimension.iterator().next();
        if ( bad.getId() == null ) {
            log.info( "Creating " + bad + "..." );
            bad = this.bioAssayDimensionService.findOrCreate( bad );
            for ( BulkExpressionDataVector vector : vectors ) {
                vector.setBioAssayDimension( bad );
            }
        }
    }

    @Override
    @Transactional(readOnly = true)
    public List<ExpressionExperiment> browse( int start, int limit ) {
        return this.expressionExperimentDao.browse( start, limit );
    }

    /**
     * returns ids of search results
     *
     * @return collection of ids or an empty collection
     */
    @Override
    @Transactional(readOnly = true)
    public Collection<Long> filter( String searchString ) throws SearchException {

        SearchService.SearchResultMap searchResultsMap = searchService
                .search( SearchSettings.expressionExperimentSearch( searchString ) );

        assert searchResultsMap != null;

        List<SearchResult<ExpressionExperiment>> searchResults = searchResultsMap.getByResultObjectType( ExpressionExperiment.class );

        Collection<Long> ids = new ArrayList<>( searchResults.size() );

        for ( SearchResult<ExpressionExperiment> s : searchResults ) {
            ids.add( s.getResultId() );
        }

        return ids;
    }

    @Override
    @Transactional(readOnly = true)
    public Collection<Long> filterByTaxon( Collection<Long> ids, Taxon taxon ) {
        return this.expressionExperimentDao.filterByTaxon( ids, taxon );
    }

    @Override
    @Transactional(readOnly = true)
    public ExpressionExperiment loadWithPrimaryPublication( Long id ) {
        ExpressionExperiment ee = load( id );
        if ( ee != null ) {
            if ( ee.getPrimaryPublication() != null ) {
                Hibernate.initialize( ee.getPrimaryPublication() );
                Hibernate.initialize( ee.getPrimaryPublication().getMeshTerms() );
                Hibernate.initialize( ee.getPrimaryPublication().getChemicals() );
                Hibernate.initialize( ee.getPrimaryPublication().getKeywords() );
            }
        }
        return ee;
    }

    @Override
    @Transactional(readOnly = true)
    public ExpressionExperiment loadWithMeanVarianceRelation( Long id ) {
        ExpressionExperiment ee = load( id );
        if ( ee != null ) {
            Hibernate.initialize( ee.getMeanVarianceRelation() );
        }
        return ee;
    }

    /**
     * @see ExpressionExperimentService#findByAccession(DatabaseEntry)
     */
    @Override
    @Transactional(readOnly = true)
    public Collection<ExpressionExperiment> findByAccession( final DatabaseEntry accession ) {
        return this.expressionExperimentDao.findByAccession( accession );
    }

    @Override
    @Transactional(readOnly = true)
    public Collection<ExpressionExperiment> findByAccession( String accession ) {
        return this.expressionExperimentDao.findByAccession( accession );
    }

    @Override
    @Transactional(readOnly = true)
    public ExpressionExperiment findOneByAccession( String accession ) {
        return this.expressionExperimentDao.findOneByAccession( accession );
    }

    /**
     * @see ExpressionExperimentService#findByBibliographicReference(BibliographicReference)
     */
    @Override
    @Transactional(readOnly = true)
    public Collection<ExpressionExperiment> findByBibliographicReference( final BibliographicReference bibRef ) {
        return this.expressionExperimentDao.findByBibliographicReference( bibRef );
    }

    /**
     * @see ExpressionExperimentService#findByBioAssay(BioAssay)
     */
    @Override
    @Transactional(readOnly = true)
    public ExpressionExperiment findByBioAssay( final BioAssay ba ) {
        return this.expressionExperimentDao.findByBioAssay( ba );
    }

    /**
     * @see ExpressionExperimentService#findByBioMaterial(BioMaterial)
     */
    @Override
    @Transactional(readOnly = true)
    public Collection<ExpressionExperiment> findByBioMaterial( final BioMaterial bm ) {
        return this.expressionExperimentDao.findByBioMaterial( bm );
    }

    /**
     * @see ExpressionExperimentService#findByExpressedGene(Gene, double)
     */
    @Override
    @Transactional(readOnly = true)
    public Collection<ExpressionExperiment> findByExpressedGene( final Gene gene, final double rank ) {
        return this.expressionExperimentDao.findByExpressedGene( gene, rank );
    }

    @Override
    @Transactional(readOnly = true)
    public ExpressionExperiment findByDesign( ExperimentalDesign ed ) {
        return this.expressionExperimentDao.findByDesign( ed );
    }

    /**
     * @see ExpressionExperimentService#findByFactor(ExperimentalFactor)
     */
    @Override
    @Transactional(readOnly = true)
    public ExpressionExperiment findByFactor( final ExperimentalFactor factor ) {
        return this.expressionExperimentDao.findByFactor( factor );
    }

    /**
     * @see ExpressionExperimentService#findByFactorValue(FactorValue)
     */
    @Override
    @Transactional(readOnly = true)
    public ExpressionExperiment findByFactorValue( final FactorValue factorValue ) {
        return this.expressionExperimentDao.findByFactorValue( factorValue );
    }

    /**
     * @see ExpressionExperimentService#findByFactorValue(FactorValue)
     */
    @Override
    @Transactional(readOnly = true)
    public ExpressionExperiment findByFactorValue( final Long factorValueId ) {
        return this.expressionExperimentDao.findByFactorValue( factorValueId );
    }

    /**
     * @see ExpressionExperimentService#findByFactorValues(Collection)
     */
    @Override
    @Transactional(readOnly = true)
    public Map<ExpressionExperiment, FactorValue> findByFactorValues( final Collection<FactorValue> factorValues ) {
        return this.expressionExperimentDao.findByFactorValues( factorValues );
    }

    /**
     * @see ExpressionExperimentService#findByGene(Gene)
     */
    @Override
    @Transactional(readOnly = true)
    public Collection<ExpressionExperiment> findByGene( final Gene gene ) {
        return this.expressionExperimentDao.findByGene( gene );
    }

    /**
     * @see ExpressionExperimentService#findByName(String)
     */
    @Override
    @Transactional(readOnly = true)
    public Collection<ExpressionExperiment> findByName( final String name ) {
        return this.expressionExperimentDao.findByName( name );
    }

    @Override
    @Transactional(readOnly = true)
    public ExpressionExperiment findOneByName( String name ) {
        return expressionExperimentDao.findOneByName( name );
    }

    @Override
    @Transactional(readOnly = true)
    public ExpressionExperiment findByQuantitationType( QuantitationType type ) {
        return this.expressionExperimentDao.findByQuantitationType( type );
    }

    /**
     * @see ExpressionExperimentService#findByShortName(String)
     */
    @Override
    @Transactional(readOnly = true)
    public ExpressionExperiment findByShortName( final String shortName ) {
        return this.expressionExperimentDao.findByShortName( shortName );
    }

    /**
     * @see ExpressionExperimentService#findByTaxon(Taxon)
     */
    @Override
    @Transactional(readOnly = true)
    public Collection<ExpressionExperiment> findByTaxon( final Taxon taxon ) {
        return this.expressionExperimentDao.findByTaxon( taxon );
    }

    @Override
    @Transactional(readOnly = true)
    public List<ExpressionExperiment> findByUpdatedLimit( int limit ) {
        return this.expressionExperimentDao.findByUpdatedLimit( limit );
    }

    @Override
    @Transactional(readOnly = true)
    public Collection<ExpressionExperiment> findUpdatedAfter( Date date ) {
        return this.expressionExperimentDao.findUpdatedAfter( date );
    }

    @Override
    @Transactional(readOnly = true)
    public Map<Long, Long> getAnnotationCountsByIds( final Collection<Long> ids ) {
        return this.expressionExperimentDao.getAnnotationCounts( ids );
    }

    @Override
    @Transactional(readOnly = true)
<<<<<<< HEAD
    public Set<AnnotationValueObject> getAnnotations( ExpressionExperiment ee ) {
        ee = ensureInSession( ee );

        Set<AnnotationValueObject> annotations = new HashSet<>();
        Collection<String> seenTerms = new TreeSet<>( String.CASE_INSENSITIVE_ORDER );

        for ( AnnotationValueObject annotationValue : filterExperimentAnnotations( ee.getCharacteristics() ) ) {
            if ( seenTerms.add( annotationValue.getTermName() ) ) {
                annotations.add( annotationValue );
            }
        }

        for ( AnnotationValueObject annotationValue : filterSubSetAnnotations( expressionExperimentDao.getAnnotationsBySubSets( ee ) ) ) {
            if ( seenTerms.add( annotationValue.getTermName() ) ) {
                annotations.add( annotationValue );
            }
        }

        for ( AnnotationValueObject v : this.getAnnotationsByFactorValues( ee ) ) {
            if ( seenTerms.add( v.getTermName() ) ) {
                annotations.add( v );
            }
=======
    public Set<AnnotationValueObject> getAnnotationsById( Long eeId ) {
        ExpressionExperiment expressionExperiment = requireNonNull( this.load( eeId ) );
        Set<AnnotationValueObject> annotations = new LinkedHashSet<>();
        Set<String> seenTerms = new HashSet<>();

        expressionExperimentDao.getExperimentAnnotations( expressionExperiment, false ).stream()
                .filter( this::filterBioMaterialAnnotation )
                .map( c -> new AnnotationValueObject( c, ExpressionExperiment.class ) )
                .forEach( c -> addIfNovel( annotations, c, seenTerms ) );

        String[] ignoredPredicates = new String[] {
                "http://gemma.msl.ubc.ca/ont/TGEMO_00166", // duration
                "http://gemma.msl.ubc.ca/ont/TGEMO_00167", // dose
                "http://gemma.msl.ubc.ca/ont/TGEMO_00168"  // development stage
        };
        expressionExperimentDao.getFactorValueAnnotations( expressionExperiment ).stream()
                .filter( this::filterFactorValueAnnotation )
                .map( c -> new AnnotationValueObject( c.getCategoryUri(), c.getCategory(), c.getSubjectUri(), formatStatement( c, ignoredPredicates ), FactorValue.class ) )
                .forEach( c -> addIfNovel( annotations, c, seenTerms ) );

        expressionExperimentDao.getBioMaterialAnnotations( expressionExperiment, false ).stream()
                .filter( this::filterBioMaterialAnnotation )
                .map( c -> new AnnotationValueObject( c, BioMaterial.class ) )
                .forEach( c -> addIfNovel( annotations, c, seenTerms ) );

        return annotations;
    }

    /**
     * Check if a term is novel and add it to the set of seen terms.
     */
    private void addIfNovel( Collection<AnnotationValueObject> annotations, AnnotationValueObject term, Set<String> seenTerms ) {
        if ( seenTerms.add( StringUtils.lowerCase( StringUtils.normalizeSpace( term.getTermName() ) ) ) ) {
            annotations.add( term );
>>>>>>> e428e337
        }
    }

<<<<<<< HEAD
        for ( AnnotationValueObject v : this.getAnnotationsByBioMaterials( ee ) ) {
            if ( seenTerms.add( v.getTermName() ) ) {
                annotations.add( v );
            }
=======
    /**
     * Filter factor value annotations to be included as experiment tags.
     * <p>
     * FIXME filtering here is going to have to be more elaborate for this to be useful.
     * URIs checked for validity Aug 2024
     */
    private boolean filterFactorValueAnnotation( Statement c ) {
        return filterAnnotation( c )
                // ignore baseline conditions
                && !BaselineSelection.isBaselineCondition( c )
                // ignore batch factors
                && !ExperimentalDesignUtils.isBatch( c )
                // ignore timepoints
                && !"http://www.ebi.ac.uk/efo/EFO_0000724".equals( c.getCategoryUri() )
                // DE_include/exclude
                && !"http://gemma.msl.ubc.ca/ont/TGEMO_00013".equals( c.getSubjectUri() )
                && !"http://gemma.msl.ubc.ca/ont/TGEMO_00014".equals( c.getSubjectUri() );
    }

    /**
     * Filter sample annotations to be included as experiment tags.
     * <p>
     * TODO If can be done without much slowdown, add: certain selected (constant?) characteristics from
     * biomaterials? (non-redundant with tags)
     */
    private boolean filterBioMaterialAnnotation( Characteristic c ) {
        return filterAnnotation( c )
                && !"MaterialType".equalsIgnoreCase( c.getCategory() )
                && !"molecular entity".equalsIgnoreCase( c.getCategory() )
                && !"LabelCompound".equalsIgnoreCase( c.getCategory() )
                && !BaselineSelection.isBaselineCondition( c );
    }

    private boolean filterAnnotation( Characteristic characteristic ) {
        return filterAnnotation( characteristic.getCategoryUri(), characteristic.getCategory(), characteristic.getValueUri(), characteristic.getValue() );
    }

    /**
     * Filter the object of a statement.
     */
    private boolean filterStatementObject( Statement statement, boolean first ) {
        if ( first ) {
            Assert.notNull( statement.getPredicate() );
            Assert.notNull( statement.getObject() );
            return filterStatementObject( statement.getCategoryUri(), statement.getCategory(), statement.getSubjectUri(), statement.getSubject(), statement.getPredicateUri(), statement.getPredicate(), statement.getObjectUri(), statement.getObject() );
        } else {
            Assert.notNull( statement.getSecondPredicate() );
            Assert.notNull( statement.getSecondObject() );
            return filterStatementObject( statement.getCategoryUri(), statement.getCategory(), statement.getSubjectUri(), statement.getSubject(), statement.getSecondPredicateUri(), statement.getSecondPredicate(), statement.getSecondObjectUri(), statement.getSecondObject() );
>>>>>>> e428e337
        }
    }

    private boolean filterStatementObject( @Nullable String categoryUri, @Nullable String category, @Nullable String subjectUri, String subject, @Nullable String predicateUri, String predicate, @Nullable String objectUri, String object ) {
        return filterAnnotation( categoryUri, category, objectUri, object );
    }

    /**
     * Minimal requirements for an annotation to be included as an experiment tag.
     */
    private boolean filterAnnotation( @Nullable String categoryUri, @Nullable String category, @Nullable String valueUri, String value ) {
        // ignore uncategorized terms
        return category != null
                // ignore free-text categories
                && categoryUri != null // free-text categories
                // ignore free-text terms
                && valueUri != null;
    }

    @Override
    @Transactional(readOnly = true)
    public Set<AnnotationValueObject> getAnnotations( ExpressionExperimentSubSet ee ) {
        Set<AnnotationValueObject> annotations = new HashSet<>();
        Collection<String> seenTerms = new TreeSet<>( String.CASE_INSENSITIVE_ORDER );

        // inherited from the EE
        for ( AnnotationValueObject annotationValue : filterExperimentAnnotations( ee.getSourceExperiment().getCharacteristics() ) ) {
            if ( seenTerms.add( annotationValue.getTermName() ) ) {
                annotations.add( annotationValue );
            }
        }

        // specifically for the subset
        for ( AnnotationValueObject annotationValue : filterSubSetAnnotations( ee.getCharacteristics() ) ) {
            if ( seenTerms.add( annotationValue.getTermName() ) ) {
                annotations.add( annotationValue );
            }
        }

        for ( AnnotationValueObject v : this.getAnnotationsByFactorValues( ee.getSourceExperiment() ) ) {
            // TODO: exclude annotations for the subset itself
            if ( seenTerms.add( v.getTermName() ) ) {
                annotations.add( v );
            }
        }

        for ( AnnotationValueObject v : this.getAnnotationsByBioMaterials( ee ) ) {
            if ( seenTerms.add( v.getTermName() ) ) {
                annotations.add( v );
            }
        }

        return annotations;
    }

    private Collection<AnnotationValueObject> filterExperimentAnnotations( Collection<Characteristic> c ) {
        return c.stream()
                .filter( this::filterAnnotation )
                .map( c2 -> new AnnotationValueObject( c2, ExpressionExperiment.class ) )
                .collect( Collectors.toSet() );
    }

    private Collection<AnnotationValueObject> filterSubSetAnnotations( Collection<Characteristic> c ) {
        return c.stream()
                .filter( this::filterAnnotation )
                .map( c2 -> new AnnotationValueObject( c2, ExpressionExperimentSubSet.class ) )
                .collect( Collectors.toSet() );
    }

    /**
     * TODO: If can be done without much slowdown, add: certain characteristics from factor values? (non-baseline,
     *       non-batch, non-redundant with tags). This is tricky because they are so specific...
     */
    private Collection<? extends AnnotationValueObject> getAnnotationsByFactorValues( ExpressionExperiment ee ) {
        String[] ignoredPredicates = new String[] {
                "http://gemma.msl.ubc.ca/ont/TGEMO_00166", // duration
                "http://gemma.msl.ubc.ca/ont/TGEMO_00167", // dose
                "http://gemma.msl.ubc.ca/ont/TGEMO_00168"  // development stage
        };
        return expressionExperimentDao.getAnnotationsByFactorValues( ee ).stream()
                .filter( this::filterFactorValueAnnotation )
                .map( c -> new AnnotationValueObject( c.getCategoryUri(), c.getCategory(), c.getSubjectUri(), formatStatement( c, ignoredPredicates ), FactorValue.class ) )
                .collect( Collectors.toSet() );
    }

    /**
     * URIs checked for validity Aug 2024
     * FIXME filtering here is going to have to be more elaborate for this to be useful.
     */
    private boolean filterFactorValueAnnotation( Statement c ) {
        // ignore baseline conditions
        if ( BaselineSelection.isBaselineCondition( c ) ) {
            return false;
        }

        // ignore batch factors
        if ( CharacteristicUtils.hasCategory( c, Categories.BLOCK ) ) {
            return false;
        }

        // ignore timepoints
        if ( CharacteristicUtils.hasCategory( c, Categories.TIMEPOINT ) ) {
            return false;
        }

        // DE_include/exclude
        if ( "http://gemma.msl.ubc.ca/ont/TGEMO_00013".equals( c.getSubjectUri() ) )
            return false;
        if ( "http://gemma.msl.ubc.ca/ont/TGEMO_00014".equals( c.getSubjectUri() ) )
            return false;

        return true;
    }

    private Collection<? extends AnnotationValueObject> getAnnotationsByBioMaterials( ExpressionExperiment ee ) {
        return expressionExperimentDao.getAnnotationsByBioMaterials( ee ).stream()
                .filter( this::filterBioMaterialAnnotation )
                .map( c -> new AnnotationValueObject( c, BioMaterial.class ) )
                .collect( Collectors.toSet() );
    }

    /**
     * TODO: If can be done without much slowdown, add: certain selected (constant?) characteristics from
     *       biomaterials? (non-redundant with tags)
     */
    private Collection<? extends AnnotationValueObject> getAnnotationsByBioMaterials( ExpressionExperimentSubSet subset ) {
        return expressionExperimentDao.getAnnotationsByBioMaterials( subset ).stream()
                .filter( this::filterBioMaterialAnnotation )
                .map( c -> new AnnotationValueObject( c, BioMaterial.class ) )
                .collect( Collectors.toSet() );
    }

    /**
     * TODO we need to filter these better; some criteria could be included in the query
     */
    private boolean filterBioMaterialAnnotation( Characteristic c ) {
        // filter. Could include this in the query if it isn't too complicated.
        if ( !filterAnnotation( c ) ) {
            return false;
        }

        if ( "MaterialType".equalsIgnoreCase( c.getCategory() )
                || "molecular entity".equalsIgnoreCase( c.getCategory() )
                || "LabelCompound".equalsIgnoreCase( c.getCategory() ) ) {
            return false;
        }

        if ( BaselineSelection.isBaselineCondition( c ) ) {
            return false;
        }

        return true;
    }

    private boolean filterAnnotation( Characteristic c ) {
        if ( isUncategorized( c ) || isFreeTextCategory( c ) ) {
            return false;
        }

        if ( isFreeText( c ) ) {
            return false;
        }
        return true;
    }

    /**
     * Only the mention of these properties will result in inferred term expansion.
     * <p>
     * Note: we do not apply inference to category URIs as they are (a) too broad and (b) their sub-terms are never used.
     */
    private static final String[] PROPERTIES_USED_FOR_ANNOTATIONS = {
            "allCharacteristics.valueUri",
            "characteristics.valueUri",
            "bioAssays.sampleUsed.characteristics.valueUri",
            "experimentalDesign.experimentalFactors.factorValues.characteristics.valueUri"
    };

    /**
     * The approach here is to construct a collection for each sub-clause in the expression that regroups all the
     * predicates that apply to characteristics as well as their inferred terms.
     * <p>
     * The transformation only applies to properties that represent {@link Characteristic} objects such as {@code characteristics},
     * {@code allCharacteristics}, {@code bioAssays.sample.characteristics} and {@code experimentalDesign.experimentalFactors.factorValues.characteristics}
     * <p>
     * Given {@code characteristics.valueUri = a}, we construct a collection clause such as
     * {@code characteristics.valueUri in (a, children of a...)}.
     * <p>
     * For efficiency, all the terms mentioned in a sub-clause are grouped by {@link SubClauseKey} and aggregated in a
     * single collection. If a term is mentioned multiple times, it is simplified as a single appearance in the
     * collection.
     * <p>
     * For example, {@code characteristics.termUri = a or characteristics.termUri = b} will be transformed into {@code characteristics.termUri in (a, b, children of a and b...)}.
     */
    @Override
    public Filters getFiltersWithInferredAnnotations( Filters f, @Nullable Collection<OntologyTerm> mentionedTerms, @Nullable Collection<OntologyTerm> inferredTerms, long timeout, TimeUnit timeUnit ) throws TimeoutException {
        StopWatch timer = StopWatch.createStarted();
        Filters f2 = Filters.empty();
        // apply inference to terms
        // collect clauses mentioning terms
        final Map<SubClauseKey, Set<String>> termUrisBySubClause = new HashMap<>();
        for ( List<Filter> clause : f ) {
            Filters.FiltersClauseBuilder clauseBuilder = f2.and();
            for ( Filter subClause : clause ) {
                if ( ArrayUtils.contains( PROPERTIES_USED_FOR_ANNOTATIONS, subClause.getOriginalProperty() ) ) {
                    // handle nested subqueries
                    subClause = FiltersUtils.unnestSubquery( subClause );
                    Set<String> it = termUrisBySubClause.computeIfAbsent( SubClauseKey.from( subClause.getObjectAlias(), subClause.getPropertyName(), subClause.getOriginalProperty() ), k -> new HashSet<>() );
                    // rewrite the clause to contain all the inferred terms
                    if ( subClause.getRequiredValue() instanceof Collection ) {
                        //noinspection unchecked
                        it.addAll( ( Collection<String> ) subClause.getRequiredValue() );
                    } else if ( subClause.getRequiredValue() instanceof String ) {
                        it.add( ( String ) subClause.getRequiredValue() );
                    } else {
                        clauseBuilder = clauseBuilder.or( subClause );
                    }
                } else {
                    // clause is irrelevant, so we add it as it is
                    clauseBuilder = clauseBuilder.or( subClause );
                }
            }
            // recreate a clause with inferred terms
            for ( Map.Entry<SubClauseKey, Set<String>> e : termUrisBySubClause.entrySet() ) {
                Set<OntologyTerm> terms = ontologyService.getTerms( e.getValue(), Math.max( timeUnit.toMillis( timeout ) - timer.getTime(), 0 ), TimeUnit.MILLISECONDS );
                if ( mentionedTerms != null ) {
                    mentionedTerms.addAll( terms );
                }
                Set<OntologyTerm> c = ontologyService.getChildren( terms, false, true, Math.max( timeUnit.toMillis( timeout ) - timer.getTime(), 0 ), TimeUnit.MILLISECONDS );
                if ( inferredTerms != null ) {
                    inferredTerms.addAll( terms );
                    inferredTerms.addAll( c );
                }
                Set<String> termAndChildrenUris = new TreeSet<>( String.CASE_INSENSITIVE_ORDER );
                termAndChildrenUris.addAll( e.getValue() );
                termAndChildrenUris.addAll( c.stream()
                        .map( OntologyTerm::getUri )
                        .collect( Collectors.toList() ) );
                for ( List<String> termAndChildrenUrisBatch : org.apache.commons.collections4.ListUtils.partition( new ArrayList<>( termAndChildrenUris ), QueryUtils.MAX_PARAMETER_LIST_SIZE ) ) {
                    Filter g;
                    if ( termAndChildrenUrisBatch.size() == 1 ) {
                        g = Filter.by( e.getKey().getObjectAlias(), e.getKey().getPropertyName(), String.class, Filter.Operator.eq, termAndChildrenUrisBatch.iterator().next(), e.getKey().getOriginalProperty() );
                    } else if ( termAndChildrenUris.size() > 1 ) {
                        g = Filter.by( e.getKey().getObjectAlias(), e.getKey().getPropertyName(), String.class, Filter.Operator.in, termAndChildrenUrisBatch, e.getKey().getOriginalProperty() );
                    } else {
                        continue; // empty clause, is that even possible?
                    }
                    // this is the case for all the properties declared in PROPERTY_USED_FOR_ANNOTATIONS
                    assert g.getOriginalProperty() != null;
                    assert g.getObjectAlias() != null;
                    // nest the filter in a subquery, all the applicable properties are one-to-many
                    String prefix = g.getOriginalProperty().substring( 0, g.getOriginalProperty().lastIndexOf( '.' ) + 1 );
                    String objectAlias = g.getObjectAlias();
                    clauseBuilder = clauseBuilder.or( Filter.by( "ee", "id", Long.class,
                            Filter.Operator.inSubquery, new Subquery( "ExpressionExperiment", "id", guessAliases( prefix, objectAlias ), g ) ) );
                }
            }
            f2 = clauseBuilder.build();
            termUrisBySubClause.clear();
        }
        return f2;
    }

    @Override
    @Transactional(readOnly = true)
    public Map<BioAssay, Long> getNumberOfDesignElementsPerSample( ExpressionExperiment expressionExperiment ) {
        return expressionExperimentDao.getNumberOfDesignElementsPerSample( expressionExperiment );
    }

    @Override
    @Transactional(readOnly = true)
    public ExpressionExperiment loadWithCharacteristics( Long id ) {
        ExpressionExperiment ee = expressionExperimentDao.load( id );
        if ( ee != null ) {
            Hibernate.initialize( ee.getCharacteristics() );
        }
        return ee;
    }

    @Override
    @Transactional(readOnly = true)
    public BioAssaySet loadBioAssaySet( Long id ) {
        return expressionExperimentDao.loadBioAssaySet( id );
    }

    @Override
    @Transactional(readOnly = true)
    public <T extends Exception> ExpressionExperiment loadAndThawLiteOrFail( Long id, Function<String, T> exceptionSupplier, String message ) throws T {
        ExpressionExperiment ee = loadOrFail( id, exceptionSupplier, message );
        this.expressionExperimentDao.thawLite( ee );
        return ee;
    }

    @Nullable
    @Override
    @Transactional(readOnly = true)
    public ExpressionExperiment loadAndThaw( Long id ) {
        ExpressionExperiment ee = load( id );
        if ( ee != null ) {
            this.expressionExperimentDao.thaw( ee );
        }
        return ee;
    }

    @Override
    @Transactional(readOnly = true)
    public ExpressionExperiment loadAndThawLiteWithRefreshCacheMode( Long id ) {
        ExpressionExperiment ee = expressionExperimentDao.load( id, CacheMode.REFRESH );
        if ( ee != null ) {
            this.expressionExperimentDao.thawLite( ee );
        }
        return ee;
    }

    @Override
    @Transactional(readOnly = true)
    public <T extends Exception> ExpressionExperiment loadAndThawOrFail( Long id, Function<String, T> exceptionSupplier, String message ) throws T {
        ExpressionExperiment ee = loadOrFail( id, exceptionSupplier, message );
        this.expressionExperimentDao.thaw( ee );
        return ee;
    }

    @Override
    @Transactional(readOnly = true)
    public List<Long> loadIdsWithCache( @Nullable Filters filters, @Nullable Sort sort ) {
        return expressionExperimentDao.loadIdsWithCache( filters, sort );
    }

    @Override
    @Transactional(readOnly = true)
    public long countWithCache( @Nullable Filters filters, @Nullable Set<Long> extraIds ) {
        if ( extraIds != null ) {
            List<Long> eeIds = loadIdsWithCache( filters, null );
            eeIds.retainAll( extraIds );
            return eeIds.size();
        }
        return expressionExperimentDao.countWithCache( filters );
    }

    @Override
    @Transactional(readOnly = true)
    public Slice<ExpressionExperimentValueObject> loadValueObjectsWithCache( @Nullable Filters filters, @Nullable Sort sort, int offset, int limit ) {
        return expressionExperimentDao.loadValueObjectsWithCache( filters, sort, offset, limit );
    }

    /**
     * Identifies a sub-clause in a filter.
     */
    @Value(staticConstructor = "from")
    private static class SubClauseKey {
        @Nullable
        String objectAlias;
        String propertyName;
        @Nullable
        String originalProperty;
    }

    @Override
    @Transactional(readOnly = true)
    public Map<Characteristic, Long> getCategoriesUsageFrequency( @Nullable Filters filters, @Nullable Set<Long> extraIds, @Nullable Collection<String> excludedCategoryUris, @Nullable Collection<String> excludedTermUris, @Nullable Collection<String> retainedTermUris, int maxResults ) {
        Collection<Long> eeIds;
        if ( filters == null || filters.isEmpty() ) {
            eeIds = extraIds;
        } else {
            eeIds = expressionExperimentDao.loadIdsWithCache( filters, null );
            if ( extraIds != null ) {
                eeIds.retainAll( extraIds );
            }
        }
        if ( excludedTermUris != null ) {
            try {
                excludedTermUris = inferTermsUris( excludedTermUris, 30000 );
            } catch ( TimeoutException e ) {
                log.warn( "Inference for excluded terms too too much time to compute, will only use the original set of terms." );
            }
        }
        return expressionExperimentDao.getCategoriesUsageFrequency( eeIds, excludedCategoryUris, excludedTermUris, retainedTermUris, maxResults );
    }

    /**
     * If the term cannot be resolved via {@link OntologyService#getTerm(String, long, TimeUnit)}, an attempt is done to
     * resolve its category and assign it as its parent. This handles free-text terms that lack a value URI.
     */
    @Override
    @Transactional(readOnly = true)
    public List<CharacteristicWithUsageStatisticsAndOntologyTerm> getAnnotationsUsageFrequency( @Nullable Filters filters, @Nullable Set<Long> extraIds, @Nullable String category, @Nullable Collection<String> excludedCategoryUris, @Nullable Collection<String> excludedTermUris, int minFrequency, @Nullable Collection<String> retainedTermUris, int maxResults, long timeout, TimeUnit timeUnit ) throws TimeoutException {
        StopWatch timer = StopWatch.createStarted();
        if ( excludedTermUris != null ) {
            try {
                excludedTermUris = inferTermsUris( excludedTermUris, Math.max( timeUnit.toMillis( timeout ) - timer.getTime(), 0 ) );
            } catch ( TimeoutException e ) {
                log.warn( "Inference for excluded terms too too much time to compute, will only use the original set of terms." );
            }
        }

        Collection<Long> eeIds;
        if ( filters == null || filters.isEmpty() ) {
            eeIds = extraIds;
        } else {
            eeIds = expressionExperimentDao.loadIdsWithCache( filters, null );
            if ( extraIds != null ) {
                eeIds.retainAll( extraIds );
            }
        }

        Map<Characteristic, Long> result = expressionExperimentDao.getAnnotationsUsageFrequency( eeIds, null, maxResults, minFrequency, category, excludedCategoryUris, excludedTermUris, retainedTermUris );

        List<CharacteristicWithUsageStatisticsAndOntologyTerm> resultWithParents = new ArrayList<>( result.size() );

        // gather all the values and categories
        Set<String> uris = result.keySet().stream()
                .flatMap( c -> Stream.of( c.getValueUri(), c.getCategoryUri() ) )
                .filter( Objects::nonNull )
                .collect( Collectors.toSet() );
        Map<String, Set<OntologyTerm>> termByUri = ontologyService.getTerms( uris, Math.max( timeUnit.toMillis( timeout ) - timer.getTime(), 0 ), TimeUnit.MILLISECONDS ).stream()
                .filter( t -> t.getUri() != null ) // should never occur, but better be safe than sorry
                .collect( Collectors.groupingBy( OntologyTerm::getUri, Collectors.toSet() ) );

        for ( Map.Entry<Characteristic, Long> entry : result.entrySet() ) {
            Characteristic c = entry.getKey();
            OntologyTerm term;
            if ( c.getValueUri() != null && termByUri.containsKey( c.getValueUri() ) ) {
                // TODO: handle more than one term per URI
                term = termByUri.get( c.getValueUri() ).iterator().next();
            } else if ( c.getCategoryUri() != null && termByUri.containsKey( c.getCategoryUri() ) ) {
                term = new OntologyTermSimpleWithCategory( c.getValueUri(), c.getValue(), termByUri.get( c.getCategoryUri() ).iterator().next() );
            } else {
                // create an uncategorized term
                term = new OntologyTermSimpleWithCategory( c.getValueUri(), c.getValue(), null );
            }
            resultWithParents.add( new CharacteristicWithUsageStatisticsAndOntologyTerm( entry.getKey(), entry.getValue(), term ) );
        }

        // sort in descending order
        resultWithParents.sort( Comparator.comparing( CharacteristicWithUsageStatisticsAndOntologyTerm::getNumberOfExpressionExperiments, Comparator.reverseOrder() ) );

        return resultWithParents;
    }

    /**
     * Infer all the implied terms from the given collection of term URIs.
     */
    private Set<String> inferTermsUris( Collection<String> termUris, long timeoutMs ) throws TimeoutException {
        StopWatch timer = StopWatch.createStarted();
        Set<String> excludedTermUris = new HashSet<>( termUris );
        // null is a special indicator for free-text terms or categories
        boolean removedFreeText = excludedTermUris.remove( FREE_TEXT );
        boolean removedUncategorized = excludedTermUris.remove( UNCATEGORIZED );
        // expand exclusions with implied terms via subclass relation
        Set<OntologyTerm> excludedTerms = ontologyService.getTerms( excludedTermUris, Math.max( timeoutMs - timer.getTime(), 0 ), TimeUnit.MILLISECONDS );
        // exclude terms using the subClass relation
        Set<OntologyTerm> impliedTerms = ontologyService.getChildren( excludedTerms, false, false, Math.max( timeoutMs - timer.getTime(), 0 ), TimeUnit.MILLISECONDS );
        for ( OntologyTerm t : impliedTerms ) {
            excludedTermUris.add( t.getUri() );
        }
        if ( removedFreeText ) {
            excludedTermUris.add( FREE_TEXT );
        }
        if ( removedUncategorized ) {
            excludedTermUris.add( UNCATEGORIZED );
        }
        return excludedTermUris;
    }

    /**
     * Extension of {@link OntologyTermSimple} that adds a category term as unique parent.
     */
    private static class OntologyTermSimpleWithCategory extends OntologyTermSimple {

        @Nullable
        private final OntologyTerm categoryTerm;

        public OntologyTermSimpleWithCategory( @Nullable String uri, String term, @Nullable OntologyTerm categoryTerm ) {
            //noinspection DataFlowIssue
            super( uri, term );
            this.categoryTerm = categoryTerm;
        }

        @Override
        public Collection<OntologyTerm> getParents( boolean direct, boolean includeAdditionalProperties, boolean keepObsoletes ) {
            if ( categoryTerm == null ) {
                return Collections.emptySet();
            }
            if ( direct ) {
                return Collections.singleton( categoryTerm );
            } else {
                // combine the direct parents + all the parents from the parents
                return Stream.concat( Stream.of( categoryTerm ), Stream.of( categoryTerm ).flatMap( t -> t.getParents( false, includeAdditionalProperties, keepObsoletes ).stream() ) )
                        .collect( Collectors.toSet() );
            }
        }

        @Override
        public boolean isRoot() {
            return categoryTerm == null;
        }
    }

    @Override
    @Transactional(readOnly = true)
    public Collection<ArrayDesign> getArrayDesignsUsed( final BioAssaySet expressionExperiment ) {
        return this.expressionExperimentDao.getArrayDesignsUsed( expressionExperiment );
    }

    @Override
    @Transactional(readOnly = true)
    public Collection<ArrayDesign> getArrayDesignsUsed( ExpressionExperiment ee, QuantitationType qt ) {
        return this.expressionExperimentDao.getArrayDesignsUsed( ee, qt, quantitationTypeService.getDataVectorType( qt ) );
    }

    @Override
    @Transactional(readOnly = true)
    public Collection<ArrayDesign> getArrayDesignsUsed( ExpressionExperiment ee, QuantitationType qt, Class<? extends DataVector> vectorType ) {
        return this.expressionExperimentDao.getArrayDesignsUsed( ee, qt, vectorType );
    }

    @Override
    @Transactional(readOnly = true)
    public Collection<Gene> getGenesUsedByPreferredVectors( ExpressionExperiment experimentConstraint ) {
        return this.expressionExperimentDao.getGenesUsedByPreferredVectors( experimentConstraint );
    }

    @Override
    @Transactional(readOnly = true)
    public Map<TechnologyType, Long> getTechnologyTypeUsageFrequency( @Nullable Filters filters, @Nullable Set<Long> extraIds ) {
        if ( filters == null || filters.isEmpty() ) {
            if ( extraIds != null ) {
                return expressionExperimentDao.getTechnologyTypeUsageFrequency( extraIds );
            } else {
                return expressionExperimentDao.getTechnologyTypeUsageFrequency();
            }
        } else {
            List<Long> ids = this.expressionExperimentDao.loadIdsWithCache( filters, null );
            if ( extraIds != null ) {
                ids.retainAll( extraIds );
            }
            return expressionExperimentDao.getTechnologyTypeUsageFrequency( ids );
        }
    }

    @Override
    @Transactional(readOnly = true)
    public Map<ArrayDesign, Long> getArrayDesignUsedOrOriginalPlatformUsageFrequency( @Nullable Filters filters, @Nullable Set<Long> extraIds, int maxResults ) {
        Map<ArrayDesign, Long> result;
        if ( filters == null || filters.isEmpty() ) {
            if ( extraIds != null ) {
                result = new HashMap<>( expressionExperimentDao.getArrayDesignsUsageFrequency( extraIds, maxResults ) );
                for ( Map.Entry<ArrayDesign, Long> e : expressionExperimentDao.getOriginalPlatformsUsageFrequency( extraIds, maxResults ).entrySet() ) {
                    result.compute( e.getKey(), ( k, v ) -> ( v != null ? v : 0L ) + e.getValue() );
                }
            } else {
                result = new HashMap<>( expressionExperimentDao.getArrayDesignsUsageFrequency( maxResults ) );
                for ( Map.Entry<ArrayDesign, Long> e : expressionExperimentDao.getOriginalPlatformsUsageFrequency( maxResults ).entrySet() ) {
                    result.compute( e.getKey(), ( k, v ) -> ( v != null ? v : 0L ) + e.getValue() );
                }
            }
        } else {
            List<Long> ids = this.expressionExperimentDao.loadIdsWithCache( filters, null );
            if ( extraIds != null ) {
                ids.retainAll( extraIds );
            }
            result = new HashMap<>( expressionExperimentDao.getArrayDesignsUsageFrequency( ids, maxResults ) );
            for ( Map.Entry<ArrayDesign, Long> e : expressionExperimentDao.getOriginalPlatformsUsageFrequency( ids, maxResults ).entrySet() ) {
                result.compute( e.getKey(), ( k, v ) -> ( v != null ? v : 0L ) + e.getValue() );
            }
        }
        // retain top results
        // this happens when original platforms are mixed in
        if ( maxResults > 0 && result.size() > maxResults ) {
            return result.entrySet()
                    .stream()
                    .sorted( Map.Entry.comparingByValue( Comparator.reverseOrder() ) )
                    .limit( maxResults )
                    .collect( Collectors.toMap( Map.Entry::getKey, Map.Entry::getValue ) );
        }
        return result;
    }

    @Override
    @Transactional(readOnly = true)
    public Map<Taxon, Long> getTaxaUsageFrequency( @Nullable Filters filters, @Nullable Set<Long> extraIds ) {
        if ( filters == null || filters.isEmpty() ) {
            if ( extraIds != null ) {
                return expressionExperimentDao.getPerTaxonCount( extraIds );
            } else {
                return expressionExperimentDao.getPerTaxonCount();
            }
        } else {
            List<Long> ids = this.expressionExperimentDao.loadIdsWithCache( filters, null );
            if ( extraIds != null ) {
                ids.retainAll( extraIds );
            }
            return expressionExperimentDao.getPerTaxonCount( ids );
        }
    }

    @Override
    @Transactional(readOnly = true)
    public Collection<BioAssayDimension> getBioAssayDimensions( ExpressionExperiment expressionExperiment ) {
        Collection<BioAssayDimension> bioAssayDimensions = this.expressionExperimentDao
                .getBioAssayDimensions( expressionExperiment );
        Collection<BioAssayDimension> thawedBioAssayDimensions = new HashSet<>();
        bioAssayDimensions.forEach( Thaws::thawBioAssayDimension );
        return bioAssayDimensions;
    }

    @Override
    @Transactional(readOnly = true)
    public Collection<BioAssayDimension> getBioAssayDimensionsFromSubSets( ExpressionExperiment expressionExperiment ) {
        Collection<BioAssayDimension> bioAssayDimensions = this.expressionExperimentDao
                .getBioAssayDimensionsFromSubSets( expressionExperiment );
        bioAssayDimensions.forEach( Thaws::thawBioAssayDimension );
        return bioAssayDimensions;
    }

    @Override
    @Transactional(readOnly = true)
    public BioAssayDimension getBioAssayDimension( ExpressionExperiment ee, QuantitationType qt, Class<? extends BulkExpressionDataVector> dataVectorType ) {
        return expressionExperimentDao.getBioAssayDimension( ee, qt, dataVectorType );
    }

    @Override
    @Transactional(readOnly = true)
    public BioAssayDimension getBioAssayDimensionById( ExpressionExperiment ee, Long dimensionId, Class<? extends BulkExpressionDataVector> dataVectorType ) {
        return expressionExperimentDao.getBioAssayDimensionById( ee, dimensionId, dataVectorType );
    }

    @Override
    @Transactional(readOnly = true)
    public BioAssayDimension getBioAssayDimensionById( ExpressionExperiment ee, Long dimensionId ) {
        for ( Class<? extends BulkExpressionDataVector> vectorType : quantitationTypeService.getMappedDataVectorType( BulkExpressionDataVector.class ) ) {
            BioAssayDimension bad = expressionExperimentDao.getBioAssayDimensionById( ee, dimensionId, vectorType );
            if ( bad != null ) {
                return bad;
            }
        }
        return null;
    }

    @Override
    @Transactional(readOnly = true)
    public long getBioMaterialCount( final ExpressionExperiment expressionExperiment ) {
        return this.expressionExperimentDao.getBioMaterialCount( expressionExperiment );
    }

    @Override
    @Transactional(readOnly = true)
    public long getRawDataVectorCount( final ExpressionExperiment ee ) {
        return this.expressionExperimentDao.getRawDataVectorCount( ee );
    }

    @Override
    @Transactional(readOnly = true)
    public Collection<ExpressionExperiment> getExperimentsWithOutliers() {
        return this.expressionExperimentDao.getExperimentsWithOutliers();
    }

    @Override
    @Transactional(readOnly = true)
    public Map<Long, Date> getLastArrayDesignUpdate( final Collection<ExpressionExperiment> expressionExperiments ) {
        return this.expressionExperimentDao.getLastArrayDesignUpdate( expressionExperiments );
    }

    @Override
    @Transactional(readOnly = true)
    public Date getLastArrayDesignUpdate( final ExpressionExperiment ee ) {
        return this.expressionExperimentDao.getLastArrayDesignUpdate( ee );
    }

    @Override
    @Transactional(readOnly = true)
    public Map<Long, AuditEvent> getLastLinkAnalysis( final Collection<Long> ids ) {
        return this.getLastEvent( this.load( ids ), new LinkAnalysisEvent() );
    }

    @Override
    @Transactional(readOnly = true)
    public Map<Long, AuditEvent> getLastMissingValueAnalysis( final Collection<Long> ids ) {
        return this.getLastEvent( this.load( ids ), new MissingValueAnalysisEvent() );
    }

    @Override
    @Transactional(readOnly = true)
    public Map<Long, AuditEvent> getLastProcessedDataUpdate( final Collection<Long> ids ) {
        return this.getLastEvent( this.load( ids ), new ProcessedVectorComputationEvent() );
    }

    @Override
    @Transactional(readOnly = true)
    public Map<Taxon, Long> getPerTaxonCount() {
        return this.expressionExperimentDao.getPerTaxonCount();
    }

    @Override
    @Transactional(readOnly = true)
    public Map<Long, Long> getPopulatedFactorCounts( final Collection<Long> ids ) {
        return this.expressionExperimentDao.getPopulatedFactorCounts( ids );
    }

    @Override
    @Transactional(readOnly = true)
    public Map<Long, Long> getPopulatedFactorCountsExcludeBatch( final Collection<Long> ids ) {
        return this.expressionExperimentDao.getPopulatedFactorCountsExcludeBatch( ids );
    }

    @Override
    @Transactional(readOnly = true)
    public QuantitationType getPreferredQuantitationType( final ExpressionExperiment ee ) {
        return this.expressionExperimentDao.getPreferredQuantitationType( ee );
    }

    @Override
    @Transactional(readOnly = true)
    public QuantitationType getProcessedQuantitationType( final ExpressionExperiment ee ) {
        return this.expressionExperimentDao.getProcessedQuantitationType( ee );
    }

    @Override
    @Transactional(readOnly = true)
    public boolean hasProcessedExpressionData( ExpressionExperiment ee ) {
        return expressionExperimentDao.hasProcessedExpressionData( ee );
    }

    @Override
    @Transactional(readOnly = true)
    public Map<QuantitationType, Long> getQuantitationTypeCount( ExpressionExperiment ee ) {
        return this.expressionExperimentDao.getQuantitationTypeCount( ee );
    }

    @Override
    @Transactional(readOnly = true)
    public Collection<QuantitationType> getQuantitationTypes( final ExpressionExperiment expressionExperiment ) {
        return this.quantitationTypeService.findByExpressionExperiment( expressionExperiment ).values().stream()
                .flatMap( Collection::stream )
                .collect( Collectors.toSet() );
    }


    @Override
    @Transactional(readOnly = true)
    public Map<Class<? extends DataVector>, Set<QuantitationType>> getQuantitationTypesByVectorType( ExpressionExperiment ee ) {
        return this.quantitationTypeService.findByExpressionExperiment( ee );
    }

    @Override
    @Transactional(readOnly = true)
    public Collection<QuantitationType> getQuantitationTypes( ExpressionExperiment expressionExperiment, BioAssayDimension dimension ) {
        return this.quantitationTypeService.findByExpressionExperimentAndDimension( expressionExperiment, dimension );
    }

    @Override
    @Transactional(readOnly = true)
    public Collection<QuantitationType> getQuantitationTypes( ExpressionExperiment expressionExperiment, BioAssayDimension dimension, Class<? extends BulkExpressionDataVector> dataVectorType ) {
        return quantitationTypeService.findByExpressionExperimentAndDimension( expressionExperiment, dimension, Collections.singleton( dataVectorType ) );
    }

    @Override
    @Transactional(readOnly = true)
    public Collection<QuantitationTypeValueObject> getQuantitationTypeValueObjects( ExpressionExperiment expressionExperiment ) {
        expressionExperiment = ensureInSession( expressionExperiment );
        return quantitationTypeService.loadValueObjectsWithExpressionExperiment( expressionExperiment.getQuantitationTypes(), expressionExperiment );
    }

    @Override
    @Transactional(readOnly = true)
    public Map<ExpressionExperiment, Collection<AuditEvent>> getSampleRemovalEvents(
            final Collection<ExpressionExperiment> expressionExperiments ) {
        return this.expressionExperimentDao.getSampleRemovalEvents( expressionExperiments );
    }

    @Override
    @Transactional(readOnly = true)
    public Collection<ExpressionExperimentSubSet> getSubSetsWithBioAssays( final ExpressionExperiment expressionExperiment ) {
        return this.expressionExperimentDao.getSubSets( expressionExperiment );
    }

    @Override
    @Transactional(readOnly = true)
    public Collection<ExpressionExperimentSubSet> getSubSetsWithCharacteristics( ExpressionExperiment ee ) {
        Collection<ExpressionExperimentSubSet> result = this.expressionExperimentDao.getSubSets( ee );
        for ( ExpressionExperimentSubSet subSet : result ) {
            Hibernate.initialize( subSet.getCharacteristics() );
        }
        return result;
    }

    @Override
    @Transactional(readOnly = true)
    public Map<BioAssayDimension, Set<ExpressionExperimentSubSet>> getSubSetsByDimension( ExpressionExperiment expressionExperiment ) {
        return expressionExperimentDao.getSubSetsByDimension( expressionExperiment );
    }

    @Override
    @Transactional(readOnly = true)
    public Map<BioAssayDimension, Set<ExpressionExperimentSubSet>> getSubSetsByDimensionWithBioAssays( ExpressionExperiment expressionExperiment ) {
        Map<BioAssayDimension, Set<ExpressionExperimentSubSet>> result = expressionExperimentDao.getSubSetsByDimension( expressionExperiment );
        for ( Set<ExpressionExperimentSubSet> subSets : result.values() ) {
            for ( ExpressionExperimentSubSet s : subSets ) {
                for ( BioAssay ba : s.getBioAssays() ) {
                    Hibernate.initialize( ba.getSampleUsed() );
                    Hibernate.initialize( ba.getSampleUsed().getSourceBioMaterial() );
                }
            }
        }
        return result;
    }

    @Override
    @Transactional(readOnly = true)
    public Collection<ExpressionExperimentSubSet> getSubSets( ExpressionExperiment expressionExperiment, BioAssayDimension dimension ) {
        return expressionExperimentDao.getSubSets( expressionExperiment, dimension );
    }

    @Override
    @Transactional(readOnly = true)
    public Collection<ExpressionExperimentSubSet> getSubSetsWithBioAssays( ExpressionExperiment expressionExperiment, BioAssayDimension dimension ) {
        Collection<ExpressionExperimentSubSet> subSets = expressionExperimentDao.getSubSets( expressionExperiment, dimension );
        for ( ExpressionExperimentSubSet s : subSets ) {
            for ( BioAssay ba : s.getSourceExperiment().getBioAssays() ) {
                Hibernate.initialize( ba.getSampleUsed() );
                Hibernate.initialize( ba.getSampleUsed().getSourceBioMaterial() );
            }
            for ( BioAssay ba : s.getBioAssays() ) {
                Hibernate.initialize( ba.getSampleUsed() );
                Hibernate.initialize( ba.getSampleUsed().getSourceBioMaterial() );
            }
        }
        return subSets;
    }

    @Override
    @Transactional(readOnly = true)
    public Map<ExperimentalFactor, Map<FactorValue, ExpressionExperimentSubSet>> getSubSetsByFactorValue( ExpressionExperiment expressionExperiment, BioAssayDimension dimension ) {
        return getSubSetsByFactorValueInternal( getSubSetsWithBioAssays( expressionExperiment, dimension ) );
    }

    @Override
    @Transactional(readOnly = true)
    public Map<FactorValue, ExpressionExperimentSubSet> getSubSetsByFactorValue( ExpressionExperiment expressionExperiment, ExperimentalFactor experimentalFactor, BioAssayDimension dimension ) {
        // TODO: could this be made more efficient for a single factor?
        return getSubSetsByFactorValueInternal( getSubSetsWithBioAssays( expressionExperiment, dimension ) )
                .get( experimentalFactor );
    }

    @Override
    @Transactional(readOnly = true)
    public Map<FactorValue, ExpressionExperimentSubSet> getSubSetsByFactorValueWithCharacteristicsAndBioAssays( ExpressionExperiment expressionExperiment, ExperimentalFactor experimentalFactor, BioAssayDimension dimension ) {
        Map<FactorValue, ExpressionExperimentSubSet> result;
        result = getSubSetsByFactorValue( expressionExperiment, experimentalFactor, dimension );
        if ( result != null ) {
            for ( ExpressionExperimentSubSet subSet : result.values() ) {
                Hibernate.initialize( subSet.getCharacteristics() );
                for ( BioAssay ba : subSet.getBioAssays() ) {
                    Thaws.thawBioAssay( ba );
                }
            }
        }
        return result;
    }

    private Map<ExperimentalFactor, Map<FactorValue, ExpressionExperimentSubSet>> getSubSetsByFactorValueInternal( Collection<ExpressionExperimentSubSet> subSets ) {
        Map<ExperimentalFactor, Map<FactorValue, Set<ExpressionExperimentSubSet>>> result = new HashMap<>();
        for ( ExpressionExperimentSubSet subSet : subSets ) {
            for ( BioAssay ba : subSet.getBioAssays() ) {
                for ( FactorValue fv : ba.getSampleUsed().getAllFactorValues() ) {
                    result.computeIfAbsent( fv.getExperimentalFactor(), k -> new HashMap<>() )
                            .computeIfAbsent( fv, k -> new HashSet<>() )
                            .add( subSet );
                }
            }
        }
        return result.entrySet().stream()
                // only retain FVs that fully separates subsets
                // if there are as many FVs than subsets, we know there is exactly one subset per FV
                .filter( e -> e.getValue().size() == subSets.size() )
                .collect( Collectors.toMap( Map.Entry::getKey, e -> e.getValue().entrySet().stream().collect( Collectors.toMap( Map.Entry::getKey, e2 -> e2.getValue().iterator().next() ) ) ) );
    }

    @Override
    @Transactional(readOnly = true)
    public ExpressionExperimentSubSet getSubSetByIdWithCharacteristics( ExpressionExperiment ee, Long subSetId ) {
        ExpressionExperimentSubSet result = expressionExperimentDao.getSubSetById( ee, subSetId );
        if ( result != null ) {
            Hibernate.initialize( result.getCharacteristics() );
        }
        return result;
    }

    @Override
    @Transactional(readOnly = true)
    public ExpressionExperimentSubSet getSubSetByIdWithCharacteristicsAndBioAssays( ExpressionExperiment ee, Long subSetId ) {
        ExpressionExperimentSubSet result = expressionExperimentDao.getSubSetById( ee, subSetId );
        if ( result != null ) {
            result.getSourceExperiment().getBioAssays().forEach( Thaws::thawBioAssay );
            result.getBioAssays().forEach( Thaws::thawBioAssay );
        }
        return result;
    }

    @Override
    @Transactional(readOnly = true)
    public <T extends BioAssaySet> Map<T, Taxon> getTaxa( Collection<T> bioAssaySets ) {
        return this.expressionExperimentDao.getTaxa( bioAssaySets );
    }

    @Override
    @Transactional(readOnly = true)
    public Taxon getTaxon( final BioAssaySet bioAssaySet ) {
        return this.expressionExperimentDao.getTaxon( bioAssaySet );
    }

    @Override
    @Transactional(readOnly = true)
    public boolean isRNASeq( ExpressionExperiment expressionExperiment ) {
        Collection<ArrayDesign> ads = this.expressionExperimentDao.getArrayDesignsUsed( expressionExperiment );
        /*
         * This isn't completely bulletproof. We are simply assuming that if any of the platforms isn't a microarray (or
         * 'OTHER'), it's RNA-seq.
         */
        for ( ArrayDesign ad : ads ) {
            TechnologyType techtype = ad.getTechnologyType();

            if ( techtype.equals( TechnologyType.SEQUENCING )
                    || techtype.equals( TechnologyType.GENELIST ) ) {
                return true;
            }
        }
        return false;

    }

    /**
     * @param ee the expression experiment to be checked for trouble. This method will usually be preferred over
     *           checking
     *           the curation details of the object directly, as this method also checks all the array designs the
     *           given
     *           experiment belongs to.
     * @return true, if the given experiment, or any of its parenting array designs is troubled. False otherwise
     */
    @Override
    @Transactional(readOnly = true)
    public boolean isTroubled( ExpressionExperiment ee ) {
        if ( ee.getCurationDetails().getTroubled() )
            return true;
        Collection<ArrayDesign> ads = this.getArrayDesignsUsed( ee );
        for ( ArrayDesign ad : ads ) {
            if ( ad.getCurationDetails().getTroubled() )
                return true;
        }
        return false;
    }

    @Override
    @Transactional(readOnly = true)
    public Slice<ExpressionExperimentDetailsValueObject> loadDetailsValueObjects( @Nullable Collection<Long> ids, @Nullable Taxon taxon, @Nullable Sort sort, int offset, int limit ) {
        return this.expressionExperimentDao.loadDetailsValueObjects( ids, taxon, sort, offset, limit );
    }

    @Override
    @Transactional(readOnly = true)
    public Slice<ExpressionExperimentDetailsValueObject> loadDetailsValueObjectsWithCache( Collection<Long> ids, @Nullable Taxon taxon, @Nullable Sort sort, int offset, int limit ) {
        return this.expressionExperimentDao.loadDetailsValueObjectsByIdsWithCache( ids, taxon, sort, offset, limit );
    }

    @Override
    @Transactional(readOnly = true)
    public List<ExpressionExperimentDetailsValueObject> loadDetailsValueObjectsByIds( Collection<Long> ids ) {
        return this.expressionExperimentDao.loadDetailsValueObjectsByIds( ids );
    }

    @Transactional(readOnly = true)
    public List<ExpressionExperimentDetailsValueObject> loadDetailsValueObjectsByIdsWithCache( Collection<Long> ids ) {
        return this.expressionExperimentDao.loadDetailsValueObjectsByIdsWithCache( ids );
    }

    @Override
    @Transactional(readOnly = true)
    public Slice<ExpressionExperimentValueObject> loadBlacklistedValueObjects( @Nullable Filters filters, @Nullable Sort sort, int offset, int limit ) {
        return expressionExperimentDao.loadBlacklistedValueObjects( filters, sort, offset, limit );
    }

    @Override
    @Transactional(readOnly = true)
    public Collection<ExpressionExperiment> loadLackingFactors() {
        return this.expressionExperimentDao.loadLackingFactors();
    }

    @Override
    @Transactional(readOnly = true)
    public Collection<ExpressionExperiment> loadLackingTags() {
        return this.expressionExperimentDao.loadLackingTags();
    }

    @Override
    @Transactional(readOnly = true)
    public List<ExpressionExperimentValueObject> loadValueObjectsByIdsWithRelationsAndCache( List<Long> ids ) {
        List<ExpressionExperiment> results = expressionExperimentDao.loadWithRelationsAndCache( ids );
        Map<Long, Integer> id2position = ListUtils.indexOfElements( ids );
        return expressionExperimentDao.loadValueObjects( results ).stream()
                .sorted( Comparator.comparing( vo -> id2position.get( vo.getId() ) ) )
                .collect( Collectors.toList() );
    }

    @Override
    @Transactional(readOnly = true)
    public List<ExpressionExperimentValueObject> loadValueObjectsByIds( final List<Long> ids,
            boolean maintainOrder ) {
        List<ExpressionExperimentValueObject> results = this.expressionExperimentDao.loadValueObjectsByIds( ids );

        // sort results according to ids
        if ( maintainOrder ) {
            Map<Long, Integer> id2position = ListUtils.indexOfElements( ids );
            return results.stream()
                    .sorted( Comparator.comparing( vo -> id2position.get( vo.getId() ) ) )
                    .collect( Collectors.toList() );
        }

        return results;
    }

    /**
     * Will add the characteristic to the expression experiment and persist the changes.
     *
     * @param ee the experiment to add the characteristics to.
     * @param vc If the evidence code is null, it will be filled in with IC. A category and value must be provided.
     */
    @Override
    @Transactional
    public void addCharacteristic( ExpressionExperiment ee, Characteristic vc ) {
        Assert.isTrue( StringUtils.isNotBlank( vc.getCategory() ), "Must provide a category" );
        Assert.isTrue( StringUtils.isNotBlank( vc.getValue() ), "Must provide a value" );

        ee = ensureInSession( ee );

        if ( vc.getEvidenceCode() == null ) {
            log.debug( String.format( "No evidence code set for %s, defaulting to %s.", vc, GOEvidenceCode.IC ) );
            vc.setEvidenceCode( GOEvidenceCode.IC ); // assume: manually added characteristic
        }

        ExpressionExperimentServiceImpl.log
                .info( "Adding characteristic '" + vc.getValue() + "' to " + ee.getShortName() + " (ID=" + ee.getId()
                        + ") : " + vc );

        ee.getCharacteristics().add( vc );
        this.update( ee );
    }

    @Override
    @Transactional(readOnly = true)
    public ExpressionExperiment thaw( final ExpressionExperiment expressionExperiment ) {
        ExpressionExperiment result = ensureInSession( expressionExperiment );
        this.expressionExperimentDao.thaw( result );
        return result;
    }

    @Override
    @Transactional(readOnly = true)
    public ExpressionExperiment thawLite( final ExpressionExperiment expressionExperiment ) {
        ExpressionExperiment result = ensureInSession( expressionExperiment );
        this.expressionExperimentDao.thawLite( result );
        return result;
    }

    @Override
    @Transactional(readOnly = true)
    public ExpressionExperiment thawLiter( final ExpressionExperiment expressionExperiment ) {
        ExpressionExperiment result = ensureInSession( expressionExperiment );
        this.expressionExperimentDao.thawLiter( result );
        return result;
    }

    @Override
    @Transactional
    public void remove( Long id ) {
        ExpressionExperiment ee = this.load( id );
        if ( ee == null ) {
            log.warn( "ExpressionExperiment was null after reloading, skipping removal altogether." );
            return;
        }
        remove( ee );
    }

    /**
     * Deletes an experiment and all of its associated objects, including coexpression links. Some types of associated
     * objects may need to be deleted before this can be run (example: analyses involving multiple experiments; these
     * will not be deleted automatically).
     */
    @Override
    @Transactional
    public void remove( ExpressionExperiment ee ) {
        ee = ensureInSession( ee );

        if ( !securityService.isEditableByCurrentUser( ee ) ) {
            throw new SecurityException(
                    "Error performing 'ExpressionExperimentService.remove(ExpressionExperiment expressionExperiment)' --> "
                            + " You do not have permission to edit this experiment." );
        }

        // check if a dataset has coexpression links
        if ( this.coexpressionService.hasLinks( ee ) ) {
            throw new IllegalStateException( ee + " has coexpression links, those must be removed first with 'gemma-cli coexpAnalyze -delete'." );
        }

        // Remove subsets
        Collection<ExpressionExperimentSubSet> subsets = this.getSubSetsWithBioAssays( ee );
        for ( ExpressionExperimentSubSet subset : subsets ) {
            expressionExperimentSubSetService.remove( subset );
        }

        // Remove differential expression analyses
        this.differentialExpressionAnalysisService.removeForExperiment( ee );

        // Remove any sample coexpression matrices
        this.sampleCoexpressionAnalysisService.removeForExperiment( ee );

        // Remove PCA
        this.principalComponentAnalysisService.removeForExperiment( ee );

        // Remove coexpression analyses
        this.coexpressionAnalysisService.removeForExperiment( ee );

        /*
         * Delete any expression experiment sets that only have this one ee in it. If possible remove this experiment
         * from other sets, and update them. IMPORTANT, this section assumes that we already checked for gene2gene
         * analyses!
         */
        this.expressionExperimentSetService.removeFromSets( ee );

        super.remove( ee );
    }

    @Override
    @Transactional
    public void remove( Collection<ExpressionExperiment> entities ) {
        entities.forEach( this::remove );
    }

    /**
     * @param ees  experiments
     * @param type event type
     * @return a map of the expression experiment ids to the last audit event for the given audit event type the
     * map
     * can contain nulls if the specified auditEventType isn't found for a given expression experiment id
     */
    private Map<Long, AuditEvent> getLastEvent( Collection<ExpressionExperiment> ees, AuditEventType type ) {

        Map<Long, AuditEvent> lastEventMap = new HashMap<>();
        AuditEvent last;
        for ( ExpressionExperiment experiment : ees ) {
            last = this.auditEventService.getLastEvent( experiment, type.getClass() );
            lastEventMap.put( experiment.getId(), last );
        }
        return lastEventMap;
    }

    /*
     * (non-Javadoc)
     *
     * @see
     * ubic.gemma.persistence.service.expression.experiment.ExpressionExperimentService#isBlackListed(java.lang.String)
     */
    @Override
    @Transactional(readOnly = true)
    public boolean isBlackListed( String geoAccession ) {
        return this.blacklistedEntityService.isBlacklisted( geoAccession );
    }

    @Override
    @Transactional(readOnly = true)
    public Boolean isSuitableForDEA( ExpressionExperiment ee ) {
        AuditEvent ev = auditEventService.getLastEvent( ee, DifferentialExpressionSuitabilityEvent.class );
        return ev == null || !( ev.getEventType() instanceof UnsuitableForDifferentialExpressionAnalysisEvent );
    }

    @Override
    @Transactional(readOnly = true)
    public Collection<ExpressionExperiment> getExperimentsLackingPublications() {
        return this.expressionExperimentDao.getExperimentsLackingPublications();
    }

    @Override
    @Transactional
    public void updateQuantitationType( ExpressionExperiment ee, QuantitationType qt ) {
        Assert.notNull( ee.getId(), "The experiment must be persistent." );
        Assert.notNull( qt.getId(), "The quantitation type must be persistent." );
        // FIXME: hashing depends on properties that might have been altered that would in turn affect hashCode(), so we
        //        cannot use contains
        Assert.isTrue( ee.getQuantitationTypes().stream().anyMatch( qt::equals ),
                "The quantitation type does not belong to " + ee + "." );
        if ( qt.getIsSingleCellPreferred() ) {
            // set all other QTs to non-preferred
            for ( QuantitationType otherQt : ee.getQuantitationTypes() ) {
                if ( otherQt.getIsSingleCellPreferred() && !otherQt.equals( qt ) ) {
                    log.info( "Marking " + otherQt + " as non-preferred for single-cell data." );
                    otherQt.setIsSingleCellPreferred( false );
                    quantitationTypeService.update( otherQt );
                }
            }
        }
        if ( qt.getIsPreferred() ) {
            // set all other QTs to non-preferred
            for ( QuantitationType otherQt : ee.getQuantitationTypes() ) {
                if ( otherQt.getIsPreferred() && !otherQt.equals( qt ) ) {
                    log.info( "Marking " + otherQt + " as non-preferred for raw data." );
                    otherQt.setIsPreferred( false );
                    quantitationTypeService.update( otherQt );
                }
            }
        }
        if ( qt.getIsMaskedPreferred() ) {
            // set all other QTs to non-preferred
            for ( QuantitationType otherQt : ee.getQuantitationTypes() ) {
                if ( otherQt.getIsMaskedPreferred() && !otherQt.equals( qt ) ) {
                    log.info( "Marking " + otherQt + " as non-preferred for processed data." );
                    otherQt.setIsMaskedPreferred( false );
                    quantitationTypeService.update( otherQt );
                }
            }
        }
        quantitationTypeService.update( qt );
    }

    @Override
    @Transactional
    public MeanVarianceRelation updateMeanVarianceRelation( ExpressionExperiment ee, MeanVarianceRelation mvr ) {
        return expressionExperimentDao.updateMeanVarianceRelation( ee, mvr );
    }

    @Override
    @Transactional(readOnly = true)
    public long countBioMaterials( @Nullable Filters filters ) {
        return expressionExperimentDao.countBioMaterials( filters );
    }

    /**
     * Checks for special properties that are allowed to be referenced on certain objects. E.g. characteristics on EEs.
     * {@inheritDoc}
     */
    @Override
    public Collection<ConfigAttribute> getFilterablePropertyConfigAttributes( String property ) {
        if ( property.equals( "geeq.publicSuitabilityScore" ) ) {
            return SecurityConfig.createList( "GROUP_ADMIN" );
        } else {
            return null;
        }
    }
}<|MERGE_RESOLUTION|>--- conflicted
+++ resolved
@@ -34,10 +34,6 @@
 import ubic.basecode.ontology.model.OntologyTerm;
 import ubic.basecode.ontology.model.OntologyTermSimple;
 import ubic.gemma.core.analysis.expression.diff.BaselineSelection;
-<<<<<<< HEAD
-=======
-import ubic.gemma.core.analysis.preprocess.svd.SVDService;
->>>>>>> e428e337
 import ubic.gemma.core.ontology.OntologyService;
 import ubic.gemma.core.search.SearchException;
 import ubic.gemma.core.search.SearchResult;
@@ -81,10 +77,6 @@
 import java.util.stream.Stream;
 
 import static java.util.Objects.requireNonNull;
-<<<<<<< HEAD
-import static ubic.gemma.model.common.description.CharacteristicUtils.*;
-=======
->>>>>>> e428e337
 import static ubic.gemma.model.expression.experiment.StatementUtils.formatStatement;
 import static ubic.gemma.persistence.util.SubqueryUtils.guessAliases;
 
@@ -638,38 +630,18 @@
 
     @Override
     @Transactional(readOnly = true)
-<<<<<<< HEAD
-    public Set<AnnotationValueObject> getAnnotations( ExpressionExperiment ee ) {
-        ee = ensureInSession( ee );
-
-        Set<AnnotationValueObject> annotations = new HashSet<>();
-        Collection<String> seenTerms = new TreeSet<>( String.CASE_INSENSITIVE_ORDER );
-
-        for ( AnnotationValueObject annotationValue : filterExperimentAnnotations( ee.getCharacteristics() ) ) {
-            if ( seenTerms.add( annotationValue.getTermName() ) ) {
-                annotations.add( annotationValue );
-            }
-        }
-
-        for ( AnnotationValueObject annotationValue : filterSubSetAnnotations( expressionExperimentDao.getAnnotationsBySubSets( ee ) ) ) {
-            if ( seenTerms.add( annotationValue.getTermName() ) ) {
-                annotations.add( annotationValue );
-            }
-        }
-
-        for ( AnnotationValueObject v : this.getAnnotationsByFactorValues( ee ) ) {
-            if ( seenTerms.add( v.getTermName() ) ) {
-                annotations.add( v );
-            }
-=======
-    public Set<AnnotationValueObject> getAnnotationsById( Long eeId ) {
-        ExpressionExperiment expressionExperiment = requireNonNull( this.load( eeId ) );
+    public Set<AnnotationValueObject> getAnnotations( ExpressionExperiment expressionExperiment ) {
         Set<AnnotationValueObject> annotations = new LinkedHashSet<>();
         Set<String> seenTerms = new HashSet<>();
 
         expressionExperimentDao.getExperimentAnnotations( expressionExperiment, false ).stream()
-                .filter( this::filterBioMaterialAnnotation )
+                .filter( this::filterExperimentAnnotations )
                 .map( c -> new AnnotationValueObject( c, ExpressionExperiment.class ) )
+                .forEach( c -> addIfNovel( annotations, c, seenTerms ) );
+
+        expressionExperimentDao.getExperimentSubSetAnnotations( expressionExperiment ).stream()
+                .filter( this::filterSubSetAnnotations )
+                .map( c -> new AnnotationValueObject( c, ExpressionExperimentSubSet.class ) )
                 .forEach( c -> addIfNovel( annotations, c, seenTerms ) );
 
         String[] ignoredPredicates = new String[] {
@@ -690,22 +662,59 @@
         return annotations;
     }
 
+    @Override
+    @Transactional(readOnly = true)
+    public Set<AnnotationValueObject> getAnnotations( ExpressionExperimentSubSet ee ) {
+        Set<AnnotationValueObject> annotations = new HashSet<>();
+        Set<String> seenTerms = new HashSet<>();
+
+        // inherited from the EE
+        expressionExperimentDao.getExperimentAnnotations( ee.getSourceExperiment(), false ).stream()
+                .filter( this::filterExperimentAnnotations )
+                .map( c -> new AnnotationValueObject( c, ExpressionExperiment.class ) )
+                .forEach( c -> addIfNovel( annotations, c, seenTerms ) );
+
+        // specifically for the subset
+        ee.getCharacteristics().stream()
+                .filter( this::filterSubSetAnnotations )
+                .map( c -> new AnnotationValueObject( c, ExpressionExperimentSubSet.class ) )
+                .forEach( c -> addIfNovel( annotations, c, seenTerms ) );
+
+        String[] ignoredPredicates = new String[] {
+                "http://gemma.msl.ubc.ca/ont/TGEMO_00166", // duration
+                "http://gemma.msl.ubc.ca/ont/TGEMO_00167", // dose
+                "http://gemma.msl.ubc.ca/ont/TGEMO_00168"  // development stage
+        };
+        expressionExperimentDao.getFactorValueAnnotations( ee ).stream()
+                .filter( this::filterFactorValueAnnotation )
+                .map( c -> new AnnotationValueObject( c.getCategoryUri(), c.getCategory(), c.getSubjectUri(), formatStatement( c, ignoredPredicates ), FactorValue.class ) )
+                .forEach( c -> addIfNovel( annotations, c, seenTerms ) );
+
+        expressionExperimentDao.getBioMaterialAnnotations( ee ).stream()
+                .filter( this::filterBioMaterialAnnotation )
+                .map( c -> new AnnotationValueObject( c, BioMaterial.class ) )
+                .forEach( c -> addIfNovel( annotations, c, seenTerms ) );
+
+        return annotations;
+    }
+
     /**
      * Check if a term is novel and add it to the set of seen terms.
      */
     private void addIfNovel( Collection<AnnotationValueObject> annotations, AnnotationValueObject term, Set<String> seenTerms ) {
         if ( seenTerms.add( StringUtils.lowerCase( StringUtils.normalizeSpace( term.getTermName() ) ) ) ) {
             annotations.add( term );
->>>>>>> e428e337
-        }
-    }
-
-<<<<<<< HEAD
-        for ( AnnotationValueObject v : this.getAnnotationsByBioMaterials( ee ) ) {
-            if ( seenTerms.add( v.getTermName() ) ) {
-                annotations.add( v );
-            }
-=======
+        }
+    }
+
+    private boolean filterExperimentAnnotations( Characteristic c ) {
+        return filterAnnotation( c );
+    }
+
+    private boolean filterSubSetAnnotations( Characteristic c ) {
+        return filterAnnotation( c );
+    }
+
     /**
      * Filter factor value annotations to be included as experiment tags.
      * <p>
@@ -715,14 +724,15 @@
     private boolean filterFactorValueAnnotation( Statement c ) {
         return filterAnnotation( c )
                 // ignore baseline conditions
-                && !BaselineSelection.isBaselineCondition( c )
-                // ignore batch factors
-                && !ExperimentalDesignUtils.isBatch( c )
+                && !BaselineSelection.isBaselineCondition( c ) && !CharacteristicUtils.hasCategory( c, Categories.BLOCK )
                 // ignore timepoints
                 && !"http://www.ebi.ac.uk/efo/EFO_0000724".equals( c.getCategoryUri() )
                 // DE_include/exclude
                 && !"http://gemma.msl.ubc.ca/ont/TGEMO_00013".equals( c.getSubjectUri() )
-                && !"http://gemma.msl.ubc.ca/ont/TGEMO_00014".equals( c.getSubjectUri() );
+                && !"http://gemma.msl.ubc.ca/ont/TGEMO_00014".equals( c.getSubjectUri() );// ignore baseline conditions
+// ignore batch factors
+// ignore timepoints
+// DE_include/exclude
     }
 
     /**
@@ -755,7 +765,6 @@
             Assert.notNull( statement.getSecondPredicate() );
             Assert.notNull( statement.getSecondObject() );
             return filterStatementObject( statement.getCategoryUri(), statement.getCategory(), statement.getSubjectUri(), statement.getSubject(), statement.getSecondPredicateUri(), statement.getSecondPredicate(), statement.getSecondObjectUri(), statement.getSecondObject() );
->>>>>>> e428e337
         }
     }
 
@@ -773,152 +782,6 @@
                 && categoryUri != null // free-text categories
                 // ignore free-text terms
                 && valueUri != null;
-    }
-
-    @Override
-    @Transactional(readOnly = true)
-    public Set<AnnotationValueObject> getAnnotations( ExpressionExperimentSubSet ee ) {
-        Set<AnnotationValueObject> annotations = new HashSet<>();
-        Collection<String> seenTerms = new TreeSet<>( String.CASE_INSENSITIVE_ORDER );
-
-        // inherited from the EE
-        for ( AnnotationValueObject annotationValue : filterExperimentAnnotations( ee.getSourceExperiment().getCharacteristics() ) ) {
-            if ( seenTerms.add( annotationValue.getTermName() ) ) {
-                annotations.add( annotationValue );
-            }
-        }
-
-        // specifically for the subset
-        for ( AnnotationValueObject annotationValue : filterSubSetAnnotations( ee.getCharacteristics() ) ) {
-            if ( seenTerms.add( annotationValue.getTermName() ) ) {
-                annotations.add( annotationValue );
-            }
-        }
-
-        for ( AnnotationValueObject v : this.getAnnotationsByFactorValues( ee.getSourceExperiment() ) ) {
-            // TODO: exclude annotations for the subset itself
-            if ( seenTerms.add( v.getTermName() ) ) {
-                annotations.add( v );
-            }
-        }
-
-        for ( AnnotationValueObject v : this.getAnnotationsByBioMaterials( ee ) ) {
-            if ( seenTerms.add( v.getTermName() ) ) {
-                annotations.add( v );
-            }
-        }
-
-        return annotations;
-    }
-
-    private Collection<AnnotationValueObject> filterExperimentAnnotations( Collection<Characteristic> c ) {
-        return c.stream()
-                .filter( this::filterAnnotation )
-                .map( c2 -> new AnnotationValueObject( c2, ExpressionExperiment.class ) )
-                .collect( Collectors.toSet() );
-    }
-
-    private Collection<AnnotationValueObject> filterSubSetAnnotations( Collection<Characteristic> c ) {
-        return c.stream()
-                .filter( this::filterAnnotation )
-                .map( c2 -> new AnnotationValueObject( c2, ExpressionExperimentSubSet.class ) )
-                .collect( Collectors.toSet() );
-    }
-
-    /**
-     * TODO: If can be done without much slowdown, add: certain characteristics from factor values? (non-baseline,
-     *       non-batch, non-redundant with tags). This is tricky because they are so specific...
-     */
-    private Collection<? extends AnnotationValueObject> getAnnotationsByFactorValues( ExpressionExperiment ee ) {
-        String[] ignoredPredicates = new String[] {
-                "http://gemma.msl.ubc.ca/ont/TGEMO_00166", // duration
-                "http://gemma.msl.ubc.ca/ont/TGEMO_00167", // dose
-                "http://gemma.msl.ubc.ca/ont/TGEMO_00168"  // development stage
-        };
-        return expressionExperimentDao.getAnnotationsByFactorValues( ee ).stream()
-                .filter( this::filterFactorValueAnnotation )
-                .map( c -> new AnnotationValueObject( c.getCategoryUri(), c.getCategory(), c.getSubjectUri(), formatStatement( c, ignoredPredicates ), FactorValue.class ) )
-                .collect( Collectors.toSet() );
-    }
-
-    /**
-     * URIs checked for validity Aug 2024
-     * FIXME filtering here is going to have to be more elaborate for this to be useful.
-     */
-    private boolean filterFactorValueAnnotation( Statement c ) {
-        // ignore baseline conditions
-        if ( BaselineSelection.isBaselineCondition( c ) ) {
-            return false;
-        }
-
-        // ignore batch factors
-        if ( CharacteristicUtils.hasCategory( c, Categories.BLOCK ) ) {
-            return false;
-        }
-
-        // ignore timepoints
-        if ( CharacteristicUtils.hasCategory( c, Categories.TIMEPOINT ) ) {
-            return false;
-        }
-
-        // DE_include/exclude
-        if ( "http://gemma.msl.ubc.ca/ont/TGEMO_00013".equals( c.getSubjectUri() ) )
-            return false;
-        if ( "http://gemma.msl.ubc.ca/ont/TGEMO_00014".equals( c.getSubjectUri() ) )
-            return false;
-
-        return true;
-    }
-
-    private Collection<? extends AnnotationValueObject> getAnnotationsByBioMaterials( ExpressionExperiment ee ) {
-        return expressionExperimentDao.getAnnotationsByBioMaterials( ee ).stream()
-                .filter( this::filterBioMaterialAnnotation )
-                .map( c -> new AnnotationValueObject( c, BioMaterial.class ) )
-                .collect( Collectors.toSet() );
-    }
-
-    /**
-     * TODO: If can be done without much slowdown, add: certain selected (constant?) characteristics from
-     *       biomaterials? (non-redundant with tags)
-     */
-    private Collection<? extends AnnotationValueObject> getAnnotationsByBioMaterials( ExpressionExperimentSubSet subset ) {
-        return expressionExperimentDao.getAnnotationsByBioMaterials( subset ).stream()
-                .filter( this::filterBioMaterialAnnotation )
-                .map( c -> new AnnotationValueObject( c, BioMaterial.class ) )
-                .collect( Collectors.toSet() );
-    }
-
-    /**
-     * TODO we need to filter these better; some criteria could be included in the query
-     */
-    private boolean filterBioMaterialAnnotation( Characteristic c ) {
-        // filter. Could include this in the query if it isn't too complicated.
-        if ( !filterAnnotation( c ) ) {
-            return false;
-        }
-
-        if ( "MaterialType".equalsIgnoreCase( c.getCategory() )
-                || "molecular entity".equalsIgnoreCase( c.getCategory() )
-                || "LabelCompound".equalsIgnoreCase( c.getCategory() ) ) {
-            return false;
-        }
-
-        if ( BaselineSelection.isBaselineCondition( c ) ) {
-            return false;
-        }
-
-        return true;
-    }
-
-    private boolean filterAnnotation( Characteristic c ) {
-        if ( isUncategorized( c ) || isFreeTextCategory( c ) ) {
-            return false;
-        }
-
-        if ( isFreeText( c ) ) {
-            return false;
-        }
-        return true;
     }
 
     /**
