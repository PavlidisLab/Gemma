--- conflicted
+++ resolved
@@ -297,20 +297,12 @@
     @Transactional(readOnly = true)
     public Collection<Long> filter( String searchString ) throws SearchException {
 
-<<<<<<< HEAD
         Map<Class<? extends Identifiable>, List<SearchResult<? extends Identifiable>>> searchResultsMap = searchService
-=======
-        Map<Class<?>, List<SearchResult<?>>> searchResultsMap = searchService
->>>>>>> 4c349ec5
                 .search( SearchSettings.expressionExperimentSearch( searchString ) );
 
         assert searchResultsMap != null;
 
-<<<<<<< HEAD
         List<SearchResult<? extends Identifiable>> searchResults = searchResultsMap.get( ExpressionExperiment.class );
-=======
-        Collection<SearchResult<?>> searchResults = searchResultsMap.get( ExpressionExperiment.class );
->>>>>>> 4c349ec5
 
         Collection<Long> ids = new ArrayList<>( searchResults.size() );
 
