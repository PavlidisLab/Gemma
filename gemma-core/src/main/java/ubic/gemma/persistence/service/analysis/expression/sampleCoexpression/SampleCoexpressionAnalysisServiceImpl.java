--- conflicted
+++ resolved
@@ -94,22 +94,12 @@
     private ExpressionExperimentService expressionExperimentService;
 
     @Override
-<<<<<<< HEAD
     public DoubleMatrix<BioAssay, BioAssay> loadFullMatrix( ExpressionExperiment ee ) throws FilteringException {
-=======
-    @Transactional(readOnly = true)
-    public DoubleMatrix<BioAssay, BioAssay> loadFullMatrix( ExpressionExperiment ee ) {
->>>>>>> 4c349ec5
         return this.toDoubleMatrix( this.load( ee ).getFullCoexpressionMatrix() );
     }
 
     @Override
-<<<<<<< HEAD
     public DoubleMatrix<BioAssay, BioAssay> loadTryRegressedThenFull( ExpressionExperiment ee ) throws FilteringException {
-=======
-    @Transactional
-    public DoubleMatrix<BioAssay, BioAssay> loadTryRegressedThenFull( ExpressionExperiment ee ) {
->>>>>>> 4c349ec5
         SampleCoexpressionAnalysis analysis = this.load( ee );
         SampleCoexpressionMatrix matrix = analysis.getRegressedCoexpressionMatrix();
         if ( matrix == null ) {
@@ -121,12 +111,7 @@
     }
 
     @Override
-<<<<<<< HEAD
     public SampleCoexpressionAnalysis load( ExpressionExperiment ee ) throws FilteringException {
-=======
-    @Transactional
-    public SampleCoexpressionAnalysis load( ExpressionExperiment ee ) {
->>>>>>> 4c349ec5
 
         ExpressionExperiment thawedee = this.expressionExperimentService.thawLite( ee );
 
@@ -149,12 +134,7 @@
     }
 
     @Override
-<<<<<<< HEAD
     public SampleCoexpressionAnalysis compute( ExpressionExperiment ee ) throws FilteringException {
-=======
-    @Transactional
-    public SampleCoexpressionAnalysis compute( ExpressionExperiment ee ) {
->>>>>>> 4c349ec5
 
         ExpressionExperiment thawedee = this.expressionExperimentService.thawLite( ee );
 
