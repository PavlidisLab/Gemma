/*
 * The Gemma project.
 *
 * Copyright (c) 2006 University of British Columbia
 *
 * Licensed under the Apache License, Version 2.0 (the "License");
 * you may not use this file except in compliance with the License.
 * You may obtain a copy of the License at
 *
 *       http://www.apache.org/licenses/LICENSE-2.0
 *
 * Unless required by applicable law or agreed to in writing, software
 * distributed under the License is distributed on an "AS IS" BASIS,
 * WITHOUT WARRANTIES OR CONDITIONS OF ANY KIND, either express or implied.
 * See the License for the specific language governing permissions and
 * limitations under the License.
 *
 */
package ubic.gemma.persistence.service.genome.gene;

import org.hibernate.Criteria;
import org.hibernate.SessionFactory;
import org.hibernate.criterion.CriteriaSpecification;
import org.springframework.beans.factory.annotation.Autowired;
import org.springframework.stereotype.Repository;
import ubic.gemma.model.genome.Gene;
import ubic.gemma.model.genome.Taxon;
import ubic.gemma.model.genome.gene.GeneProduct;
import ubic.gemma.model.genome.gene.GeneProductValueObject;
import ubic.gemma.persistence.service.AbstractDao;
import ubic.gemma.persistence.service.AbstractVoEnabledDao;
import ubic.gemma.persistence.util.BusinessKey;

import java.util.*;

/**
 * @author pavlidis
 * @see ubic.gemma.model.genome.gene.GeneProduct
 */
@Repository
public class GeneProductDaoImpl extends AbstractVoEnabledDao<GeneProduct, GeneProductValueObject>
        implements GeneProductDao {

    private static final Comparator<GeneProduct> c;

    static {
        c = new Comparator<GeneProduct>() {
            @Override
            public int compare( GeneProduct arg0, GeneProduct arg1 ) {
                return arg0.getId().compareTo( arg1.getId() );
            }
        };
    }

    @Autowired
    public GeneProductDaoImpl( SessionFactory sessionFactory ) {
        super( GeneProduct.class, sessionFactory );
    }

    @Override
    public GeneProduct findByNcbiId( String ncbiId ) {
        return ( GeneProduct ) this.getSessionFactory().getCurrentSession()
                .createQuery( "from GeneProduct g where g.ncbiGi = :ncbiId" ).setParameter( "ncbiId", ncbiId )
                .uniqueResult();
    }

    @Override
    public Collection<Gene> getGenesByName( String search ) {
<<<<<<< HEAD
        try {
            //noinspection unchecked
            return this.getSessionFactory().getCurrentSession().createQuery(
                            "select distinct gene from Gene as gene inner join gene.products gp where  gp.name = :search" )
                    .setString( "search", search ).list();

        } catch ( org.hibernate.HibernateException ex ) {
            throw getHibernateTemplate().convertHibernateAccessException( ex );
        }
=======
        //noinspection unchecked
        return this.getSessionFactory().getCurrentSession().createQuery(
                        "select distinct gene from Gene as gene inner join gene.products gp where  gp.name = :search" )
                .setString( "search", search ).list();
>>>>>>> 4b2c222f
    }

    @Override
    public Collection<Gene> getGenesByNcbiId( String search ) {
<<<<<<< HEAD
        try {
            //noinspection unchecked
            return this.getSessionFactory().getCurrentSession().createQuery(
                            "select distinct gene from Gene as gene inner join gene.products gp where gp.ncbiGi = :search" )
                    .setString( "search", search ).list();

        } catch ( org.hibernate.HibernateException ex ) {
            throw getHibernateTemplate().convertHibernateAccessException( ex );
        }
=======
        //noinspection unchecked
        return this.getSessionFactory().getCurrentSession().createQuery(
                        "select distinct gene from Gene as gene inner join gene.products gp where gp.ncbiGi = :search" )
                .setString( "search", search ).list();
>>>>>>> 4b2c222f
    }

    @Override
    public Collection<GeneProduct> findByName( String name, Taxon taxon ) {
        //noinspection unchecked
        return this.getSessionFactory().getCurrentSession().createQuery(
                        "select distinct gp from GeneProduct gp left join fetch gp.gene g left join fetch g.taxon "
                                + "left join fetch gp.physicalLocation pl left join fetch gp.accessions"
                                + " left join fetch pl.chromosome ch left join fetch ch.taxon left join fetch g.aliases "
                                + "where gp.name = :name and g.taxon = :taxon" ).setParameter( "name", name )
<<<<<<< HEAD
                .setParameter( "taxon", taxon ).list();
=======
                .setParameter( "taxon", taxon )
                .list();
>>>>>>> 4b2c222f
    }

    @Override
    public GeneProduct thaw( GeneProduct existing ) {
        return ( GeneProduct ) this.getSessionFactory().getCurrentSession().createQuery(
                        "select distinct gp from GeneProduct gp left join fetch gp.gene g left join fetch g.taxon "
                                + "left join fetch gp.physicalLocation pl left join fetch gp.accessions left join fetch pl.chromosome ch left join fetch ch.taxon "
                                + "left join fetch g.aliases  where gp = :gp" )
                .setParameter( "gp", existing )
                .uniqueResult();
    }

    @Override
    public GeneProduct findOrCreate( GeneProduct geneProduct ) {
        GeneProduct existingGeneProduct = this.find( geneProduct );
        if ( existingGeneProduct != null ) {
            return existingGeneProduct;
        }
        if ( AbstractDao.log.isDebugEnabled() )
            AbstractDao.log.debug( "Creating new geneProduct: " + geneProduct.getName() );
        return this.create( geneProduct );
    }

    @Override
    public GeneProduct find( GeneProduct geneProduct ) {
        Criteria queryObject = this.getSessionFactory().getCurrentSession().createCriteria( GeneProduct.class )
                .setResultTransformer( CriteriaSpecification.DISTINCT_ROOT_ENTITY );

        BusinessKey.checkValidKey( geneProduct );

        BusinessKey.createQueryObject( queryObject, geneProduct );

        AbstractDao.log.debug( queryObject );

        //noinspection unchecked
        List<GeneProduct> results = queryObject.list();
        GeneProduct result = null;
        if ( results.size() > 1 ) {

            /*
             * At this point we can trust that the genes are from the same taxon. This kind of confusion should
             * reduce with cruft-reduction.
             */
            results.sort( GeneProductDaoImpl.c ); // we tend to want to keep the one with the lowest ID
            Gene gene = geneProduct.getGene();
            if ( gene != null ) {
                GeneProduct keeper = null;
                int numFound = 0;
                for ( Object object : results ) {
                    GeneProduct candidateMatch = ( GeneProduct ) object;

                    Gene candidateGene = candidateMatch.getGene();
                    if ( candidateGene.getOfficialSymbol().equals( gene.getOfficialSymbol() ) && candidateGene
                            .getTaxon().equals( gene.getTaxon() ) ) {
                        keeper = candidateMatch;
                        numFound++;
                    }
                }

                if ( numFound == 1 ) {
                    // not so bad, we figured out a match.
                    AbstractDao.log.warn( "Multiple gene products match " + geneProduct
                            + ", but only one for the right gene (" + gene + "), returning " + keeper );
                    this.debug( results );
                    return keeper;
                }

                if ( numFound == 0 ) {
                    AbstractDao.log
                            .error( "Multiple gene products match " + geneProduct + ", but none with " + gene );
                    this.debug( results );
                    AbstractDao.log.error( "Returning arbitrary match " + results.iterator().next() );
                    return results.iterator().next();
                }

                if ( numFound > 1 ) {
                    AbstractDao.log
                            .error( "Multiple gene products match " + geneProduct + ", and matches " + numFound
                                    + " genes" );
                    this.debug( results );
                    AbstractDao.log.error( "Returning arbitrary match " + results.iterator().next() );
                    return results.iterator().next();
                }
            }

        } else if ( results.size() == 1 ) {
            result = results.iterator().next();
        }
        if ( result == null )
            return null;
        AbstractDao.log.debug( "Found: " + result );
        return result;
    }

    @Override
    protected GeneProductValueObject doLoadValueObject( GeneProduct entity ) {
        return new GeneProductValueObject( entity );
    }

    private void debug( Collection<?> results ) {

        StringBuilder buf = new StringBuilder();
        buf.append( "\n" );
        for ( Object o : results ) {
            buf.append( o ).append( "\n" );
        }
        AbstractDao.log.error( buf );

    }
}<|MERGE_RESOLUTION|>--- conflicted
+++ resolved
@@ -66,42 +66,18 @@
 
     @Override
     public Collection<Gene> getGenesByName( String search ) {
-<<<<<<< HEAD
-        try {
-            //noinspection unchecked
-            return this.getSessionFactory().getCurrentSession().createQuery(
-                            "select distinct gene from Gene as gene inner join gene.products gp where  gp.name = :search" )
-                    .setString( "search", search ).list();
-
-        } catch ( org.hibernate.HibernateException ex ) {
-            throw getHibernateTemplate().convertHibernateAccessException( ex );
-        }
-=======
         //noinspection unchecked
         return this.getSessionFactory().getCurrentSession().createQuery(
                         "select distinct gene from Gene as gene inner join gene.products gp where  gp.name = :search" )
                 .setString( "search", search ).list();
->>>>>>> 4b2c222f
     }
 
     @Override
     public Collection<Gene> getGenesByNcbiId( String search ) {
-<<<<<<< HEAD
-        try {
-            //noinspection unchecked
-            return this.getSessionFactory().getCurrentSession().createQuery(
-                            "select distinct gene from Gene as gene inner join gene.products gp where gp.ncbiGi = :search" )
-                    .setString( "search", search ).list();
-
-        } catch ( org.hibernate.HibernateException ex ) {
-            throw getHibernateTemplate().convertHibernateAccessException( ex );
-        }
-=======
         //noinspection unchecked
         return this.getSessionFactory().getCurrentSession().createQuery(
                         "select distinct gene from Gene as gene inner join gene.products gp where gp.ncbiGi = :search" )
                 .setString( "search", search ).list();
->>>>>>> 4b2c222f
     }
 
     @Override
@@ -112,12 +88,8 @@
                                 + "left join fetch gp.physicalLocation pl left join fetch gp.accessions"
                                 + " left join fetch pl.chromosome ch left join fetch ch.taxon left join fetch g.aliases "
                                 + "where gp.name = :name and g.taxon = :taxon" ).setParameter( "name", name )
-<<<<<<< HEAD
-                .setParameter( "taxon", taxon ).list();
-=======
                 .setParameter( "taxon", taxon )
                 .list();
->>>>>>> 4b2c222f
     }
 
     @Override
