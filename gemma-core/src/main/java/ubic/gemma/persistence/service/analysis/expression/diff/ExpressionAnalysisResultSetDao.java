--- conflicted
+++ resolved
@@ -74,11 +74,7 @@
      * @param limit maximum number of results to return
      * @param sort field and direction by which the collection is ordered
      */
-<<<<<<< HEAD
     Slice<DifferentialExpressionAnalysisResultSetValueObject> findByBioAssaySetInAndDatabaseEntryInLimit( @Nullable Collection<BioAssaySet> bioAssaySets, @Nullable Collection<DatabaseEntry> databaseEntries, @Nullable Filters filters, int offset, int limit, @Nullable Sort sort );
-=======
-    Slice<DifferentialExpressionAnalysisResultSetValueObject> findByBioAssaySetInAndDatabaseEntryInLimit( @Nullable Collection<BioAssaySet> bioAssaySets, @Nullable Collection<DatabaseEntry> databaseEntries, @Nullable Filters objectFilters, int offset, int limit, @Nullable Sort sort );
 
     void thaw( ExpressionAnalysisResultSet ears );
->>>>>>> f9060770
 }