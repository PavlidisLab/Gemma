/*
 * The Gemma project
 *
 * Copyright (c) 2008 University of British Columbia
 *
 * Licensed under the Apache License, Version 2.0 (the "License");
 * you may not use this file except in compliance with the License.
 * You may obtain a copy of the License at
 *
 *       http://www.apache.org/licenses/LICENSE-2.0
 *
 * Unless required by applicable law or agreed to in writing, software
 * distributed under the License is distributed on an "AS IS" BASIS,
 * WITHOUT WARRANTIES OR CONDITIONS OF ANY KIND, either express or implied.
 * See the License for the specific language governing permissions and
 * limitations under the License.
 *
 */
package ubic.gemma.persistence.util;

import org.apache.commons.lang3.time.StopWatch;
import org.apache.commons.logging.Log;
import org.apache.commons.logging.LogFactory;
<<<<<<< HEAD
import org.springframework.beans.BeansException;
=======
import org.springframework.beans.factory.BeanFactory;
>>>>>>> 9b91e86a
import org.springframework.context.ApplicationContext;
import org.springframework.context.support.ClassPathXmlApplicationContext;

import java.util.ArrayList;
import java.util.Arrays;
import java.util.List;

/**
 * Methods to create Spring contexts for Gemma manually. This is meant to be used by CLIs only.
 *
 * @author pavlidis
 */
public class SpringContextUtil {

<<<<<<< HEAD
    private static final Log log = LogFactory.getLog( SpringContextUtil.class.getName() );

    /**
     * Obtain an application context for Gemma.
     *
     * @param testing                           If true, it will get a test-configured application context
     * @param isWebApp                          If true, a {@link UnsupportedOperationException} will be raised since
     *                                          retrieving the web application context is not supported from here. Use
     *                                          WebApplicationContextUtils.getWebApplicationContext() instead. This is
     *                                          only kept for backward-compatibility with external scripts.
     * @param additionalConfigurationLocations, like "classpath*:/myproject/applicationContext-mine.xml"
     * @return a fully initialized {@link ApplicationContext}
     * @throws org.springframework.beans.BeansException if the creation of the context fails
     */
    public static ApplicationContext getApplicationContext( boolean testing, boolean isWebApp, String[] additionalConfigurationLocations ) throws BeansException {
        if ( isWebApp ) {
            throw new UnsupportedOperationException( "The Web app context cannot be retrieved from here, use WebApplicationContextUtils.getWebApplicationContext() instead." );
=======
    private static ApplicationContext ctx = null;

    /**
     * @param additionalConfigurationLocations, like "classpath*:/myproject/applicationContext-mine.xml"
     * @param testing                           If true, it will get a test configured-BeanFactory
     * @param isWebApp                          If true, configuration specific to the web application will be included.
     * @return BeanFactory or null if no context could be created.
     */
    public static ApplicationContext getApplicationContext( boolean testing, boolean isWebApp,
            String[] additionalConfigurationLocations ) {
        if ( SpringContextUtil.ctx == null ) {
            String[] paths = SpringContextUtil.getConfigLocations( testing, isWebApp );

            if ( additionalConfigurationLocations != null ) {
                paths = SpringContextUtil.addPaths( additionalConfigurationLocations, paths );
            }

            StopWatch timer = new StopWatch();
            timer.start();
            SpringContextUtil.ctx = new ClassPathXmlApplicationContext( paths );
            timer.stop();
            if ( SpringContextUtil.ctx != null ) {
                SpringContextUtil.log.info( "Got context in " + timer.getTime() + "ms" );
            } else {
                SpringContextUtil.log.fatal( "Failed to load context!" );
            }
>>>>>>> 9b91e86a
        }

        List<String> paths = new ArrayList<>();

        paths.add( "classpath*:gemma/gsec/applicationContext-*.xml" );
        paths.add( "classpath*:ubic/gemma/applicationContext-*.xml" );

        if ( testing ) {
            paths.add( "classpath:ubic/gemma/testDataSource.xml" );
        } else {
            paths.add( "classpath:ubic/gemma/dataSource.xml" );
        }

        if ( additionalConfigurationLocations != null ) {
            paths.addAll( Arrays.asList( additionalConfigurationLocations ) );
        }

        StopWatch timer = StopWatch.createStarted();
        try {
            return new ClassPathXmlApplicationContext( paths.toArray( new String[0] ) );
        } finally {
            SpringContextUtil.log.info( "Got context in " + timer.getTime() + "ms" );
        }
    }
}<|MERGE_RESOLUTION|>--- conflicted
+++ resolved
@@ -21,17 +21,14 @@
 import org.apache.commons.lang3.time.StopWatch;
 import org.apache.commons.logging.Log;
 import org.apache.commons.logging.LogFactory;
-<<<<<<< HEAD
 import org.springframework.beans.BeansException;
-=======
-import org.springframework.beans.factory.BeanFactory;
->>>>>>> 9b91e86a
 import org.springframework.context.ApplicationContext;
 import org.springframework.context.support.ClassPathXmlApplicationContext;
 
 import java.util.ArrayList;
 import java.util.Arrays;
 import java.util.List;
+import java.util.concurrent.TimeUnit;
 
 /**
  * Methods to create Spring contexts for Gemma manually. This is meant to be used by CLIs only.
@@ -40,54 +37,17 @@
  */
 public class SpringContextUtil {
 
-<<<<<<< HEAD
     private static final Log log = LogFactory.getLog( SpringContextUtil.class.getName() );
 
     /**
      * Obtain an application context for Gemma.
      *
      * @param testing                           If true, it will get a test-configured application context
-     * @param isWebApp                          If true, a {@link UnsupportedOperationException} will be raised since
-     *                                          retrieving the web application context is not supported from here. Use
-     *                                          WebApplicationContextUtils.getWebApplicationContext() instead. This is
-     *                                          only kept for backward-compatibility with external scripts.
      * @param additionalConfigurationLocations, like "classpath*:/myproject/applicationContext-mine.xml"
      * @return a fully initialized {@link ApplicationContext}
      * @throws org.springframework.beans.BeansException if the creation of the context fails
      */
-    public static ApplicationContext getApplicationContext( boolean testing, boolean isWebApp, String[] additionalConfigurationLocations ) throws BeansException {
-        if ( isWebApp ) {
-            throw new UnsupportedOperationException( "The Web app context cannot be retrieved from here, use WebApplicationContextUtils.getWebApplicationContext() instead." );
-=======
-    private static ApplicationContext ctx = null;
-
-    /**
-     * @param additionalConfigurationLocations, like "classpath*:/myproject/applicationContext-mine.xml"
-     * @param testing                           If true, it will get a test configured-BeanFactory
-     * @param isWebApp                          If true, configuration specific to the web application will be included.
-     * @return BeanFactory or null if no context could be created.
-     */
-    public static ApplicationContext getApplicationContext( boolean testing, boolean isWebApp,
-            String[] additionalConfigurationLocations ) {
-        if ( SpringContextUtil.ctx == null ) {
-            String[] paths = SpringContextUtil.getConfigLocations( testing, isWebApp );
-
-            if ( additionalConfigurationLocations != null ) {
-                paths = SpringContextUtil.addPaths( additionalConfigurationLocations, paths );
-            }
-
-            StopWatch timer = new StopWatch();
-            timer.start();
-            SpringContextUtil.ctx = new ClassPathXmlApplicationContext( paths );
-            timer.stop();
-            if ( SpringContextUtil.ctx != null ) {
-                SpringContextUtil.log.info( "Got context in " + timer.getTime() + "ms" );
-            } else {
-                SpringContextUtil.log.fatal( "Failed to load context!" );
-            }
->>>>>>> 9b91e86a
-        }
-
+    public static ApplicationContext getApplicationContext( boolean testing, String... additionalConfigurationLocations ) throws BeansException {
         List<String> paths = new ArrayList<>();
 
         paths.add( "classpath*:gemma/gsec/applicationContext-*.xml" );
@@ -105,9 +65,27 @@
 
         StopWatch timer = StopWatch.createStarted();
         try {
+            SpringContextUtil.log.info( "Loading Gemma" + ( testing ? " test " : " " ) + "context, hold on!" );
             return new ClassPathXmlApplicationContext( paths.toArray( new String[0] ) );
         } finally {
-            SpringContextUtil.log.info( "Got context in " + timer.getTime() + "ms" );
+            SpringContextUtil.log.info( "Got Gemma context in " + timer.getTime( TimeUnit.MILLISECONDS ) + " ms." );
         }
     }
+
+    /**
+     * @deprecated this method does not support producing Gemma Web contexts, please migrate existing code to use
+     * {@link #getApplicationContext(boolean, String...)} instead.
+     *
+     * @param isWebApp If true, a {@link UnsupportedOperationException} will be raised since retrieving the Web
+     *                 application context is not supported from here. Use WebApplicationContextUtils.getWebApplicationContext()
+     *                 instead. This is only kept for backward-compatibility with external scripts.
+     * @see #getApplicationContext(boolean, String...)
+     */
+    @Deprecated
+    public static ApplicationContext getApplicationContext( boolean testing, boolean isWebApp, String[] additionalConfigurationLocations ) throws BeansException {
+        if ( isWebApp ) {
+            throw new UnsupportedOperationException( "The Web app context cannot be retrieved from here, use WebApplicationContextUtils.getWebApplicationContext() instead." );
+        }
+        return getApplicationContext( testing, additionalConfigurationLocations );
+    }
 }