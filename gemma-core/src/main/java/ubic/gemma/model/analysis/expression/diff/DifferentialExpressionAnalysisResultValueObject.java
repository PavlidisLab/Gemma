--- conflicted
+++ resolved
@@ -50,14 +50,9 @@
 
     public DifferentialExpressionAnalysisResultValueObject( DifferentialExpressionAnalysisResult result ) {
         super( result );
-<<<<<<< HEAD
-        if ( Hibernate.isInitialized( result.getProbe() ) ) {
-            this.probeId = result.getProbe().getId();
-=======
         // getId() does not initialize proxies
         this.probeId = result.getProbe().getId();
         if ( Hibernate.isInitialized( result.getProbe() ) ) {
->>>>>>> bf8f405c
             this.probeName = result.getProbe().getName();
         }
         this.pValue = result.getPvalue();
