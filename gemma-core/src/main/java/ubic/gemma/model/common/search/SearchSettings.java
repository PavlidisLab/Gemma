--- conflicted
+++ resolved
@@ -25,7 +25,6 @@
 import org.apache.commons.lang3.StringUtils;
 import org.apache.lucene.analysis.Analyzer;
 import org.apache.lucene.document.Document;
-import org.springframework.context.MessageSourceResolvable;
 import ubic.gemma.core.search.Highlighter;
 import ubic.gemma.model.common.Identifiable;
 import ubic.gemma.model.common.description.BibliographicReference;
@@ -279,11 +278,7 @@
     /**
      * Highlight a given ontology term.
      * <p>
-<<<<<<< HEAD
-     * This is a shorthand for {@link #getHighlighter()} and {@link Highlighter#highlightTerm(String, String, MessageSourceResolvable)}
-=======
      * This is a shorthand for {@link #getHighlighter()} and {@link Highlighter#highlightTerm(String, String, String)}
->>>>>>> b17fca43
      * that deals with a potentially null highlighter.
      * @see #setHighlighter(Highlighter)
      * @return a highlight, or null if no provider is set or the provider returns null
@@ -295,11 +290,6 @@
 
     @Nullable
     public Map<String, String> highlightDocument( Document document, org.apache.lucene.search.highlight.Highlighter luceneHighlighter, Analyzer analyzer, Set<String> fields ) {
-        return highlighter != null ? highlighter.highlightDocument( document, luceneHighlighter, analyzer, fields ) : null;
-    }
-
-    @Nullable
-    public Map<String, String> highlightDocument( Document document, org.apache.lucene.search.highlight.Highlighter luceneHighlighter, Analyzer analyzer, String[] fields ) {
         return highlighter != null ? highlighter.highlightDocument( document, luceneHighlighter, analyzer, fields ) : null;
     }
 
