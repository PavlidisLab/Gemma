--- conflicted
+++ resolved
@@ -69,13 +69,13 @@
         HashCodeBuilder builder = new HashCodeBuilder( 17, 7 ).append( this.getExperimentalFactor() ).append( this.getMeasurement() );
         if ( this.getCharacteristics() != null ) {
             for ( Characteristic c : this.getCharacteristics() ) {
-                
-                if (c == null) {
+
+                if ( c == null ) {
                     continue;
                 }
-                
+
                 assert c != null;
-                
+
                 builder.append( c.hashCode() );
             }
         }
@@ -116,7 +116,7 @@
             buf.append( this.getExperimentalFactor().getName() ).append( ": " );
         if ( this.getCharacteristics().size() > 0 ) {
             for ( Characteristic c : this.getCharacteristics() ) {
-                buf.append(c.getCategory() + " - ");
+                buf.append( c.getCategory() + " - " );
                 buf.append( c.getValue() );
                 if ( this.getCharacteristics().size() > 1 )
                     buf.append( " | " );
@@ -149,12 +149,8 @@
         this.securityOwner = ee;
     }
 
-<<<<<<< HEAD
+    @IndexedEmbedded
     public Set<Statement> getCharacteristics() {
-=======
-    @IndexedEmbedded
-    public Set<Characteristic> getCharacteristics() {
->>>>>>> e04d46ef
         return this.characteristics;
     }
 
