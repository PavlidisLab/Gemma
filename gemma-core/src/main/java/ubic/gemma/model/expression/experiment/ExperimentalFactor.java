--- conflicted
+++ resolved
@@ -19,17 +19,16 @@
 
 package ubic.gemma.model.expression.experiment;
 
+import org.hibernate.search.annotations.*;
+import ubic.gemma.model.common.AbstractDescribable;
 import ubic.gemma.model.common.auditAndSecurity.Securable;
 import ubic.gemma.model.common.auditAndSecurity.SecuredChild;
-import org.hibernate.search.annotations.*;
-import ubic.gemma.model.common.AbstractDescribable;
 import ubic.gemma.model.common.description.Characteristic;
 
 import javax.annotation.Nullable;
 import javax.persistence.Transient;
 import java.io.Serializable;
 import java.util.HashSet;
-import java.util.Objects;
 import java.util.Set;
 
 /**
@@ -52,7 +51,6 @@
     private Set<FactorValue> factorValues = new HashSet<>();
     @Deprecated
     private Set<Characteristic> annotations = new HashSet<>();
-
     private ExpressionExperiment securityOwner;
 
     /**
@@ -77,6 +75,16 @@
     @Field(store = Store.YES)
     public String getDescription() {
         return super.getDescription();
+    }
+
+    @Transient
+    @Override
+    public Securable getSecurityOwner() {
+        return this.securityOwner;
+    }
+
+    public void setSecurityOwner( ExpressionExperiment securityOwner ) {
+        this.securityOwner = securityOwner;
     }
 
     /**
@@ -127,7 +135,6 @@
         this.factorValues = factorValues;
     }
 
-
     @Deprecated
     public Set<Characteristic> getAnnotations() {
         return this.annotations;
@@ -138,25 +145,6 @@
         this.annotations = annotations;
     }
 
-    @Transient
-    @Override
-    public Securable getSecurityOwner() {
-        return this.securityOwner;
-    }
-
-    /**
-     * @param securityOwner Used to hint the security system about who 'owns' this,
-     */
-    public void setSecurityOwner( ExpressionExperiment securityOwner ) {
-        this.securityOwner = securityOwner;
-    }
-
-<<<<<<< HEAD
-    public void setType( FactorType type ) {
-        this.type = type;
-    }
-
-
     @Override
     public String toString() {
         return super.toString() + ( type != null ? " Type=" + type : "" );
@@ -166,76 +154,13 @@
 
         public static ExperimentalFactor newInstance() {
             return new ExperimentalFactor();
-=======
-    @Override
-    public int hashCode() {
-        return Objects.hash( getType(), getName() );
-    }
+        }
 
-    @Override
-    public boolean equals( Object obj ) {
-        if ( obj == null )
-            return false;
-        if ( this == obj )
-            return true;
-
-        if ( !( obj instanceof ExperimentalFactor ) )
-            return false;
-
-        ExperimentalFactor other = ( ExperimentalFactor ) obj;
-
-        if ( this.getId() == null ) {
-            if ( other.getId() != null )
-                return false;
-        } else if ( !this.getId().equals( other.getId() ) )
-            return false;
-
-        if ( this.getCategory() == null ) {
-            if ( other.getCategory() != null )
-                return false;
-        } else if ( !this.getCategory().equals( other.getCategory() ) )
-            return false;
-
-        if ( this.getName() == null ) {
-            if ( other.getName() != null )
-                return false;
-        } else if ( !this.getName().equals( other.getName() ) )
-            return false;
-
-        if ( this.getDescription() == null ) {
-            return other.getDescription() == null;
->>>>>>> fbe85190
-        }
-        return this.getDescription().equals( other.getDescription() );
-    }
-
-<<<<<<< HEAD
         public static ExperimentalFactor newInstance( String name, FactorType factorType ) {
             ExperimentalFactor experimentalFactor = new ExperimentalFactor();
             experimentalFactor.setName( name );
             experimentalFactor.setType( factorType );
             return experimentalFactor;
         }
-=======
-    @Override
-    public String toString() {
-        return super.toString()
-                + ( type != null ? " Type=" + type.toString().toUpperCase() : "" )
-                + ( category != null ? " Category=" + category : "" );
->>>>>>> fbe85190
-    }
-
-    public static final class Factory {
-
-        public static ExperimentalFactor newInstance() {
-            return new ExperimentalFactor();
-        }
-
-        public static ExperimentalFactor newInstance( FactorType type, String name ) {
-            ExperimentalFactor ef = new ExperimentalFactor();
-            ef.setType( type );
-            ef.setName( name );
-            return ef;
-        }
     }
 }