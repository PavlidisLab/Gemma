--- conflicted
+++ resolved
@@ -14,13 +14,10 @@
 import org.hibernate.Hibernate;
 import ubic.gemma.model.annotations.GemmaWebOnly;
 import ubic.gemma.model.common.auditAndSecurity.curation.AbstractCuratableValueObject;
-<<<<<<< HEAD
 import ubic.gemma.model.expression.bioAssayData.CellTypeAssignment;
 import ubic.gemma.model.expression.bioAssayData.SingleCellDimension;
 import ubic.gemma.model.expression.bioAssayData.SingleCellDimensionValueObject;
-=======
 import ubic.gemma.model.common.description.ExternalDatabases;
->>>>>>> 08c8123a
 import ubic.gemma.model.genome.TaxonValueObject;
 import ubic.gemma.persistence.util.EntityUtils;
 
@@ -164,14 +161,13 @@
         }
     }
 
-<<<<<<< HEAD
     public ExpressionExperimentValueObject( ExpressionExperiment ee, SingleCellDimension singleCellDimension, CellTypeAssignment cellTypeAssignment ) {
         this( ee );
         this.singleCellDimension = new SingleCellDimensionValueObject( singleCellDimension, cellTypeAssignment );
-=======
+    }
+
     public ExpressionExperimentValueObject( ExpressionExperiment ee ) {
         this( ee, false, false );
->>>>>>> 08c8123a
     }
 
     /**
