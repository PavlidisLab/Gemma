--- conflicted
+++ resolved
@@ -95,8 +95,6 @@
      */
     QTM,
     /**
-<<<<<<< HEAD
-=======
      Inferred from High Throughput Direct Assay (HDA)
      */
     HDA,
@@ -119,7 +117,6 @@
      */
     HTP,
     /**
->>>>>>> f9118dbb
      * Unsupported/unknown GO evidence code are mapped to this value.
      */
     OTHER;
