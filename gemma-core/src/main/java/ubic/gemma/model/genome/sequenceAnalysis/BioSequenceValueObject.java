--- conflicted
+++ resolved
@@ -49,16 +49,9 @@
         vo.setLength( bs.getLength() );
         vo.setType( bs.getType() );
         vo.setFractionRepeats( bs.getFractionRepeats() );
-<<<<<<< HEAD
-        // this should not happen normally since it's marked as non-null in the database, but the SearchService can
-        // produce biosequence without taxon
-        if ( bs.getTaxon() != null ) {
-            vo.setTaxon( new TaxonValueObject( bs.getTaxon() ) );
-=======
         // FIXME: BioSequence returned by the SearchService might have a null taxon
         if ( bs.getTaxon() != null ) {
             vo.setTaxon( TaxonValueObject.fromEntity( bs.getTaxon() ) );
->>>>>>> da0cb221
         }
         return vo;
     }
