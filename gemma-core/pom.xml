--- conflicted
+++ resolved
@@ -3,11 +3,7 @@
     <parent>
         <artifactId>gemma</artifactId>
         <groupId>gemma</groupId>
-<<<<<<< HEAD
-        <version>1.29.0-SNAPSHOT</version>
-=======
         <version>1.28.2</version>
->>>>>>> 58a5feb1
     </parent>
     <modelVersion>4.0.0</modelVersion>
     <artifactId>gemma-core</artifactId>
@@ -74,33 +70,9 @@
                 </executions>
             </plugin>
             <plugin>
-<<<<<<< HEAD
                 <groupId>org.apache.maven.plugins</groupId>
                 <artifactId>maven-dependency-plugin</artifactId>
                 <version>3.1.2</version>
-=======
-                <groupId>org.codehaus.mojo</groupId>
-                <artifactId>appassembler-maven-plugin</artifactId>
-                <version>2.1.0</version>
-                <configuration>
-                    <repositoryName>lib</repositoryName>
-                    <repositoryLayout>flat</repositoryLayout>
-                    <copyConfigurationDirectory>true</copyConfigurationDirectory>
-                    <platforms>
-                        <platform>unix</platform>
-                    </platforms>
-                    <programs>
-                        <program>
-                            <id>gemma-cli</id>
-                            <mainClass>ubic.gemma.core.apps.GemmaCLI</mainClass>
-                        </program>
-                    </programs>
-                    <!-- this allows Log4j 2 to lookup for Log4j 1.2 configuration -->
-                    <extraJvmArguments>-Dlog4j1.compatibility=true</extraJvmArguments>
-                    <!-- Gemma CLI extensions can be dropped in that folder -->
-                    <endorsedDir>contrib</endorsedDir>
-                </configuration>
->>>>>>> 58a5feb1
                 <executions>
                     <execution>
                         <phase>process-resources</phase>
