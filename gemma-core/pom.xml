--- conflicted
+++ resolved
@@ -82,34 +82,9 @@
                 </executions>
             </plugin>
             <plugin>
-<<<<<<< HEAD
                 <groupId>org.apache.maven.plugins</groupId>
                 <artifactId>maven-dependency-plugin</artifactId>
                 <version>3.1.2</version>
-=======
-                <groupId>org.codehaus.mojo</groupId>
-                <artifactId>appassembler-maven-plugin</artifactId>
-                <version>2.1.0</version>
-                <configuration>
-                    <repositoryName>lib</repositoryName>
-                    <repositoryLayout>flat</repositoryLayout>
-                    <copyConfigurationDirectory>true</copyConfigurationDirectory>
-                    <platforms>
-                        <platform>unix</platform>
-                    </platforms>
-                    <programs>
-                        <program>
-                            <id>gemma-cli</id>
-                            <mainClass>ubic.gemma.core.apps.GemmaCLI</mainClass>
-                        </program>
-                    </programs>
-                    <!-- this allows Log4j 2 to lookup for Log4j 1.2 configuration -->
-                    <!-- run AWT in headless mode, JFreeChart unfortunately initializes it see https://github.com/PavlidisLab/Gemma/issues/492  -->
-                    <extraJvmArguments>-Dlog4j1.compatibility=true -Djava.awt.headless=true</extraJvmArguments>
-                    <!-- Gemma CLI extensions can be dropped in that folder -->
-                    <endorsedDir>contrib</endorsedDir>
-                </configuration>
->>>>>>> edba8472
                 <executions>
                     <execution>
                         <phase>process-resources</phase>
@@ -221,108 +196,6 @@
             </plugins>
         </pluginManagement>
     </build>
-<<<<<<< HEAD
-=======
-    <profiles>
-        <profile>
-            <id>testdb.build</id>
-            <activation>
-                <activeByDefault>false</activeByDefault>
-                <property>
-                    <name>testdb.build</name>
-                </property>
-            </activation>
-            <build>
-                <plugins>
-                    <plugin>
-                        <groupId>org.apache.maven.plugins</groupId>
-                        <artifactId>maven-dependency-plugin</artifactId>
-                        <version>3.3.0</version>
-                        <executions>
-                            <execution>
-                                <phase>process-resources</phase>
-                                <goals>
-                                    <goal>unpack</goal>
-                                </goals>
-                                <configuration>
-                                    <artifactItems>
-                                        <artifactItem>
-                                            <groupId>pavlab</groupId>
-                                            <artifactId>gemma-gsec</artifactId>
-                                            <version>${gsec.version}</version>
-                                            <overWrite>true</overWrite>
-                                            <outputDirectory>${project.build.directory}/schema</outputDirectory>
-                                            <includes>**/*.sql</includes>
-                                        </artifactItem>
-                                    </artifactItems>
-                                </configuration>
-                            </execution>
-                        </executions>
-                    </plugin>
-                    <plugin>
-                        <groupId>org.codehaus.mojo</groupId>
-                        <artifactId>sql-maven-plugin</artifactId>
-                        <version>1.5</version>
-                        <dependencies><!-- yes, this needs to be here. -->
-                            <dependency>
-                                <groupId>mysql</groupId>
-                                <artifactId>mysql-connector-java</artifactId>
-                                <version>${mysql.version}</version>
-                                <scope>runtime</scope>
-                            </dependency>
-                        </dependencies>
-                        <!-- common configuration shared by all executions -->
-                        <configuration>
-                            <driver>com.mysql.cj.jdbc.Driver</driver>
-                            <username>${gemma.db.build.user}</username>
-                            <password>${gemma.db.build.password}</password>
-                            <onError>continue</onError>
-                            <autocommit>true</autocommit>
-                        </configuration>
-                        <executions>
-                            <execution>
-                                <id>drop-add-testdb</id>
-                                <phase>initialize</phase>
-                                <goals>
-                                    <goal>execute</goal>
-                                </goals>
-                                <configuration>
-                                    <url>${bootstrap.db.url}</url>
-                                    <autocommit>false</autocommit>
-                                    <sqlCommand>
-										<![CDATA[
-                                        DROP DATABASE IF EXISTS ${gemma.testdb.name};
-                                        CREATE DATABASE ${gemma.testdb.name} CHARACTER SET utf8mb4;
-                                        ]]>
-									</sqlCommand>
-                                </configuration>
-                            </execution>
-                            <execution>
-                                <id>load-testdb-schema</id>
-                                <phase>process-test-resources</phase>
-                                <goals>
-                                    <goal>execute</goal>
-                                </goals>
-                                <configuration>
-                                    <url>${gemma.testdb.build.url}</url>
-                                    <srcFiles>
-                                        <srcFile>${project.build.directory}/schema/gemma-ddl.sql</srcFile>
-                                        <srcFile>${project.build.directory}/schema/gsec-acl-ddl.sql</srcFile>
-                                        <scrFile>${project.build.directory}/schema/sql/init-acl-indices.sql</scrFile>
-                                        <srcFile>${project.basedir}/src/main/resources/sql/init-acls.sql</srcFile>
-                                        <scrFile>${project.basedir}/src/main/resources/sql/init-indices.sql</scrFile>
-                                        <srcFile>${project.basedir}/src/main/resources/sql/init-entities.sql</srcFile>
-                                    </srcFiles>
-                                    <onError>abort</onError>
-                                </configuration>
-                            </execution>
-                        </executions>
-                    </plugin>
-                </plugins>
-            </build>
-        </profile>
-    </profiles>
->>>>>>> edba8472
     <dependencies>
         <!-- Spring -->
         <!-- this is the latest for Spring 3 (>= 1.1 requires Spring 4) -->
