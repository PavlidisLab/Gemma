<project xmlns:xsi="http://www.w3.org/2001/XMLSchema-instance" xmlns="http://maven.apache.org/POM/4.0.0"
         xsi:schemaLocation="http://maven.apache.org/POM/4.0.0 http://maven.apache.org/maven-v4_0_0.xsd">
    <parent>
        <artifactId>gemma</artifactId>
        <groupId>gemma</groupId>
<<<<<<< HEAD
        <version>1.30.0-SNAPSHOT</version>
=======
        <version>1.29.7</version>
>>>>>>> 947a6808
    </parent>
    <modelVersion>4.0.0</modelVersion>
    <artifactId>gemma-core</artifactId>
    <name>Gemma Core</name>
    <description>Module containing Gemma backend logic (everything but web-related)</description>
    <build>
        <plugins>
            <plugin>
                <groupId>org.apache.maven.plugins</groupId>
                <artifactId>maven-antrun-plugin</artifactId>
                <version>3.0.0</version>
                <executions>
                    <execution>
                        <id>version-file</id>
                        <phase>process-classes</phase>
                        <goals>
                            <goal>run</goal>
                        </goals>
                        <configuration>
                            <target>
                                <echo append="false" file="${project.build.directory}/classes/ubic/gemma/version.properties">
                                    gemma.version=${project.version} built ${maven.build.timestamp}
                                </echo>
                            </target>
                        </configuration>
                    </execution>
                    <execution>
                        <id>schema-export</id>
                        <phase>generate-resources</phase>
                        <goals>
                            <goal>run</goal>
                        </goals>
                        <configuration>
                            <target>
                                <taskdef name="schemaexport" classname="org.hibernate.tool.hbm2ddl.SchemaExportTask"/>
                                <mkdir dir="${project.build.directory}/schema"/>
                                <schemaexport quiet="true" text="true" create="true" drop="false" delimiter=";"
                                              output="${project.build.directory}/schema/gemma-ddl.sql"
                                              properties="${project.basedir}/src/main/resources/hibernate.properties">
                                    <fileset dir="${project.basedir}/src/main/resources" includes="**/*.hbm.xml"/>
                                </schemaexport>
                            </target>
                        </configuration>
                    </execution>
                </executions>
                <dependencies>
                    <dependency>
                        <groupId>org.hibernate</groupId>
                        <artifactId>hibernate-core</artifactId>
                        <version>${hibernate.version}</version>
                        <exclusions>
                            <exclusion>
                                <groupId>dom4j</groupId>
                                <artifactId>dom4j</artifactId>
                            </exclusion>
                        </exclusions>
                    </dependency>
                    <dependency>
                        <groupId>org.dom4j</groupId>
                        <artifactId>dom4j</artifactId>
                        <version>${dom4j.version}</version>
                        <scope>runtime</scope>
                    </dependency>
                    <!-- Hibernate's JBoss logging will hook into Log4j 1.2 API -->
                    <dependency>
                        <groupId>org.apache.logging.log4j</groupId>
                        <artifactId>log4j-core</artifactId>
                        <version>${log4j.version}</version>
                    </dependency>
                    <dependency>
                        <groupId>org.apache.logging.log4j</groupId>
                        <artifactId>log4j-1.2-api</artifactId>
                        <version>${log4j.version}</version>
                    </dependency>
                </dependencies>
            </plugin>
            <plugin>
                <groupId>org.apache.maven.plugins</groupId>
                <artifactId>maven-jar-plugin</artifactId>
                <version>3.2.2</version>
                <executions>
                    <execution>
                        <goals>
                            <goal>test-jar</goal>
                        </goals>
                        <configuration>
                            <excludes>
                                <exclude>log4j-test.properties</exclude>
                            </excludes>
                        </configuration>
                    </execution>
                </executions>
            </plugin>
            <plugin>
                <groupId>org.apache.maven.plugins</groupId>
                <artifactId>maven-dependency-plugin</artifactId>
                <version>3.3.0</version>
                <executions>
                    <execution>
                        <phase>process-resources</phase>
                        <goals>
                            <goal>unpack</goal>
                        </goals>
                        <configuration>
                            <artifactItems>
                                <artifactItem>
                                    <groupId>pavlab</groupId>
                                    <artifactId>gemma-gsec</artifactId>
                                    <version>${gsec.version}</version>
                                    <overWrite>true</overWrite>
                                    <outputDirectory>${project.build.directory}/schema</outputDirectory>
                                    <includes>**/*.sql</includes>
                                </artifactItem>
                            </artifactItems>
                        </configuration>
                    </execution>
                </executions>
            </plugin>
            <plugin>
                <groupId>org.codehaus.mojo</groupId>
                <artifactId>sql-maven-plugin</artifactId>
                <version>1.5</version>
                <dependencies><!-- yes, this needs to be here. -->
                    <dependency>
                        <groupId>com.mysql</groupId>
                        <artifactId>mysql-connector-j</artifactId>
                        <version>${mysql.version}</version>
                        <scope>runtime</scope>
                    </dependency>
                </dependencies>
                <!-- common configuration shared by all executions -->
                <configuration>
                    <driver>com.mysql.cj.jdbc.Driver</driver>
                    <username>${gemma.testdb.build.user}</username>
                    <password>${gemma.testdb.build.password}</password>
                    <autocommit>true</autocommit>
                    <onError>abort</onError>
                </configuration>
                <executions>
                    <execution>
                        <id>drop-add-testdb</id>
                        <phase>pre-integration-test</phase>
                        <goals>
                            <goal>execute</goal>
                        </goals>
                        <configuration>
                            <url>${bootstrap.db.url}</url>
                            <sqlCommand>
                                <![CDATA[
                                DROP DATABASE IF EXISTS ${gemma.testdb.name};
                                CREATE DATABASE ${gemma.testdb.name} CHARACTER SET utf8mb4;
                                ]]>
                            </sqlCommand>
                            <!--suppress MavenModelInspection -->
                            <skip>${skipIntegrationTests}</skip>
                        </configuration>
                    </execution>
                    <execution>
                        <id>load-testdb-schema</id>
                        <phase>pre-integration-test</phase>
                        <goals>
                            <goal>execute</goal>
                        </goals>
                        <configuration>
                            <url>${gemma.testdb.build.url}</url>
                            <srcFiles>
                                <srcFile>${project.build.directory}/schema/gemma-ddl.sql</srcFile>
                                <srcFile>${project.build.directory}/schema/gemma/gsec/sql/gsec-acl-ddl.sql</srcFile>
                                <scrFile>${project.build.directory}/schema/gemma/gsec/sql/init-acl-indices.sql</scrFile>
                                <srcFile>${project.basedir}/src/main/resources/sql/init-acls.sql</srcFile>
                                <scrFile>${project.basedir}/src/main/resources/sql/init-indices.sql</scrFile>
                                <srcFile>${project.basedir}/src/main/resources/sql/init-entities.sql</srcFile>
                            </srcFiles>
<<<<<<< HEAD
=======
                            <onError>abort</onError>
>>>>>>> 947a6808
                            <!--suppress MavenModelInspection -->
                            <skip>${skipIntegrationTests}</skip>
                        </configuration>
                    </execution>
                </executions>
            </plugin>
        </plugins>
        <pluginManagement>
            <plugins>
                <!--This plugin's configuration is used to store Eclipse m2e settings only. It has no influence on the Maven build itself. -->
                <plugin>
                    <groupId>org.eclipse.m2e</groupId>
                    <artifactId>lifecycle-mapping</artifactId>
                    <version>1.0.0</version>
                    <configuration>
                        <lifecycleMappingMetadata>
                            <pluginExecutions>
                                <pluginExecution>
                                    <pluginExecutionFilter>
                                        <groupId>org.apache.maven.plugins</groupId>
                                        <artifactId>maven-antrun-plugin</artifactId>
                                        <versionRange>[3.0.0,)</versionRange>
                                        <goals>
                                            <goal>run</goal>
                                        </goals>
                                    </pluginExecutionFilter>
                                    <action>
                                        <ignore/>
                                    </action>
                                </pluginExecution>
                            </pluginExecutions>
                        </lifecycleMappingMetadata>
                    </configuration>
                </plugin>
            </plugins>
        </pluginManagement>
    </build>
    <dependencies>
        <!-- Spring -->
        <!-- this is the latest for Spring 3 (>= 1.1 requires Spring 4) -->
        <dependency>
            <groupId>org.springframework.retry</groupId>
            <artifactId>spring-retry</artifactId>
            <version>1.0.3.RELEASE</version>
        </dependency>

        <!-- Email -->
        <dependency>
            <groupId>com.sun.mail</groupId>
            <artifactId>javax.mail</artifactId>
            <version>1.6.2</version>
            <scope>runtime</scope>
        </dependency>
        <dependency>
            <groupId>org.apache.velocity</groupId>
            <artifactId>velocity-engine-core</artifactId>
            <version>2.3</version>
        </dependency>

        <!-- Lucene (version is synced with baseCode) -->
        <dependency>
            <groupId>org.apache.lucene</groupId>
            <artifactId>lucene-core</artifactId>
            <version>${lucene.version}</version>
        </dependency>
        <dependency>
            <groupId>org.apache.lucene</groupId>
            <artifactId>lucene-analyzers</artifactId>
            <version>${lucene.version}</version>
        </dependency>

        <!-- Compass (fork compatible with Lucene 3.6.2) -->
        <dependency>
            <groupId>ubc.chibi.compass-fork</groupId>
            <artifactId>compass-fork</artifactId>
            <version>1.2.0</version>
            <exclusions>
                <exclusion>
                    <groupId>commons-el</groupId>
                    <artifactId>commons-el</artifactId>
                </exclusion>
            </exclusions>
        </dependency>

        <!-- Apache Commons -->
        <dependency>
            <groupId>org.apache.commons</groupId>
            <artifactId>commons-csv</artifactId>
            <version>1.9.0</version>
        </dependency>
        <dependency>
            <groupId>org.apache.commons</groupId>
            <artifactId>commons-math3</artifactId>
            <version>3.6.1</version>
        </dependency>
        <dependency>
            <groupId>commons-net</groupId>
            <artifactId>commons-net</artifactId>
            <version>3.9.0</version>
        </dependency>

        <!-- Utilities -->
        <dependency>
            <groupId>javax.xml.bind</groupId>
            <artifactId>jaxb-api</artifactId>
            <version>2.3.1</version>
        </dependency>
        <dependency>
            <groupId>obo</groupId>
            <artifactId>org.geneontology</artifactId>
            <version>1.002</version>
        </dependency>
        <!-- version determined by spring-aspects -->
        <dependency>
            <groupId>org.aspectj</groupId>
            <artifactId>aspectjweaver</artifactId>
            <version>1.9.9.1</version>
        </dependency>
        <!-- bit array -->
        <!-- it can't be updated though because the binary format has changed, and we store those in the database -->
        <dependency>
            <groupId>com.googlecode.javaewah</groupId>
            <artifactId>JavaEWAH</artifactId>
            <!--suppress MavenPackageUpdate -->
            <version>0.7.9</version>
        </dependency>
        <dependency>
            <groupId>jboss</groupId>
            <artifactId>jboss-ejb3x</artifactId>
            <version>4.2.2.GA</version>
        </dependency>

    </dependencies>
</project><|MERGE_RESOLUTION|>--- conflicted
+++ resolved
@@ -3,11 +3,7 @@
     <parent>
         <artifactId>gemma</artifactId>
         <groupId>gemma</groupId>
-<<<<<<< HEAD
         <version>1.30.0-SNAPSHOT</version>
-=======
-        <version>1.29.7</version>
->>>>>>> 947a6808
     </parent>
     <modelVersion>4.0.0</modelVersion>
     <artifactId>gemma-core</artifactId>
@@ -181,10 +177,6 @@
                                 <scrFile>${project.basedir}/src/main/resources/sql/init-indices.sql</scrFile>
                                 <srcFile>${project.basedir}/src/main/resources/sql/init-entities.sql</srcFile>
                             </srcFiles>
-<<<<<<< HEAD
-=======
-                            <onError>abort</onError>
->>>>>>> 947a6808
                             <!--suppress MavenModelInspection -->
                             <skip>${skipIntegrationTests}</skip>
                         </configuration>
