--- conflicted
+++ resolved
@@ -3,11 +3,7 @@
     <parent>
         <artifactId>gemma</artifactId>
         <groupId>gemma</groupId>
-<<<<<<< HEAD
         <version>1.32.0-SNAPSHOT</version>
-=======
-        <version>1.31.11</version>
->>>>>>> 83f45945
     </parent>
     <modelVersion>4.0.0</modelVersion>
     <artifactId>gemma-core</artifactId>
