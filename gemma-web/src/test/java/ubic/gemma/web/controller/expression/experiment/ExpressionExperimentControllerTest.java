--- conflicted
+++ resolved
@@ -1,111 +1,103 @@
-/*
- * The gemma-web project
- *
- * Copyright (c) 2014 University of British Columbia
- *
- * Licensed under the Apache License, Version 2.0 (the "License");
- * you may not use this file except in compliance with the License.
- * You may obtain a copy of the License at
- *
- *       http://www.apache.org/licenses/LICENSE-2.0
- *
- * Unless required by applicable law or agreed to in writing, software
- * distributed under the License is distributed on an "AS IS" BASIS,
- * WITHOUT WARRANTIES OR CONDITIONS OF ANY KIND, either express or implied.
- * See the License for the specific language governing permissions and
- * limitations under the License.
- *
- */
-
-package ubic.gemma.web.controller.expression.experiment;
-
-<<<<<<< HEAD
-import org.junit.Test;
-import org.springframework.beans.factory.annotation.Autowired;
-=======
-import org.junit.After;
-import org.junit.Test;
-import org.springframework.beans.factory.annotation.Autowired;
-import ubic.gemma.core.job.executor.webapp.TaskRunningService;
->>>>>>> c3ab5122
-import ubic.gemma.model.expression.experiment.ExpressionExperiment;
-import ubic.gemma.model.expression.experiment.ExpressionExperimentDetailsValueObject;
-import ubic.gemma.persistence.service.expression.experiment.ExpressionExperimentService;
-import ubic.gemma.web.util.BaseSpringWebTest;
-
-import java.util.ArrayList;
-import java.util.Collection;
-import java.util.List;
-<<<<<<< HEAD
-=======
-import java.util.concurrent.ExecutionException;
->>>>>>> c3ab5122
-
-import static org.junit.Assert.assertEquals;
-
-/**
- * @author ptan
- */
-public class ExpressionExperimentControllerTest extends BaseSpringWebTest {
-
-    @Autowired
-    private ExpressionExperimentController eeController;
-
-    @Autowired
-    private ExpressionExperimentService expressionExperimentService;
-
-    @Autowired
-    private TaskRunningService taskRunningService;
-
-    private Collection<ExpressionExperiment> ees = new ArrayList<>();
-
-    @After
-    public void tearDown() {
-        expressionExperimentService.remove( ees );
-        ees.clear();
-    }
-
-    @Test
-    public void testLoadStatusSummariesLimit() {
-        List<Long> ids = new ArrayList<>();
-        int limit;
-
-        // Default ordering is by date last updated
-        ExpressionExperiment lastUpdated = null;
-        for ( int i = 0; i < 2; i++ ) {
-            ExpressionExperiment ee = this.getTestPersistentCompleteExpressionExperiment( false );
-
-            if ( lastUpdated == null || ( lastUpdated.getCurationDetails().getLastUpdated() != null && lastUpdated.getCurationDetails().getLastUpdated()
-                    .before( ee.getCurationDetails().getLastUpdated() ) ) ) {
-                lastUpdated = ee;
-            }
-
-            ids.add( ee.getId() );
-            ees.add( ee );
-        }
-        limit = 1;
-        Collection<ExpressionExperimentDetailsValueObject> ret = eeController
-                .loadStatusSummaries( -1L, ids, limit, null, true );
-        assertEquals( 1, ret.size() );
-        ExpressionExperimentDetailsValueObject out = ret.iterator().next();
-
-        assertEquals( lastUpdated.getId(), out.getId() );
-
-    }
-
-    @Test
-    public void testUpdatePubMed() throws ExecutionException, InterruptedException {
-        ExpressionExperiment ee = getTestPersistentExpressionExperiment();
-        ees.add( ee );
-
-        String taskId = eeController.updatePubMed( ee.getId(), "1" );
-        taskRunningService.getSubmittedTask( taskId ).getResult();
-        ee = expressionExperimentService.thaw( ee );
-        assertEquals( "Biochem Med", ee.getPrimaryPublication().getPublication() );
-
-        taskId = eeController.updatePubMed( ee.getId(), "2" );
-        taskRunningService.getSubmittedTask( taskId ).getResult();
-        ee = expressionExperimentService.thaw( ee );
-        assertEquals( "Biochem Biophys Res Commun", ee.getPrimaryPublication().getPublication() );
-    }
-}
+/*
+ * The gemma-web project
+ *
+ * Copyright (c) 2014 University of British Columbia
+ *
+ * Licensed under the Apache License, Version 2.0 (the "License");
+ * you may not use this file except in compliance with the License.
+ * You may obtain a copy of the License at
+ *
+ *       http://www.apache.org/licenses/LICENSE-2.0
+ *
+ * Unless required by applicable law or agreed to in writing, software
+ * distributed under the License is distributed on an "AS IS" BASIS,
+ * WITHOUT WARRANTIES OR CONDITIONS OF ANY KIND, either express or implied.
+ * See the License for the specific language governing permissions and
+ * limitations under the License.
+ *
+ */
+
+package ubic.gemma.web.controller.expression.experiment;
+
+import org.junit.After;
+import org.junit.Test;
+import org.springframework.beans.factory.annotation.Autowired;
+import ubic.gemma.core.job.executor.webapp.TaskRunningService;
+import ubic.gemma.model.expression.experiment.ExpressionExperiment;
+import ubic.gemma.model.expression.experiment.ExpressionExperimentDetailsValueObject;
+import ubic.gemma.persistence.service.expression.experiment.ExpressionExperimentService;
+import ubic.gemma.web.util.BaseSpringWebTest;
+
+import java.util.ArrayList;
+import java.util.Collection;
+import java.util.List;
+import java.util.concurrent.ExecutionException;
+
+import static org.junit.Assert.assertEquals;
+
+/**
+ * @author ptan
+ */
+public class ExpressionExperimentControllerTest extends BaseSpringWebTest {
+
+    @Autowired
+    private ExpressionExperimentController eeController;
+
+    @Autowired
+    private ExpressionExperimentService expressionExperimentService;
+
+    @Autowired
+    private TaskRunningService taskRunningService;
+
+    private Collection<ExpressionExperiment> ees = new ArrayList<>();
+
+    @After
+    public void tearDown() {
+        expressionExperimentService.remove( ees );
+        ees.clear();
+    }
+
+    @Test
+    public void testLoadStatusSummariesLimit() {
+        List<Long> ids = new ArrayList<>();
+        int limit;
+
+        // Default ordering is by date last updated
+        ExpressionExperiment lastUpdated = null;
+        for ( int i = 0; i < 2; i++ ) {
+            ExpressionExperiment ee = this.getTestPersistentCompleteExpressionExperiment( false );
+
+            if ( lastUpdated == null || ( lastUpdated.getCurationDetails().getLastUpdated() != null && lastUpdated.getCurationDetails().getLastUpdated()
+                    .before( ee.getCurationDetails().getLastUpdated() ) ) ) {
+                lastUpdated = ee;
+            }
+
+            ids.add( ee.getId() );
+            ees.add( ee );
+        }
+        limit = 1;
+        Collection<ExpressionExperimentDetailsValueObject> ret = eeController
+                .loadStatusSummaries( -1L, ids, limit, null, true );
+        assertEquals( 1, ret.size() );
+        ExpressionExperimentDetailsValueObject out = ret.iterator().next();
+
+        assertEquals( lastUpdated.getId(), out.getId() );
+
+    }
+
+    @Test
+    public void testUpdatePubMed() throws ExecutionException, InterruptedException {
+        ExpressionExperiment ee = getTestPersistentExpressionExperiment();
+        ees.add( ee );
+
+        String taskId = eeController.updatePubMed( ee.getId(), "1" );
+        taskRunningService.getSubmittedTask( taskId ).getResult();
+        ee = expressionExperimentService.thaw( ee );
+        assertEquals( "Biochem Med", ee.getPrimaryPublication().getPublication() );
+
+        taskId = eeController.updatePubMed( ee.getId(), "2" );
+        taskRunningService.getSubmittedTask( taskId ).getResult();
+        ee = expressionExperimentService.thaw( ee );
+        assertEquals( "Biochem Biophys Res Commun", ee.getPrimaryPublication().getPublication() );
+    }
+}