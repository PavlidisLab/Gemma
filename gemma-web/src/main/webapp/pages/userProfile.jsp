--- conflicted
+++ resolved
@@ -1,21 +1,15 @@
-<%@ include file="/common/taglibs.jsp" %>
-<head>
-<<<<<<< HEAD
-<title>Edit your profile</title>
-<jwr:script src='/scripts/app/editUser.js' useRandomParam='false' />
-=======
-	<title>Edit your profile</title>
-	<Gemma:script src='/scripts/api/ext/data/DwrProxy.js' />
-	<Gemma:script src='/scripts/app/editUser.js' />
->>>>>>> e3e85c4a
-</head>
-<body>
-<div class="padded">
-    <h2>User Profile</h2>
-    <p>
-        Change your email address or password. You must enter your current password.
-    </p>
-    <div id="editUser"></div>
-    <div id="errorMessage" style="width: 500px; margin-bottom: 1em;"></div>
-</div>
+<%@ include file="/common/taglibs.jsp" %>
+<head>
+<title>Edit your profile</title>
+<Gemma:script src='/scripts/app/editUser.js' />
+</head>
+<body>
+<div class="padded">
+    <h2>User Profile</h2>
+    <p>
+        Change your email address or password. You must enter your current password.
+    </p>
+    <div id="editUser"></div>
+    <div id="errorMessage" style="width: 500px; margin-bottom: 1em;"></div>
+</div>
 </body>