<%@ include file="/common/taglibs.jsp" %>
<head>
<<<<<<< HEAD
<title>Upload Expression Data</title>
<jwr:script src='/scripts/api/util/FileUploadForm.js' useRandomParam="false" />
<security:authorize access="hasAnyAuthority('GROUP_USER','GROUP_ADMIN')">
    <jwr:script src='/scripts/app/UserExpressionDataUpload.js' useRandomParam="false" />
</security:authorize>
=======

	<title>Expression data upload</title>

	<Gemma:script src='/scripts/api/util/FileUploadForm.js' />

	<security:authorize access="hasAnyAuthority('GROUP_USER','GROUP_ADMIN')">
		<Gemma:script src='/scripts/app/UserExpressionDataUpload.js' />
	</security:authorize>
>>>>>>> e3e85c4a
</head>

<body>

<div class="padded">
    <h2>Upload Expression Data</h2>

    <security:authorize access="hasAnyAuthority('GROUP_USER','GROUP_ADMIN')">
        <div id="messages"></div>
        <div id="form"></div>
        <div id="progress-area" style="margin: 20px; padding: 5px;"></div>
    </security:authorize>

    <security:authorize access="!hasAnyAuthority('GROUP_USER','GROUP_ADMIN')">
        <script type="text/javascript">
        Gemma.AjaxLogin.showLoginWindowFn( true );
        </script>
        <p>
            Sorry, to upload data you must
            <a href="${pageContext.request.contextPath}/login.jsp">login</a> or
            <a href="${pageContext.request.contextPath}/register.html">register</a>.
        </p>
    </security:authorize>
</div>

</body>
<|MERGE_RESOLUTION|>--- conflicted
+++ resolved
@@ -1,44 +1,34 @@
-<%@ include file="/common/taglibs.jsp" %>
-<head>
-<<<<<<< HEAD
-<title>Upload Expression Data</title>
-<jwr:script src='/scripts/api/util/FileUploadForm.js' useRandomParam="false" />
-<security:authorize access="hasAnyAuthority('GROUP_USER','GROUP_ADMIN')">
-    <jwr:script src='/scripts/app/UserExpressionDataUpload.js' useRandomParam="false" />
-</security:authorize>
-=======
-
-	<title>Expression data upload</title>
-
-	<Gemma:script src='/scripts/api/util/FileUploadForm.js' />
-
-	<security:authorize access="hasAnyAuthority('GROUP_USER','GROUP_ADMIN')">
-		<Gemma:script src='/scripts/app/UserExpressionDataUpload.js' />
-	</security:authorize>
->>>>>>> e3e85c4a
-</head>
-
-<body>
-
-<div class="padded">
-    <h2>Upload Expression Data</h2>
-
-    <security:authorize access="hasAnyAuthority('GROUP_USER','GROUP_ADMIN')">
-        <div id="messages"></div>
-        <div id="form"></div>
-        <div id="progress-area" style="margin: 20px; padding: 5px;"></div>
-    </security:authorize>
-
-    <security:authorize access="!hasAnyAuthority('GROUP_USER','GROUP_ADMIN')">
-        <script type="text/javascript">
-        Gemma.AjaxLogin.showLoginWindowFn( true );
-        </script>
-        <p>
-            Sorry, to upload data you must
-            <a href="${pageContext.request.contextPath}/login.jsp">login</a> or
-            <a href="${pageContext.request.contextPath}/register.html">register</a>.
-        </p>
-    </security:authorize>
-</div>
-
-</body>
+<%@ include file="/common/taglibs.jsp" %>
+<head>
+<title>Upload Expression Data</title>
+<Gemma:script src='/scripts/api/util/FileUploadForm.js' />
+
+<security:authorize access="hasAnyAuthority('GROUP_USER','GROUP_ADMIN')">
+    <Gemma:script src='/scripts/app/UserExpressionDataUpload.js' />
+</security:authorize>
+</head>
+
+<body>
+
+<div class="padded">
+    <h2>Upload Expression Data</h2>
+
+    <security:authorize access="hasAnyAuthority('GROUP_USER','GROUP_ADMIN')">
+        <div id="messages"></div>
+        <div id="form"></div>
+        <div id="progress-area" style="margin: 20px; padding: 5px;"></div>
+    </security:authorize>
+
+    <security:authorize access="!hasAnyAuthority('GROUP_USER','GROUP_ADMIN')">
+        <script type="text/javascript">
+        Gemma.AjaxLogin.showLoginWindowFn( true );
+        </script>
+        <p>
+            Sorry, to upload data you must
+            <a href="${pageContext.request.contextPath}/login.jsp">login</a> or
+            <a href="${pageContext.request.contextPath}/register.html">register</a>.
+        </p>
+    </security:authorize>
+</div>
+
+</body>