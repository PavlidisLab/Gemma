<%@ include file="/common/taglibs.jsp" %>
<head>
    <title>Home</title>

    <jwr:script src='/scripts/api/ext/data/DwrProxy.js'/>
    <%-- <jwr:script src='/scripts/app/HomePageAnalysisSearch.js' /> --%>
    <jwr:script src='/scripts/scriptsnonjawr/arbor.js'/>

</head>
<%@ include file="/pages/frontPageSlideShowShowOff.jsp" %>

<div id="main" style="text-align: left">
    <%@ include file="/common/messages.jsp" %>
</div>

<script type="text/javascript">
   Ext.BLANK_IMAGE_URL = '${pageContext.request.contextPath}/images/default/s.gif';
   Ext.onReady( function() {

      Ext.QuickTips.init();

      Ext.state.Manager.setProvider( new Ext.state.CookieProvider() );
      // Apply a set of config properties to the singleton
      /*Ext.apply(Ext.QuickTips.getQuickTip(), {
      	maxWidth : 200,
      	minWidth : 100,
      	showDelay : 0,
      	//trackMouse: true,
      	dismissDelay : 0,
      	hideDelay : 0
      });*/

      var generalSearchPanel = new Gemma.Search.GeneralSearchSimple();
      generalSearchPanel.render( "generalSearchSimple-div" );


   } );
</script>


<input type="hidden" id="reloadOnLogout" value="false">


<<<<<<< HEAD
<div style="margin: 0 auto; width: 1100px; padding-top: 30px; padding-bottom: 30px;">
    <div style="margin-bottom: 30px;width:600px" id="generalSearchSimple-div"></div>
    <div id="main-wrapper" style="display:flex">

        <div id="news-updates" style="padding-left: 15px; padding-right: 15px;">
            <div style="display:flex; justify-content: space-between; margin-bottom: 40px;">
                <p style="margin-right: 15px;">
                    Convenient programmatic access to Gemma's data and analyses is available via the
                    software packages <a href="https://doi.org/doi:10.18129/B9.bioc.gemma.R">gemma.R</a>
                    (R/Bioconductor)
                    and <a href="https://github.com/PavlidisLab/gemmapy">gemmapy</a> (Python).
                </p>
                <a href="https://doi.org/doi:10.18129/B9.bioc.gemma.R">
                    <img src="${pageContext.request.contextPath}/images/slideShow/bioconductor-logo.png"
                         alt="Bioconductor Logo"
                         width="175"
                         style="margin-right: 15px;"/>
                </a>
                <a href="https://pypi.org/project/gemmapy/">
                    <img src="${pageContext.request.contextPath}/images/slideShow/pypi-logo.svg"
                         alt="PyPi Logo"
                         width="75"/>
                </a>
            </div>
            <div style="display:flex; justify-content: space-between; margin-bottom: 40px;">
                <p style="margin-right: 15px;">
                    We invite you to try out the new <a href="${pageContext.request.contextPath}/browse">Gemma
                    Browser</a>,
                    our
                    new interface for exploring and searching Gemma's data holdings. It's still in beta,
                    and more features and improvements are planned, but we'd love to hear your feedback.
                </p>
                <a href="${pageContext.request.contextPath}/browse" style="align-self: center;">
                    <img
                            src="${pageContext.request.contextPath}/images/slideShow/gemma-browser-preview.png"
                            alt="A screenshot of the new Gemma Browser."
                            width="300"/>
                </a>
            </div>
=======
<div style="margin: 0 auto; width: 900px; padding-top: 30px; padding-bottom: 30px;">
    <div style="margin-bottom: 30px;" id="generalSearchSimple-div"></div>

    <div id="news-updates" style="padding-left: 15px; padding-right: 15px;">
        <div style="display:flex; justify-content: space-between; margin-bottom: 40px;">
            <p style="margin-right: 15px;">
                Convenient programmatic access to Gemma's data and analyses is available via the
                software packages <a href="https://doi.org/doi:10.18129/B9.bioc.gemma.R">gemma.R</a> (R/Bioconductor)
                and <a href="https://github.com/PavlidisLab/gemmapy">gemmapy</a> (Python).
            </p>
            <a href="https://doi.org/doi:10.18129/B9.bioc.gemma.R">
                <img src="${pageContext.request.contextPath}/images/slideShow/bioconductor-logo.png"
                     alt="Bioconductor Logo"
                     width="200"
                     style="margin-right: 15px;"/>
            </a>
            <a href="https://pypi.org/project/gemmapy/">
                <img src="${pageContext.request.contextPath}/images/slideShow/pypi-logo.svg"
                     alt="PyPi Logo"
                     width="100"/>
            </a>
        </div>
        <div style="display:flex; justify-content: space-between; margin-bottom: 40px;">
            <p style="margin-right: 15px;">
                We invite you to try out the new <a href="${pageContext.request.contextPath}/browse">Gemma Browser</a>,
                our
                new interface for exploring and searching Gemma's data holdings. It's still in beta,
                and more features and improvements are planned, but we'd love to hear your feedback.
            </p>
            <a href="${appConfig['gemma.gemBrow.url']}" style="align-self: center;">
                <img
                        src="${pageContext.request.contextPath}/images/slideShow/gemma-browser-preview.png"
                        alt="A snapshot of the new Gemma Browser."
                        width="350"/>
            </a>
        </div>
>>>>>>> 53838545

            <p>Questions? Feel free to <a href="mailto:pavlab-support@msl.ubc.ca?subject=Gemma">reach out</a>.</p>
        </div>
    </div>

</div>

<div style="margin-bottom: 24px;"></div>
<div id="footer" style="position: fixed; bottom: 0; height: 24px; background: white;">
    <div id="divider"></div>
    <div class="footer" style="display: flex; align-items: baseline; padding-left: 10px; padding-right: 10px;">
        <div>
            Gemma ${appConfig["gemma.version"] != null ? appConfig["gemma.version"] : "?"}
            <security:authorize access="hasAuthority('GROUP_ADMIN')">
                <c:if test="${appConfig['gemma.build.timestamp'] != null or appConfig['gemma.build.gitHash'] != null}">
                    built
                </c:if>
                <c:if test="${appConfig['gemma.build.timestamp'] != null}">
                    on ${appConfig["gemma.build.timestamp"]}
                </c:if>
                <c:if test="${appConfig['gemma.build.gitHash'] != null}">
                    from <a href="https://github.com/PavlidisLab/Gemma/commits/${appConfig['gemma.build.gitHash']}"
                            target="_blank" rel="noopener noreferrer">${appConfig["gemma.build.gitHash"]}</a>
                </c:if>
            </security:authorize>
        </div>
        <div style="margin-left: 10px;">Copyright &copy; 2007-2023</div>
        <div style="margin-left: 10px;">
            Our <a href='<c:url value="https://pavlidislab.github.io/Gemma/terms.html" />'>Terms and conditions</a> have
            been updated!
        </div>
        <!-- <div style="margin-left: 10px;"><jsp:include page="/common/social.jsp"/></div> -->
        <div style="flex-grow: 1"></div>
        <a rel="license" href="http://creativecommons.org/licenses/by-nc/4.0/" style="align-self: center;">
            <img alt="Creative Commons License"
                 src="https://i.creativecommons.org/l/by-nc/4.0/80x15.png" width="80" height="15"/>
        </a>
    </div>
</div><|MERGE_RESOLUTION|>--- conflicted
+++ resolved
@@ -1,160 +1,121 @@
-<%@ include file="/common/taglibs.jsp" %>
-<head>
-    <title>Home</title>
-
-    <jwr:script src='/scripts/api/ext/data/DwrProxy.js'/>
-    <%-- <jwr:script src='/scripts/app/HomePageAnalysisSearch.js' /> --%>
-    <jwr:script src='/scripts/scriptsnonjawr/arbor.js'/>
-
-</head>
-<%@ include file="/pages/frontPageSlideShowShowOff.jsp" %>
-
-<div id="main" style="text-align: left">
-    <%@ include file="/common/messages.jsp" %>
-</div>
-
-<script type="text/javascript">
-   Ext.BLANK_IMAGE_URL = '${pageContext.request.contextPath}/images/default/s.gif';
-   Ext.onReady( function() {
-
-      Ext.QuickTips.init();
-
-      Ext.state.Manager.setProvider( new Ext.state.CookieProvider() );
-      // Apply a set of config properties to the singleton
-      /*Ext.apply(Ext.QuickTips.getQuickTip(), {
-      	maxWidth : 200,
-      	minWidth : 100,
-      	showDelay : 0,
-      	//trackMouse: true,
-      	dismissDelay : 0,
-      	hideDelay : 0
-      });*/
-
-      var generalSearchPanel = new Gemma.Search.GeneralSearchSimple();
-      generalSearchPanel.render( "generalSearchSimple-div" );
-
-
-   } );
-</script>
-
-
-<input type="hidden" id="reloadOnLogout" value="false">
-
-
-<<<<<<< HEAD
-<div style="margin: 0 auto; width: 1100px; padding-top: 30px; padding-bottom: 30px;">
-    <div style="margin-bottom: 30px;width:600px" id="generalSearchSimple-div"></div>
-    <div id="main-wrapper" style="display:flex">
-
-        <div id="news-updates" style="padding-left: 15px; padding-right: 15px;">
-            <div style="display:flex; justify-content: space-between; margin-bottom: 40px;">
-                <p style="margin-right: 15px;">
-                    Convenient programmatic access to Gemma's data and analyses is available via the
-                    software packages <a href="https://doi.org/doi:10.18129/B9.bioc.gemma.R">gemma.R</a>
-                    (R/Bioconductor)
-                    and <a href="https://github.com/PavlidisLab/gemmapy">gemmapy</a> (Python).
-                </p>
-                <a href="https://doi.org/doi:10.18129/B9.bioc.gemma.R">
-                    <img src="${pageContext.request.contextPath}/images/slideShow/bioconductor-logo.png"
-                         alt="Bioconductor Logo"
-                         width="175"
-                         style="margin-right: 15px;"/>
-                </a>
-                <a href="https://pypi.org/project/gemmapy/">
-                    <img src="${pageContext.request.contextPath}/images/slideShow/pypi-logo.svg"
-                         alt="PyPi Logo"
-                         width="75"/>
-                </a>
-            </div>
-            <div style="display:flex; justify-content: space-between; margin-bottom: 40px;">
-                <p style="margin-right: 15px;">
-                    We invite you to try out the new <a href="${pageContext.request.contextPath}/browse">Gemma
-                    Browser</a>,
-                    our
-                    new interface for exploring and searching Gemma's data holdings. It's still in beta,
-                    and more features and improvements are planned, but we'd love to hear your feedback.
-                </p>
-                <a href="${pageContext.request.contextPath}/browse" style="align-self: center;">
-                    <img
-                            src="${pageContext.request.contextPath}/images/slideShow/gemma-browser-preview.png"
-                            alt="A screenshot of the new Gemma Browser."
-                            width="300"/>
-                </a>
-            </div>
-=======
-<div style="margin: 0 auto; width: 900px; padding-top: 30px; padding-bottom: 30px;">
-    <div style="margin-bottom: 30px;" id="generalSearchSimple-div"></div>
-
-    <div id="news-updates" style="padding-left: 15px; padding-right: 15px;">
-        <div style="display:flex; justify-content: space-between; margin-bottom: 40px;">
-            <p style="margin-right: 15px;">
-                Convenient programmatic access to Gemma's data and analyses is available via the
-                software packages <a href="https://doi.org/doi:10.18129/B9.bioc.gemma.R">gemma.R</a> (R/Bioconductor)
-                and <a href="https://github.com/PavlidisLab/gemmapy">gemmapy</a> (Python).
-            </p>
-            <a href="https://doi.org/doi:10.18129/B9.bioc.gemma.R">
-                <img src="${pageContext.request.contextPath}/images/slideShow/bioconductor-logo.png"
-                     alt="Bioconductor Logo"
-                     width="200"
-                     style="margin-right: 15px;"/>
-            </a>
-            <a href="https://pypi.org/project/gemmapy/">
-                <img src="${pageContext.request.contextPath}/images/slideShow/pypi-logo.svg"
-                     alt="PyPi Logo"
-                     width="100"/>
-            </a>
-        </div>
-        <div style="display:flex; justify-content: space-between; margin-bottom: 40px;">
-            <p style="margin-right: 15px;">
-                We invite you to try out the new <a href="${pageContext.request.contextPath}/browse">Gemma Browser</a>,
-                our
-                new interface for exploring and searching Gemma's data holdings. It's still in beta,
-                and more features and improvements are planned, but we'd love to hear your feedback.
-            </p>
-            <a href="${appConfig['gemma.gemBrow.url']}" style="align-self: center;">
-                <img
-                        src="${pageContext.request.contextPath}/images/slideShow/gemma-browser-preview.png"
-                        alt="A snapshot of the new Gemma Browser."
-                        width="350"/>
-            </a>
-        </div>
->>>>>>> 53838545
-
-            <p>Questions? Feel free to <a href="mailto:pavlab-support@msl.ubc.ca?subject=Gemma">reach out</a>.</p>
-        </div>
-    </div>
-
-</div>
-
-<div style="margin-bottom: 24px;"></div>
-<div id="footer" style="position: fixed; bottom: 0; height: 24px; background: white;">
-    <div id="divider"></div>
-    <div class="footer" style="display: flex; align-items: baseline; padding-left: 10px; padding-right: 10px;">
-        <div>
-            Gemma ${appConfig["gemma.version"] != null ? appConfig["gemma.version"] : "?"}
-            <security:authorize access="hasAuthority('GROUP_ADMIN')">
-                <c:if test="${appConfig['gemma.build.timestamp'] != null or appConfig['gemma.build.gitHash'] != null}">
-                    built
-                </c:if>
-                <c:if test="${appConfig['gemma.build.timestamp'] != null}">
-                    on ${appConfig["gemma.build.timestamp"]}
-                </c:if>
-                <c:if test="${appConfig['gemma.build.gitHash'] != null}">
-                    from <a href="https://github.com/PavlidisLab/Gemma/commits/${appConfig['gemma.build.gitHash']}"
-                            target="_blank" rel="noopener noreferrer">${appConfig["gemma.build.gitHash"]}</a>
-                </c:if>
-            </security:authorize>
-        </div>
-        <div style="margin-left: 10px;">Copyright &copy; 2007-2023</div>
-        <div style="margin-left: 10px;">
-            Our <a href='<c:url value="https://pavlidislab.github.io/Gemma/terms.html" />'>Terms and conditions</a> have
-            been updated!
-        </div>
-        <!-- <div style="margin-left: 10px;"><jsp:include page="/common/social.jsp"/></div> -->
-        <div style="flex-grow: 1"></div>
-        <a rel="license" href="http://creativecommons.org/licenses/by-nc/4.0/" style="align-self: center;">
-            <img alt="Creative Commons License"
-                 src="https://i.creativecommons.org/l/by-nc/4.0/80x15.png" width="80" height="15"/>
-        </a>
-    </div>
+<%@ include file="/common/taglibs.jsp" %>
+<head>
+<title>Home</title>
+
+<jwr:script src='/scripts/api/ext/data/DwrProxy.js' />
+<%-- <jwr:script src='/scripts/app/HomePageAnalysisSearch.js' /> --%>
+<jwr:script src='/scripts/scriptsnonjawr/arbor.js' />
+
+</head>
+<%@ include file="/pages/frontPageSlideShowShowOff.jsp" %>
+
+<div id="main" style="text-align: left">
+    <%@ include file="/common/messages.jsp" %>
+</div>
+
+<script type="text/javascript">
+Ext.BLANK_IMAGE_URL = '${pageContext.request.contextPath}/images/default/s.gif';
+Ext.onReady( function() {
+
+    Ext.QuickTips.init();
+
+    Ext.state.Manager.setProvider( new Ext.state.CookieProvider() );
+    // Apply a set of config properties to the singleton
+    /*Ext.apply(Ext.QuickTips.getQuickTip(), {
+        maxWidth : 200,
+        minWidth : 100,
+        showDelay : 0,
+        //trackMouse: true,
+        dismissDelay : 0,
+        hideDelay : 0
+    });*/
+
+    var generalSearchPanel = new Gemma.Search.GeneralSearchSimple();
+    generalSearchPanel.render( "generalSearchSimple-div" );
+
+
+} );
+</script>
+
+
+<input type="hidden" id="reloadOnLogout" value="false">
+
+
+<div style="margin: 0 auto; width: 1100px; padding-top: 30px; padding-bottom: 30px;">
+    <div style="margin-bottom: 30px;width:600px" id="generalSearchSimple-div"></div>
+    <div id="main-wrapper" style="display:flex">
+
+        <div id="news-updates" style="padding-left: 15px; padding-right: 15px;">
+            <div style="display:flex; justify-content: space-between; margin-bottom: 40px;">
+                <p style="margin-right: 15px;">
+                    Convenient programmatic access to Gemma's data and analyses is available via the
+                    software packages <a href="https://doi.org/doi:10.18129/B9.bioc.gemma.R">gemma.R</a>
+                    (R/Bioconductor)
+                    and <a href="https://github.com/PavlidisLab/gemmapy">gemmapy</a> (Python).
+                </p>
+                <a href="https://doi.org/doi:10.18129/B9.bioc.gemma.R">
+                    <img src="${pageContext.request.contextPath}/images/slideShow/bioconductor-logo.png"
+                        alt="Bioconductor Logo"
+                        width="200"
+                        style="margin-right: 15px;" />
+                </a>
+                <a href="https://pypi.org/project/gemmapy/">
+                    <img src="${pageContext.request.contextPath}/images/slideShow/pypi-logo.svg"
+                        alt="PyPi Logo"
+                        width="100" />
+                </a>
+            </div>
+            <div style="display:flex; justify-content: space-between; margin-bottom: 40px;">
+                <p style="margin-right: 15px;">
+                    We invite you to try out the new <a href="${pageContext.request.contextPath}/browse">Gemma
+                    Browser</a>,
+                    our
+                    new interface for exploring and searching Gemma's data holdings. It's still in beta,
+                    and more features and improvements are planned, but we'd love to hear your feedback.
+                </p>
+                <a href="${appConfig['gemma.gemBrow.url']}" style="align-self: center;">
+                    <img
+                        src="${pageContext.request.contextPath}/images/slideShow/gemma-browser-preview.png"
+                        alt="A snapshot of the new Gemma Browser."
+                        width="350" />
+                </a>
+            </div>
+
+            <p>Questions? Feel free to <a href="mailto:pavlab-support@msl.ubc.ca?subject=Gemma">reach out</a>.</p>
+        </div>
+    </div>
+
+</div>
+
+<div style="margin-bottom: 24px;"></div>
+<div id="footer" style="position: fixed; bottom: 0; height: 24px; background: white;">
+    <div id="divider"></div>
+    <div class="footer" style="display: flex; align-items: baseline; padding-left: 10px; padding-right: 10px;">
+        <div>
+            Gemma ${appConfig["gemma.version"] != null ? appConfig["gemma.version"] : "?"}
+            <security:authorize access="hasAuthority('GROUP_ADMIN')">
+                <c:if test="${appConfig['gemma.build.timestamp'] != null or appConfig['gemma.build.gitHash'] != null}">
+                    built
+                </c:if>
+                <c:if test="${appConfig['gemma.build.timestamp'] != null}">
+                    on ${appConfig["gemma.build.timestamp"]}
+                </c:if>
+                <c:if test="${appConfig['gemma.build.gitHash'] != null}">
+                    from <a href="https://github.com/PavlidisLab/Gemma/commits/${appConfig['gemma.build.gitHash']}"
+                    target="_blank" rel="noopener noreferrer">${appConfig["gemma.build.gitHash"]}</a>
+                </c:if>
+            </security:authorize>
+        </div>
+        <div style="margin-left: 10px;">Copyright &copy; 2007-2023</div>
+        <div style="margin-left: 10px;">
+            Our <a href='<c:url value="https://pavlidislab.github.io/Gemma/terms.html" />'>Terms and conditions</a> have
+            been updated!
+        </div>
+        <!-- <div style="margin-left: 10px;"><jsp:include page="/common/social.jsp"/></div> -->
+        <div style="flex-grow: 1"></div>
+        <a rel="license" href="http://creativecommons.org/licenses/by-nc/4.0/" style="align-self: center;">
+            <img alt="Creative Commons License"
+                src="https://i.creativecommons.org/l/by-nc/4.0/80x15.png" width="80" height="15" />
+        </a>
+    </div>
 </div>