<%@ include file="/common/taglibs.jsp" %>

<title><fmt:message key="400.title"/></title>

<content tag="heading">
    <input type="hidden" id="reloadOnLogin" value="true"/>
</content>

<div class="padded">
    <h2><fmt:message key="400.title"/></h2>

    <p>
        <fmt:message key="400.message">
            <fmt:param>
                <c:url value="/home.html"/>
            </fmt:param>
        </fmt:message>
    </p>

<<<<<<< HEAD
    <p>
        <c:out value="${exception.message}"/>
        <security:authorize access="hasAuthority('GROUP_ADMIN')">
            <Gemma:exception exception="${exception}"/>
        </security:authorize>
    </p>

</page:applyDecorator>
=======
    <hr class="normal">

    <p><c:out value="${exception.message}"/></p>

    <security:authorize access="hasAuthority('GROUP_ADMIN')">
        <Gemma:exception exception="${exception}"/>
    </security:authorize>

</div>
>>>>>>> 810e85f6
<|MERGE_RESOLUTION|>--- conflicted
+++ resolved
@@ -17,16 +17,6 @@
         </fmt:message>
     </p>
 
-<<<<<<< HEAD
-    <p>
-        <c:out value="${exception.message}"/>
-        <security:authorize access="hasAuthority('GROUP_ADMIN')">
-            <Gemma:exception exception="${exception}"/>
-        </security:authorize>
-    </p>
-
-</page:applyDecorator>
-=======
     <hr class="normal">
 
     <p><c:out value="${exception.message}"/></p>
@@ -35,5 +25,4 @@
         <Gemma:exception exception="${exception}"/>
     </security:authorize>
 
-</div>
->>>>>>> 810e85f6
+</div>