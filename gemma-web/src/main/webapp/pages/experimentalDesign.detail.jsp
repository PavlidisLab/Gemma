<%@ include file="/common/taglibs.jsp" %>
<jsp:useBean id="experimentalDesign" scope="request"
        class="ubic.gemma.model.expression.experiment.ExperimentalDesign" />
<jsp:useBean id="expressionExperiment" scope="request"
        class="ubic.gemma.model.expression.experiment.ExpressionExperiment" />
<head>
<title>${expressionExperiment.shortName} | <fmt:message key="experimentalDesign.details" /></title>

<<<<<<< HEAD
<jwr:script src='/scripts/app/eeDataFetch.js' />
<jwr:script src='/scripts/app/ExperimentalDesign.js' />
=======
<Gemma:script src='/scripts/api/ext/data/DwrProxy.js' />
<Gemma:script src='/scripts/app/eeDataFetch.js' />
<Gemma:script src='/scripts/app/ExperimentalDesign.js' />
>>>>>>> e3e85c4a
</head>

<input type="hidden" id="reloadOnLogout" value="true">
<input type="hidden" id="reloadOnLogin" value="true" />

<input type="hidden" id="expressionExperimentID"
        value="${expressionExperiment.id}" />
<input type="hidden" id="taxonId" value="${taxonId}" />

<input type="hidden" id="experimentalDesignID"
        value="${experimentalDesign.id}" />
<input type="hidden" id="currentUserCanEdit"
        value="${currentUserCanEdit}" />

<div id="messages" style="margin: 10px; width: 400px"></div>

<div class="pleft-mbot">
    <h2>
        <fmt:message key="experimentalDesign.details" />
        for
        <a href='<c:out value="${expressionExperimentUrl}" />'>
            <jsp:getProperty
                    name="expressionExperiment" property="shortName" />
        </a>
    </h2>

    <c:choose>
        <c:when test="${!hasPopulatedDesign}">
            <strong>This experiment does not have any experimental
                design details filled in.</strong>
        </c:when>
        <c:otherwise>
            <p>
                Download design File:
                <a href="#"
                        onClick="fetchData(false, ${expressionExperiment.id }, 'text', null, ${expressionExperiment.experimentalDesign.id})">Click
                    to start download</a>
                <i class="qtp fa fa-question-circle fa-fw"
                        title="Tab-delimited design file for this experiment, if available.">
                </i>
            </p>

        </c:otherwise>
    </c:choose>

    <hr class="normal">

    <table class="detail row-separated pad-cols">
        <tr>
            <td class="label">
                <b><fmt:message key="expressionExperiment.name" /> </b>
            </td>
            <td>
                <c:choose>
                    <c:when test="${not empty expressionExperiment.name}">
                        <c:out value="${expressionExperiment.name}" />
                    </c:when>
                    <c:otherwise>(Name not available)</c:otherwise>
                </c:choose>
            </td>
        </tr>

        <tr>
            <td class="label">
                <fmt:message key="expressionExperiment.description" />
            </td>
            <td>
                <c:choose>
                    <c:when test="${not empty expressionExperiment.description}">
                        <textarea rows="5" cols="50" class="pre-wrap"><c:out
                                value="${expressionExperiment.description}" /></textarea>
                    </c:when>
                    <c:otherwise>(Description not available)</c:otherwise>
                </c:choose>
            </td>
        </tr>

        <tr>
            <td class="label">
                <fmt:message key="databaseEntry.title" />
            </td>
            <td>
                <c:choose>
                    <c:when test="${not empty expressionExperiment.accession}">
                        <Gemma:databaseEntry
                                databaseEntry="${expressionExperiment.accession }" />
                    </c:when>
                    <c:otherwise>(Database entry not available)</c:otherwise>
                </c:choose>
            </td>
        </tr>

        <tr>
            <td class="label">
                <fmt:message key="pubMed.publication" />
            </td>
            <td>
                <c:choose>
                    <c:when test="${not empty expressionExperiment.primaryPublication}">
                        <Gemma:citation
                                citation="${expressionExperiment.primaryPublication }" />
                    </c:when>
                    <c:otherwise>(Primary publication not available)</c:otherwise>
                </c:choose>
            </td>
        </tr>

    </table>
</div>

<div class="padded">

    <security:accesscontrollist domainObject="${expressionExperiment}"
            hasPermission="WRITE,ADMINISTRATION">
        <c:if test="${!hasPopulatedDesign}">
            <div
                    style="width: 600px; background-color: #EEEEEE; margin: 7px; padding: 7px;">
                <p>
                    Use the form below to populate the experimental design details.
                    Alternatively you can
                    <a href="#" onClick="showDesignUploadForm()">upload</a>
                    a design description file. Instructions are
                    <a target="_blank"
                            href="<c:url value='https://pavlidislab.github.io/Gemma/designs.html' />">here</a>
                    . If you want to use the upload method, you can get a blank
                    <a href="#"
                            onClick="fetchData(false, ${expressionExperiment.id }, 'text', null, ${expressionExperiment.experimentalDesign.id})">template
                        file</a>
                    to get started.
                </p>
            </div>
        </c:if>
    </security:accesscontrollist>

    <security:authorize access="hasAuthority('GROUP_ADMIN')">
        <c:if test="${needsAttention}">
            <p>This experimental design needs attention, check in the tables below for more details.</p>
        </c:if>
        <c:if test="${randomExperimentalDesignThatNeedsAttention != null}">
            <p>
                Here's another experimental design that needs attention:
                <a href="${pageContext.servletContext.contextPath}/experimentalDesign/showExperimentalDesign.html?edid=${randomExperimentalDesignThatNeedsAttention.id}">${randomExperimentalDesignThatNeedsAttentionShortName}</a>
            </p>
        </c:if>
    </security:authorize>

    <!-- Experimental Factors -->

    <%-- This form element is needed for the checkboxes in the factor value panel --%>
    <form name="factorValueForm">
        <div id="experimentalDesignPanel"></div>
    </form>
    <div id="experimentalFactorPanel" style="margin-bottom: 1em;"></div>

    <div id="factorValuePanel" class="x-hide-display"
            style="margin-bottom: 1em;"></div>

    <div id="bioMaterialsPanel" class="x-hide-display"></div>

</div>

<script>
$( document ).ready( function() {
   $( 'i[title]' ).qtip();
} );
</script><|MERGE_RESOLUTION|>--- conflicted
+++ resolved
@@ -1,182 +1,176 @@
-<%@ include file="/common/taglibs.jsp" %>
-<jsp:useBean id="experimentalDesign" scope="request"
-        class="ubic.gemma.model.expression.experiment.ExperimentalDesign" />
-<jsp:useBean id="expressionExperiment" scope="request"
-        class="ubic.gemma.model.expression.experiment.ExpressionExperiment" />
-<head>
-<title>${expressionExperiment.shortName} | <fmt:message key="experimentalDesign.details" /></title>
-
-<<<<<<< HEAD
-<jwr:script src='/scripts/app/eeDataFetch.js' />
-<jwr:script src='/scripts/app/ExperimentalDesign.js' />
-=======
-<Gemma:script src='/scripts/api/ext/data/DwrProxy.js' />
-<Gemma:script src='/scripts/app/eeDataFetch.js' />
-<Gemma:script src='/scripts/app/ExperimentalDesign.js' />
->>>>>>> e3e85c4a
-</head>
-
-<input type="hidden" id="reloadOnLogout" value="true">
-<input type="hidden" id="reloadOnLogin" value="true" />
-
-<input type="hidden" id="expressionExperimentID"
-        value="${expressionExperiment.id}" />
-<input type="hidden" id="taxonId" value="${taxonId}" />
-
-<input type="hidden" id="experimentalDesignID"
-        value="${experimentalDesign.id}" />
-<input type="hidden" id="currentUserCanEdit"
-        value="${currentUserCanEdit}" />
-
-<div id="messages" style="margin: 10px; width: 400px"></div>
-
-<div class="pleft-mbot">
-    <h2>
-        <fmt:message key="experimentalDesign.details" />
-        for
-        <a href='<c:out value="${expressionExperimentUrl}" />'>
-            <jsp:getProperty
-                    name="expressionExperiment" property="shortName" />
-        </a>
-    </h2>
-
-    <c:choose>
-        <c:when test="${!hasPopulatedDesign}">
-            <strong>This experiment does not have any experimental
-                design details filled in.</strong>
-        </c:when>
-        <c:otherwise>
-            <p>
-                Download design File:
-                <a href="#"
-                        onClick="fetchData(false, ${expressionExperiment.id }, 'text', null, ${expressionExperiment.experimentalDesign.id})">Click
-                    to start download</a>
-                <i class="qtp fa fa-question-circle fa-fw"
-                        title="Tab-delimited design file for this experiment, if available.">
-                </i>
-            </p>
-
-        </c:otherwise>
-    </c:choose>
-
-    <hr class="normal">
-
-    <table class="detail row-separated pad-cols">
-        <tr>
-            <td class="label">
-                <b><fmt:message key="expressionExperiment.name" /> </b>
-            </td>
-            <td>
-                <c:choose>
-                    <c:when test="${not empty expressionExperiment.name}">
-                        <c:out value="${expressionExperiment.name}" />
-                    </c:when>
-                    <c:otherwise>(Name not available)</c:otherwise>
-                </c:choose>
-            </td>
-        </tr>
-
-        <tr>
-            <td class="label">
-                <fmt:message key="expressionExperiment.description" />
-            </td>
-            <td>
-                <c:choose>
-                    <c:when test="${not empty expressionExperiment.description}">
-                        <textarea rows="5" cols="50" class="pre-wrap"><c:out
-                                value="${expressionExperiment.description}" /></textarea>
-                    </c:when>
-                    <c:otherwise>(Description not available)</c:otherwise>
-                </c:choose>
-            </td>
-        </tr>
-
-        <tr>
-            <td class="label">
-                <fmt:message key="databaseEntry.title" />
-            </td>
-            <td>
-                <c:choose>
-                    <c:when test="${not empty expressionExperiment.accession}">
-                        <Gemma:databaseEntry
-                                databaseEntry="${expressionExperiment.accession }" />
-                    </c:when>
-                    <c:otherwise>(Database entry not available)</c:otherwise>
-                </c:choose>
-            </td>
-        </tr>
-
-        <tr>
-            <td class="label">
-                <fmt:message key="pubMed.publication" />
-            </td>
-            <td>
-                <c:choose>
-                    <c:when test="${not empty expressionExperiment.primaryPublication}">
-                        <Gemma:citation
-                                citation="${expressionExperiment.primaryPublication }" />
-                    </c:when>
-                    <c:otherwise>(Primary publication not available)</c:otherwise>
-                </c:choose>
-            </td>
-        </tr>
-
-    </table>
-</div>
-
-<div class="padded">
-
-    <security:accesscontrollist domainObject="${expressionExperiment}"
-            hasPermission="WRITE,ADMINISTRATION">
-        <c:if test="${!hasPopulatedDesign}">
-            <div
-                    style="width: 600px; background-color: #EEEEEE; margin: 7px; padding: 7px;">
-                <p>
-                    Use the form below to populate the experimental design details.
-                    Alternatively you can
-                    <a href="#" onClick="showDesignUploadForm()">upload</a>
-                    a design description file. Instructions are
-                    <a target="_blank"
-                            href="<c:url value='https://pavlidislab.github.io/Gemma/designs.html' />">here</a>
-                    . If you want to use the upload method, you can get a blank
-                    <a href="#"
-                            onClick="fetchData(false, ${expressionExperiment.id }, 'text', null, ${expressionExperiment.experimentalDesign.id})">template
-                        file</a>
-                    to get started.
-                </p>
-            </div>
-        </c:if>
-    </security:accesscontrollist>
-
-    <security:authorize access="hasAuthority('GROUP_ADMIN')">
-        <c:if test="${needsAttention}">
-            <p>This experimental design needs attention, check in the tables below for more details.</p>
-        </c:if>
-        <c:if test="${randomExperimentalDesignThatNeedsAttention != null}">
-            <p>
-                Here's another experimental design that needs attention:
-                <a href="${pageContext.servletContext.contextPath}/experimentalDesign/showExperimentalDesign.html?edid=${randomExperimentalDesignThatNeedsAttention.id}">${randomExperimentalDesignThatNeedsAttentionShortName}</a>
-            </p>
-        </c:if>
-    </security:authorize>
-
-    <!-- Experimental Factors -->
-
-    <%-- This form element is needed for the checkboxes in the factor value panel --%>
-    <form name="factorValueForm">
-        <div id="experimentalDesignPanel"></div>
-    </form>
-    <div id="experimentalFactorPanel" style="margin-bottom: 1em;"></div>
-
-    <div id="factorValuePanel" class="x-hide-display"
-            style="margin-bottom: 1em;"></div>
-
-    <div id="bioMaterialsPanel" class="x-hide-display"></div>
-
-</div>
-
-<script>
-$( document ).ready( function() {
-   $( 'i[title]' ).qtip();
-} );
+<%@ include file="/common/taglibs.jsp" %>
+<jsp:useBean id="experimentalDesign" scope="request"
+        class="ubic.gemma.model.expression.experiment.ExperimentalDesign" />
+<jsp:useBean id="expressionExperiment" scope="request"
+        class="ubic.gemma.model.expression.experiment.ExpressionExperiment" />
+<head>
+<title>${expressionExperiment.shortName} | <fmt:message key="experimentalDesign.details" /></title>
+
+<Gemma:script src='/scripts/app/eeDataFetch.js' />
+<Gemma:script src='/scripts/app/ExperimentalDesign.js' />
+</head>
+
+<input type="hidden" id="reloadOnLogout" value="true">
+<input type="hidden" id="reloadOnLogin" value="true" />
+
+<input type="hidden" id="expressionExperimentID"
+        value="${expressionExperiment.id}" />
+<input type="hidden" id="taxonId" value="${taxonId}" />
+
+<input type="hidden" id="experimentalDesignID"
+        value="${experimentalDesign.id}" />
+<input type="hidden" id="currentUserCanEdit"
+        value="${currentUserCanEdit}" />
+
+<div id="messages" style="margin: 10px; width: 400px"></div>
+
+<div class="pleft-mbot">
+    <h2>
+        <fmt:message key="experimentalDesign.details" />
+        for
+        <a href='<c:out value="${expressionExperimentUrl}" />'>
+            <jsp:getProperty
+                    name="expressionExperiment" property="shortName" />
+        </a>
+    </h2>
+
+    <c:choose>
+        <c:when test="${!hasPopulatedDesign}">
+            <strong>This experiment does not have any experimental
+                design details filled in.</strong>
+        </c:when>
+        <c:otherwise>
+            <p>
+                Download design File:
+                <a href="#"
+                        onClick="fetchData(false, ${expressionExperiment.id }, 'text', null, ${expressionExperiment.experimentalDesign.id})">Click
+                    to start download</a>
+                <i class="qtp fa fa-question-circle fa-fw"
+                        title="Tab-delimited design file for this experiment, if available.">
+                </i>
+            </p>
+
+        </c:otherwise>
+    </c:choose>
+
+    <hr class="normal">
+
+    <table class="detail row-separated pad-cols">
+        <tr>
+            <td class="label">
+                <b><fmt:message key="expressionExperiment.name" /> </b>
+            </td>
+            <td>
+                <c:choose>
+                    <c:when test="${not empty expressionExperiment.name}">
+                        <c:out value="${expressionExperiment.name}" />
+                    </c:when>
+                    <c:otherwise>(Name not available)</c:otherwise>
+                </c:choose>
+            </td>
+        </tr>
+
+        <tr>
+            <td class="label">
+                <fmt:message key="expressionExperiment.description" />
+            </td>
+            <td>
+                <c:choose>
+                    <c:when test="${not empty expressionExperiment.description}">
+                        <textarea rows="5" cols="50" class="pre-wrap"><c:out
+                                value="${expressionExperiment.description}" /></textarea>
+                    </c:when>
+                    <c:otherwise>(Description not available)</c:otherwise>
+                </c:choose>
+            </td>
+        </tr>
+
+        <tr>
+            <td class="label">
+                <fmt:message key="databaseEntry.title" />
+            </td>
+            <td>
+                <c:choose>
+                    <c:when test="${not empty expressionExperiment.accession}">
+                        <Gemma:databaseEntry
+                                databaseEntry="${expressionExperiment.accession }" />
+                    </c:when>
+                    <c:otherwise>(Database entry not available)</c:otherwise>
+                </c:choose>
+            </td>
+        </tr>
+
+        <tr>
+            <td class="label">
+                <fmt:message key="pubMed.publication" />
+            </td>
+            <td>
+                <c:choose>
+                    <c:when test="${not empty expressionExperiment.primaryPublication}">
+                        <Gemma:citation
+                                citation="${expressionExperiment.primaryPublication }" />
+                    </c:when>
+                    <c:otherwise>(Primary publication not available)</c:otherwise>
+                </c:choose>
+            </td>
+        </tr>
+
+    </table>
+</div>
+
+<div class="padded">
+
+    <security:accesscontrollist domainObject="${expressionExperiment}"
+            hasPermission="WRITE,ADMINISTRATION">
+        <c:if test="${!hasPopulatedDesign}">
+            <div
+                    style="width: 600px; background-color: #EEEEEE; margin: 7px; padding: 7px;">
+                <p>
+                    Use the form below to populate the experimental design details.
+                    Alternatively you can
+                    <a href="#" onClick="showDesignUploadForm()">upload</a>
+                    a design description file. Instructions are
+                    <a target="_blank"
+                            href="<c:url value='https://pavlidislab.github.io/Gemma/designs.html' />">here</a>
+                    . If you want to use the upload method, you can get a blank
+                    <a href="#"
+                            onClick="fetchData(false, ${expressionExperiment.id }, 'text', null, ${expressionExperiment.experimentalDesign.id})">template
+                        file</a>
+                    to get started.
+                </p>
+            </div>
+        </c:if>
+    </security:accesscontrollist>
+
+    <security:authorize access="hasAuthority('GROUP_ADMIN')">
+        <c:if test="${needsAttention}">
+            <p>This experimental design needs attention, check in the tables below for more details.</p>
+        </c:if>
+        <c:if test="${randomExperimentalDesignThatNeedsAttention != null}">
+            <p>
+                Here's another experimental design that needs attention:
+                <a href="${pageContext.servletContext.contextPath}/experimentalDesign/showExperimentalDesign.html?edid=${randomExperimentalDesignThatNeedsAttention.id}">${randomExperimentalDesignThatNeedsAttentionShortName}</a>
+            </p>
+        </c:if>
+    </security:authorize>
+
+    <!-- Experimental Factors -->
+
+    <%-- This form element is needed for the checkboxes in the factor value panel --%>
+    <form name="factorValueForm">
+        <div id="experimentalDesignPanel"></div>
+    </form>
+    <div id="experimentalFactorPanel" style="margin-bottom: 1em;"></div>
+
+    <div id="factorValuePanel" class="x-hide-display"
+            style="margin-bottom: 1em;"></div>
+
+    <div id="bioMaterialsPanel" class="x-hide-display"></div>
+
+</div>
+
+<script>
+$( document ).ready( function() {
+   $( 'i[title]' ).qtip();
+} );
 </script>