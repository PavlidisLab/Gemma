--- conflicted
+++ resolved
@@ -1,45 +1,38 @@
-<%@ include file="/common/taglibs.jsp" %>
-
-<head>
-<<<<<<< HEAD
-<title>${fn:escapeXml(expressionExperiment.shortName)} - ${fn:escapeXml(expressionExperiment.name)}</title>
-<meta name="description" content="${fn:escapeXml(expressionExperiment.description)}" />
-<meta name="keywords" content="${fn:escapeXml(keywords)}" />
-<jwr:script src="/scripts/app/eeDataFetch.js" useRandomParam="false" />
-=======
-<title>${expressionExperiment.shortName} Details</title>
-<Gemma:script src='/scripts/api/ext/data/DwrProxy.js' />
-<Gemma:script src='/scripts/app/eeDataFetch.js' />
-
->>>>>>> e3e85c4a
-</head>
-
-<input id="eeId" type="hidden" value="${expressionExperiment.id}" />
-<input id="taxonName" type="hidden" value="${fn:escapeXml(expressionExperiment.taxon.commonName)}" />
-<input id="eeShortName" type="hidden" value="${fn:escapeXml(expressionExperiment.shortName)}" />
-<input type="hidden" id="reloadOnLogout" value="true" />
-<input type="hidden" id="reloadOnLogin" value="true" />
-
-<div spellcheck="false" id="eedetails">
-    <div id="messages"></div>
-</div>
-
-<div id="eepage"></div>
-
-<script type="application/javascript">
-Ext.namespace( 'Gemma' );
-Ext.BLANK_IMAGE_URL = '${pageContext.request.contextPath}/images/default/s.gif';
-Ext.state.Manager.setProvider( new Ext.state.CookieProvider() );
-
-Ext.onReady( function() {
-   Ext.QuickTips.init();
-
-   // need wrapper panel because tabPanels can't have title headers (it's used for tabs)
-   new Gemma.GemmaViewPort( {
-      centerPanelConfig : new Ext.Panel( {
-         items : [ new Gemma.ExpressionExperimentPage( {eeId : Ext.get( "eeId" ).getValue()} ) ], layout : 'fit',
-         title : Ext.get( "eeShortName" ).getValue()
-      } )
-   } );
-} );
-</script>
+<%@ include file="/common/taglibs.jsp" %>
+
+<head>
+<title>${fn:escapeXml(expressionExperiment.shortName)} - ${fn:escapeXml(expressionExperiment.name)}</title>
+<meta name="description" content="${fn:escapeXml(expressionExperiment.description)}" />
+<meta name="keywords" content="${fn:escapeXml(keywords)}" />
+<Gemma:script src='/scripts/app/eeDataFetch.js' />
+</head>
+
+<input id="eeId" type="hidden" value="${expressionExperiment.id}" />
+<input id="taxonName" type="hidden" value="${fn:escapeXml(expressionExperiment.taxon.commonName)}" />
+<input id="eeShortName" type="hidden" value="${fn:escapeXml(expressionExperiment.shortName)}" />
+<input type="hidden" id="reloadOnLogout" value="true" />
+<input type="hidden" id="reloadOnLogin" value="true" />
+
+<div spellcheck="false" id="eedetails">
+    <div id="messages"></div>
+</div>
+
+<div id="eepage"></div>
+
+<script type="application/javascript">
+Ext.namespace( 'Gemma' );
+Ext.BLANK_IMAGE_URL = '${pageContext.request.contextPath}/images/default/s.gif';
+Ext.state.Manager.setProvider( new Ext.state.CookieProvider() );
+
+Ext.onReady( function() {
+   Ext.QuickTips.init();
+
+   // need wrapper panel because tabPanels can't have title headers (it's used for tabs)
+   new Gemma.GemmaViewPort( {
+      centerPanelConfig : new Ext.Panel( {
+         items : [ new Gemma.ExpressionExperimentPage( {eeId : Ext.get( "eeId" ).getValue()} ) ], layout : 'fit',
+         title : Ext.get( "eeShortName" ).getValue()
+      } )
+   } );
+} );
+</script>