--- conflicted
+++ resolved
@@ -1,369 +1,220 @@
-<%@ include file="/common/taglibs.jsp" %>
-
-<head>
-<title>Widget tests</title>
-<<<<<<< HEAD
-<jwr:script src='/scripts/app/AnalysisResultsSearch.js' />
-<link rel="stylesheet" href="${pageContext.request.contextPath}/styles/font-awesome.css">
-<style>
-    .widget {
-        padding: 10px;
-        margin: 5px;
-        background-color: #DDDDDD;
-    }
-=======
-<Gemma:script src='/scripts/api/ext/data/DwrProxy.js' />
-
-<Gemma:style href="/styles/font-awesome.css" />
-<script>
-   Ext.namespace( 'Gemma' );
-   Ext.BLANK_IMAGE_URL = '${pageContext.request.contextPath}/images/default/s.gif';
-   Ext.state.Manager.setProvider( new Ext.state.CookieProvider() );
-
-   Ext.onReady( function() {
-      Ext.QuickTips.init();
-
-	  new Gemma.DatasetGroupCombo( {
-         renderTo : 'eesetcombo'
-      } );
-
-      new Gemma.ExpressionExperimentPage( {
-      	renderTo : 'eepage',
-      	eeId: '2763'
-      });
-
-      new Gemma.DatasetGroupComboPanel( {
-         renderTo : 'eesetpanel'
-      } );
-
-      let k = new Gemma.DatasetSearchField( {
-         renderTo : 'datasetsearchfield',
-         taxon : {
-            id : 1
-         },
-         initQuery : "liver"
-      } );
-
-      k.on( 'aftersearch', function( f, results ) {
-         Ext.DomHelper.overwrite( 'dsresults', results.length + " found." );
-      } );
-
-      new Gemma.GeneCombo( {
-         renderTo : 'genecombo'
-      } );
-
-      new Gemma.GeneGroupCombo( {
-         renderTo : 'genegroupcombo'
-      } );
-
-      new Gemma.TaxonCombo( {
-         renderTo : 'taxoncombo'
-      } );
-
-      new Gemma.GeneGrid( {
-         renderTo : 'genepicker',
-         height : 200
-      } );
-
-      new Gemma.DatasetGroupGridPanel( {
-         renderTo : 'datasetGroupGrid',
-         width : 750,
-         tbar : new Gemma.DatasetGroupEditToolbar()
-      } );
-
-      new Gemma.ExpressionExperimentGrid( {
-         renderTo : 'eegrid',
-         width : 400,
-         height : 200,
-         eeids : [ 1, 2, 3, 4, 5, 6 ],
-         rowExpander : true
-      } );
-
-      new Gemma.ArrayDesignCombo( {
-         renderTo : 'adCombo'
-      } );
-
-      new Gemma.AuditTrailGrid( {
-         renderTo : 'atGrid',
-         auditable : {
-            classDelegatingFor : "ubic.gemma.model.expression.experiment.ExpressionExperiment",
-            id : 1
-         },
-         height : 200,
-         width : 520
-      } );
-
-      new Gemma.FactorValueCombo( {
-         efId : 1,
-         renderTo : 'factorValueCombo'
-      } );
-
-      new Gemma.FileUploadForm( {
-         title : 'Upload your data file',
-         renderTo : 'fileUpload'
-      } );
-
-      new Gemma.CharacteristicCombo( {
-         renderTo : 'charCombo',
-         listeners : {
-            afterrender : function( d ) {
-               d.focus();
-               d.setValue( "urinary" );
-               d.getStore().load( {
-                  params : [ 'urinary' ],
-                  callback : function( rec, op, success ) {
-                     d.focus();
-                     d.expand();
-                     d.select( 1 );
-                  }
-               } )
-
-            },
-         }
-      } );
-      /*
-
-       var v = new Gemma.ProgressWidget({renderTo : 'progressWidget', width : 400});
-       v.allMessages = "Here are some messages for you, widget test.";
-
-
-       var testdata = Gemma.testVisData();
-       var viswin = new Gemma.VisualizationWithThumbsWindow ({
-       renderTo : 'visualization',	admin : false,
-       id : 'viswin',
-       title : "This is a test of the visualization widget",
-       tpl : Gemma.getProfileThumbnailTemplate(false, false),
-       store : new Gemma.VisualizationStore({
-       proxy : new Ext.data.MemoryProxy(testdata)
-       })
-       }) ;
-       viswin.show({});
-       */
-   } );
-</script>
-
-<style type="text/css">
-.widget {
-	padding: 10px;
-	margin: 5px;
-	background-color: #DDDDDD;
-}
->>>>>>> e3e85c4a
-</style>
-</head>
-
-<div class="padded">
-
-    <h2>EE Page</h2>
-    <div class="widget" id="eepage"></div>
-
-    <h1>ComboBoxes</h1>
-    <h2>DatasetGroup combo</h2>
-    <div class="widget" id="eesetcombo"></div>
-
-    <h2>DatasetGroupComboPanel</h2>
-    <div class="widget" id="eesetpanel"></div>
-    <h2>TaxonCombo</h2>
-    <div class="widget" id="taxoncombo"></div>
-
-
-    <h2>FactorValueCombo</h2>
-    <div class="widget" id="factorValueCombo"></div>
-
-
-    <h2>Dataset search field</h2>
-    <div class="widget" id="datasetsearchfield"></div>
-    <div id="dsresults"></div>
-
-
-    <h2>CharacteristicCombo</h2>
-    <div class="widget" id="charCombo"></div>
-
-    <h2>Gene combo</h2>
-    <div class="widget" id="genecombo"></div>
-
-    <h2>Gene Group Combo</h2>
-    <div class="widget" id="genegroupcombo"></div>
-
-
-    <h2>MGEDCombo</h2>
-    <div class="widget" id="mgedcombo"></div>
-    <h2>ArrayDesignCombo</h2>
-    <div class="widget" id="adCombo"></div>
-
-    <h1>Panels</h1>
-
-    <h2>GeneChooserPanel</h2>
-    <div class="widget" id="genepicker"></div>
-
-
-    <h2>DatasetGroupGridPanel with DatasetGroupEditToolbar</h2>
-    <div class="widget" id="datasetGroupGrid"></div>
-    <h2>ExpressionExperiment Grid</h2>
-    <div class="widget" id="eegrid"></div>
-
-
-    <h2>AuditTrailGrid</h2>
-    <div class="widget" id="atGrid"></div>
-
-    <h2>FilesUpload</h2>
-    <div class="widget" id="fileUpload"></div>
-
-
-    <h2>Visualization</h2>
-    <div class="widget" id="visualization"></div>
-
-    <h2>ProgressWidget</h2>
-    <div class="widget" id="progressWidget"></div>
-
-
-    <h2>AnalysisResultsSearch</h2>
-    <div id="analysis-results-search-form" align="center"></div>
-    <br>
-    <div id="analysis-results-search-form-messages"></div>
-    <div id="analysis-results-search-form-results"></div>
-
-    <h2>Widget</h2>
-    <div class="widget" id=""></div>
-
-    <h2>Font-awesome test</h2>
-    <p>
-        <i class="fa fa-camera-retro fa-lg"></i>fa-camera-retro
-    </p>
-</div>
-
-<script>
-Ext.namespace( 'Gemma' );
-Ext.BLANK_IMAGE_URL = '${pageContext.request.contextPath}/images/default/s.gif';
-Ext.state.Manager.setProvider( new Ext.state.CookieProvider() );
-
-Ext.onReady( function() {
-   Ext.QuickTips.init();
-
-<<<<<<< HEAD
-   var k = new Gemma.DatasetGroupCombo( {
-      renderTo : 'eesetcombo'
-   } );
-=======
-<h2>ArrayDesignCombo</h2>
-<div class="widget" id="adCombo"></div>
->>>>>>> e3e85c4a
-
-   /*var k = new Gemma.ExpressionExperimentPage( {
-       renderTo : 'eepage',
-       eeId: '2763'
-   });*/
-
-   k = new Gemma.DatasetGroupComboPanel( {
-      renderTo : 'eesetpanel'
-   } );
-
-   k = new Gemma.DatasetSearchField( {
-      renderTo : 'datasetsearchfield',
-      taxon : {
-         id : 1
-      },
-      initQuery : "liver"
-   } );
-
-   k.on( 'aftersearch', function( f, results ) {
-      Ext.DomHelper.overwrite( 'dsresults', results.length + " found." );
-   } );
-
-   k = new Gemma.GeneCombo( {
-      renderTo : 'genecombo'
-   } );
-
-   k = new Gemma.GeneGroupCombo( {
-      renderTo : 'genegroupcombo'
-   } );
-
-   k = new Gemma.TaxonCombo( {
-      renderTo : 'taxoncombo'
-   } );
-
-   k = new Gemma.GeneGrid( {
-      renderTo : 'genepicker',
-      height : 200
-   } );
-
-   k = new Gemma.DatasetGroupGridPanel( {
-      renderTo : 'datasetGroupGrid',
-      width : 750,
-      tbar : new Gemma.DatasetGroupEditToolbar()
-   } );
-
-   new Gemma.ExpressionExperimentGrid( {
-      renderTo : 'eegrid',
-      width : 400,
-      height : 200,
-      eeids : [ 1, 2, 3, 4, 5, 6 ],
-      rowExpander : true
-   } );
-
-   new Gemma.ArrayDesignCombo( {
-      renderTo : 'adCombo'
-   } );
-
-   new Gemma.AuditTrailGrid( {
-      renderTo : 'atGrid',
-      auditable : {
-         classDelegatingFor : "ubic.gemma.model.expression.experiment.ExpressionExperiment",
-         id : 1
-      },
-      height : 200,
-      width : 520
-   } );
-
-   new Gemma.MGEDCombo( {
-      renderTo : 'mgedcombo'
-   } );
-
-   new Gemma.FactorValueCombo( {
-      efId : 1,
-      renderTo : 'factorValueCombo'
-   } );
-
-   new Gemma.FileUploadForm( {
-      title : 'Upload your data file',
-      renderTo : 'fileUpload'
-   } );
-
-   new Gemma.CharacteristicCombo( {
-      renderTo : 'charCombo',
-      listeners : {
-         afterrender : function( d ) {
-            d.focus();
-            d.setValue( "urinary" );
-            d.getStore().load( {
-               params : [ 'urinary' ],
-               callback : function( rec, op, success ) {
-                  d.focus();
-                  d.expand();
-                  d.select( 1 );
-               }
-            } )
-
-         },
-      }
-   } );
-   /*
-
-    var v = new Gemma.ProgressWidget({renderTo : 'progressWidget', width : 400});
-    v.allMessages = "Here are some messages for you, widget test.";
-
-
-    var testdata = Gemma.testVisData();
-    var viswin = new Gemma.VisualizationWithThumbsWindow ({
-    renderTo : 'visualization',	admin : false,
-    id : 'viswin',
-    title : "This is a test of the visualization widget",
-    tpl : Gemma.getProfileThumbnailTemplate(false, false),
-    store : new Gemma.VisualizationStore({
-    proxy : new Ext.data.MemoryProxy(testdata)
-    })
-    }) ;
-    viswin.show({});
-    */
-} );
-</script>+<%@ include file="/common/taglibs.jsp" %>
+
+<head>
+<title>Widget tests</title>
+<Gemma:style href="/styles/font-awesome.css" />
+<style type="text/css">
+    .widget {
+        padding: 10px;
+        margin: 5px;
+        background-color: #DDDDDD;
+    }
+</style>
+</head>
+
+<div class="padded">
+
+    <h2>EE Page</h2>
+    <div class="widget" id="eepage"></div>
+
+    <h1>ComboBoxes</h1>
+    <h2>DatasetGroup combo</h2>
+    <div class="widget" id="eesetcombo"></div>
+
+    <h2>DatasetGroupComboPanel</h2>
+    <div class="widget" id="eesetpanel"></div>
+    <h2>TaxonCombo</h2>
+    <div class="widget" id="taxoncombo"></div>
+
+
+    <h2>FactorValueCombo</h2>
+    <div class="widget" id="factorValueCombo"></div>
+
+
+    <h2>Dataset search field</h2>
+    <div class="widget" id="datasetsearchfield"></div>
+    <div id="dsresults"></div>
+
+
+    <h2>CharacteristicCombo</h2>
+    <div class="widget" id="charCombo"></div>
+
+    <h2>Gene combo</h2>
+    <div class="widget" id="genecombo"></div>
+
+    <h2>Gene Group Combo</h2>
+    <div class="widget" id="genegroupcombo"></div>
+
+
+    <h2>MGEDCombo</h2>
+    <div class="widget" id="mgedcombo"></div>
+    <h2>ArrayDesignCombo</h2>
+    <div class="widget" id="adCombo"></div>
+
+    <h1>Panels</h1>
+
+    <h2>GeneChooserPanel</h2>
+    <div class="widget" id="genepicker"></div>
+
+
+    <h2>DatasetGroupGridPanel with DatasetGroupEditToolbar</h2>
+    <div class="widget" id="datasetGroupGrid"></div>
+    <h2>ExpressionExperiment Grid</h2>
+    <div class="widget" id="eegrid"></div>
+
+
+    <h2>AuditTrailGrid</h2>
+    <div class="widget" id="atGrid"></div>
+
+    <h2>FilesUpload</h2>
+    <div class="widget" id="fileUpload"></div>
+
+
+    <h2>Visualization</h2>
+    <div class="widget" id="visualization"></div>
+
+    <h2>ProgressWidget</h2>
+    <div class="widget" id="progressWidget"></div>
+
+
+    <h2>AnalysisResultsSearch</h2>
+    <div id="analysis-results-search-form" align="center"></div>
+    <br>
+    <div id="analysis-results-search-form-messages"></div>
+    <div id="analysis-results-search-form-results"></div>
+
+    <h2>Widget</h2>
+    <div class="widget" id=""></div>
+
+    <h2>Font-awesome test</h2>
+    <p>
+        <i class="fa fa-camera-retro fa-lg"></i>fa-camera-retro
+    </p>
+</div>
+
+<script>
+Ext.namespace( 'Gemma' );
+Ext.BLANK_IMAGE_URL = '${pageContext.request.contextPath}/images/default/s.gif';
+Ext.state.Manager.setProvider( new Ext.state.CookieProvider() );
+
+Ext.onReady( function() {
+   Ext.QuickTips.init();
+
+   new Gemma.DatasetGroupCombo( {
+      renderTo : 'eesetcombo'
+   } );
+
+   new Gemma.ExpressionExperimentPage( {
+      renderTo : 'eepage',
+      eeId : '2763'
+   } );
+
+   new Gemma.DatasetGroupComboPanel( {
+      renderTo : 'eesetpanel'
+   } );
+
+   let k = new Gemma.DatasetSearchField( {
+      renderTo : 'datasetsearchfield',
+      taxon : {
+         id : 1
+      },
+      initQuery : "liver"
+   } );
+
+   k.on( 'aftersearch', function( f, results ) {
+      Ext.DomHelper.overwrite( 'dsresults', results.length + " found." );
+   } );
+
+   new Gemma.GeneCombo( {
+      renderTo : 'genecombo'
+   } );
+
+   new Gemma.GeneGroupCombo( {
+      renderTo : 'genegroupcombo'
+   } );
+
+   new Gemma.TaxonCombo( {
+      renderTo : 'taxoncombo'
+   } );
+
+   new Gemma.GeneGrid( {
+      renderTo : 'genepicker',
+      height : 200
+   } );
+
+   new Gemma.DatasetGroupGridPanel( {
+      renderTo : 'datasetGroupGrid',
+      width : 750,
+      tbar : new Gemma.DatasetGroupEditToolbar()
+   } );
+
+   new Gemma.ExpressionExperimentGrid( {
+      renderTo : 'eegrid',
+      width : 400,
+      height : 200,
+      eeids : [ 1, 2, 3, 4, 5, 6 ],
+      rowExpander : true
+   } );
+
+   new Gemma.ArrayDesignCombo( {
+      renderTo : 'adCombo'
+   } );
+
+   new Gemma.AuditTrailGrid( {
+      renderTo : 'atGrid',
+      auditable : {
+         classDelegatingFor : "ubic.gemma.model.expression.experiment.ExpressionExperiment",
+         id : 1
+      },
+      height : 200,
+      width : 520
+   } );
+
+   new Gemma.FactorValueCombo( {
+      efId : 1,
+      renderTo : 'factorValueCombo'
+   } );
+
+   new Gemma.FileUploadForm( {
+      title : 'Upload your data file',
+      renderTo : 'fileUpload'
+   } );
+
+   new Gemma.CharacteristicCombo( {
+      renderTo : 'charCombo',
+      listeners : {
+         afterrender : function( d ) {
+            d.focus();
+            d.setValue( "urinary" );
+            d.getStore().load( {
+               params : [ 'urinary' ],
+               callback : function( rec, op, success ) {
+                  d.focus();
+                  d.expand();
+                  d.select( 1 );
+               }
+            } )
+
+         },
+      }
+   } );
+   /*
+
+    var v = new Gemma.ProgressWidget({renderTo : 'progressWidget', width : 400});
+    v.allMessages = "Here are some messages for you, widget test.";
+
+
+    var testdata = Gemma.testVisData();
+    var viswin = new Gemma.VisualizationWithThumbsWindow ({
+    renderTo : 'visualization',	admin : false,
+    id : 'viswin',
+    title : "This is a test of the visualization widget",
+    tpl : Gemma.getProfileThumbnailTemplate(false, false),
+    store : new Gemma.VisualizationStore({
+    proxy : new Ext.data.MemoryProxy(testdata)
+    })
+    }) ;
+    viswin.show({});
+    */
+} );
+</script>