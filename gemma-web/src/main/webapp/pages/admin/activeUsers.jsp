--- conflicted
+++ resolved
@@ -1,63 +1,55 @@
-<%@ include file="/common/taglibs.jsp" %>
-<jsp:useBean id="appConfig" scope="application" type="java.util.Map" />
-<head>
-<title><fmt:message key="activeUsers.title" /></title>
-<<<<<<< HEAD
-<jwr:script src='/scripts/app/jobmonitoring.js' />
-=======
-
-
-<Gemma:script src='/scripts/api/ext/data/DwrProxy.js' />
-<Gemma:script src='/scripts/app/jobmonitoring.js' />
-
->>>>>>> e3e85c4a
-</head>
-
-<div class="padded">
-
-    <h2>Tasks</h2>
-    <div id="submittedTasks"></div>
-
-
-    <hr />
-
-
-    <h2>
-        <fmt:message key="activeUsers.heading" />
-    </h2>
-    <security:authorize access="hasAuthority('GROUP_ADMIN')">
-		<span class="right"><fmt:message key="mainMenu.activeUsers" />
-			:&nbsp;<c:out value="${applicationScope.activeUsers}" />
-			<br> Signed in:&nbsp;<span id="auth-user-count">?</span></span>
-        <script type="text/javascript">
-        Ext.onReady( function() {
-           SecurityController.getAuthenticatedUserCount( function( count ) {
-              if ( Ext.get( 'auth-user-count' ) ) {
-                 Ext.DomHelper.overwrite( 'auth-user-count', '' + count );
-              }
-           } );
-        } );
-        </script>
-    </security:authorize>
-    <br>
-    <p>FIXME table of authenticated users should go here.</p>
-
-    <h2>System Stats</h2>
-    <security:authorize access="hasAuthority('GROUP_ADMIN')">
-        Gemma version ${appConfig["gemma.version"] != null ? appConfig["gemma.version"] : "?"}
-        <c:if test="${appConfig['gemma.build.timestamp'] != null or appConfig['gemma.build.gitHash'] != null}">
-            built
-        </c:if>
-        <c:if test="${appConfig['gemma.build.timestamp'] != null}">
-            on ${appConfig["gemma.build.timestamp"]}
-        </c:if>
-        <c:if test="${appConfig['gemma.build.gitHash'] != null}">
-            from <a href="https://github.com/PavlidisLab/Gemma/commits/${appConfig['gemma.build.gitHash']}"
-                target="_blank" rel="noopener noreferrer">${appConfig["gemma.build.gitHash"]}</a>
-        </c:if>
-        <script type="text/javascript">
-        document.writeln( "Page Loaded: " + document.lastModified );
-        </script>
-
-    </security:authorize>
+<%@ include file="/common/taglibs.jsp" %>
+<jsp:useBean id="appConfig" scope="application" type="java.util.Map" />
+<head>
+<title><fmt:message key="activeUsers.title" /></title>
+<Gemma:script src='/scripts/app/jobmonitoring.js' />
+</head>
+
+<div class="padded">
+
+    <h2>Tasks</h2>
+    <div id="submittedTasks"></div>
+
+
+    <hr />
+
+
+    <h2>
+        <fmt:message key="activeUsers.heading" />
+    </h2>
+    <security:authorize access="hasAuthority('GROUP_ADMIN')">
+		<span class="right"><fmt:message key="mainMenu.activeUsers" />
+			:&nbsp;<c:out value="${applicationScope.activeUsers}" />
+			<br> Signed in:&nbsp;<span id="auth-user-count">?</span></span>
+        <script type="text/javascript">
+        Ext.onReady( function() {
+           SecurityController.getAuthenticatedUserCount( function( count ) {
+              if ( Ext.get( 'auth-user-count' ) ) {
+                 Ext.DomHelper.overwrite( 'auth-user-count', '' + count );
+              }
+           } );
+        } );
+        </script>
+    </security:authorize>
+    <br>
+    <p>FIXME table of authenticated users should go here.</p>
+
+    <h2>System Stats</h2>
+    <security:authorize access="hasAuthority('GROUP_ADMIN')">
+        Gemma version ${appConfig["gemma.version"] != null ? appConfig["gemma.version"] : "?"}
+        <c:if test="${appConfig['gemma.build.timestamp'] != null or appConfig['gemma.build.gitHash'] != null}">
+            built
+        </c:if>
+        <c:if test="${appConfig['gemma.build.timestamp'] != null}">
+            on ${appConfig["gemma.build.timestamp"]}
+        </c:if>
+        <c:if test="${appConfig['gemma.build.gitHash'] != null}">
+            from <a href="https://github.com/PavlidisLab/Gemma/commits/${appConfig['gemma.build.gitHash']}"
+                target="_blank" rel="noopener noreferrer">${appConfig["gemma.build.gitHash"]}</a>
+        </c:if>
+        <script type="text/javascript">
+        document.writeln( "Page Loaded: " + document.lastModified );
+        </script>
+
+    </security:authorize>
 </div>