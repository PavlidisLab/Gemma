--- conflicted
+++ resolved
@@ -1,35 +1,28 @@
-<%@ include file="/common/taglibs.jsp"%>
-
-<head>
-	<title>Index Gemma</title>
-<<<<<<< HEAD
-	<jwr:script src='/scripts/app/ontologyReIndexer.js' />
-=======
-
-	<Gemma:script src='/scripts/api/ext/data/DwrProxy.js' />
-	<Gemma:script src='/scripts/app/ontologyReIndexer.js' />
-
->>>>>>> e3e85c4a
-</head>
-
-
-<body>
-<div style="padding-left:20px">
-
-	<security:authorize access="hasAuthority('GROUP_ADMIN')">
-		<p>
-			Click below to reinitialize Gemma's Jena database and all its ontology indicies.
-		</p>
-
-		<div id="reinitializeOntologyIndices-form"></div>
-		<div id="messages" style="margin: 10px; width: 400px"></div>
-		<div id="taskId" style="display: none;"></div>
-		<div id="progress-area" style="padding: 5px;"></div>
-		<br />
-
-	</security:authorize>
-</div>
-</body>
-
-
-
+<%@ include file="/common/taglibs.jsp"%>
+
+<head>
+	<title>Index Gemma</title>
+	<Gemma:script src='/scripts/app/ontologyReIndexer.js' />
+</head>
+
+
+<body>
+<div style="padding-left:20px">
+
+	<security:authorize access="hasAuthority('GROUP_ADMIN')">
+		<p>
+			Click below to reinitialize Gemma's Jena database and all its ontology indicies.
+		</p>
+
+		<div id="reinitializeOntologyIndices-form"></div>
+		<div id="messages" style="margin: 10px; width: 400px"></div>
+		<div id="taskId" style="display: none;"></div>
+		<div id="progress-area" style="padding: 5px;"></div>
+		<br />
+
+	</security:authorize>
+</div>
+</body>
+
+
+