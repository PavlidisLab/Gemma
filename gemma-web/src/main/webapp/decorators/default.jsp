<%@ page pageEncoding="UTF-8" contentType="text/html; charset=utf-8"
        trimDirectiveWhitespaces="true" %>
<%@ include file="/common/taglibs.jsp" %>
<jsp:useBean id="appConfig" scope="application" type="java.util.Map" />
<!DOCTYPE html>
<html>
<head>
<meta charset="UTF-8" />
<meta name="viewport" content="width=device-width; initial-scale=1" />
<title><decorator:title /> | <fmt:message key="webapp.name" /></title>
<<<<<<< HEAD
<meta name="author" content="Gemma admin (${appConfig["gemma.support.email"]})" />
<meta name="description"
        content="<decorator:getProperty property="meta.description" default="Database of curated, reanalyzed genomics datasets for meta-analysis"/>" />
<meta name="keywords"
        content="<decorator:getProperty property="meta.keywords" default="genomics,bioinformatics,genetics,transcriptomes,rnaseq,microarrays,biotechnology,medicine,biomedical,meta-analysis,statistics,search,open source,database,software"/>" />
<link rel="shortcut icon" href="${pageContext.request.contextPath}/favicon.ico" />
<jwr:style src="/bundles/gemma-all.css" />
<script type="application/javascript">
const ctxBasePath = "${pageContext.request.contextPath}";
const recaptchaPublicKey = "${appConfig["gemma.recaptcha.publicKey"]}";
const gemBrowUrl = "${appConfig["gemma.gemBrow.url"]}";
</script>
=======

<Gemma:style href="/bundles/gemma-all.css" />
<script type='text/javascript' src='${pageContext.request.contextPath}/dwr/engine.js'></script>
<script type='text/javascript' src='${pageContext.request.contextPath}/dwr/util.js'></script>

<Gemma:script src="/bundles/include.js" />
<Gemma:script src="/bundles/gemma-lib.js" />

<%-- for dwr creation of javascript objects to mirror java value objects; including one of these causes all the objects to be exposed.--%>
<script type='text/javascript' src='${pageContext.request.contextPath}/dwr/interface/EmptyController.js'></script>
<%-- We should use this as soon as we figure out how to set generateDtoClasses option to dtoall 
		script type='text/javascript' src='/Gemma/dwr/dtoall.js'></script>	--%>

>>>>>>> e3e85c4a
<%-- for registration, possible from any page--%>
<script src="https://www.google.com/recaptcha/api.js?render=explicit" async defer></script>
<jsp:include page="/common/analytics.jsp" />
<jsp:include page="/common/dwr.jsp" />
<jwr:script src="/bundles/include.js" />
<jwr:script src="/bundles/gemma-lib.js" />
<decorator:head />
</head>
<body>
<jsp:include page="/common/userStatusVariables.jsp" />
<div id="page">
    <div id="headerclearnopadding" class="clearfix">
        <jsp:include page="/common/header.inner.jsp" />
    </div>
    <div id="content">
        <div id="main">
            <%@ include file="/common/messages.jsp" %>
            <decorator:body />
        </div>
    </div>
</div>
</body>
</html><|MERGE_RESOLUTION|>--- conflicted
+++ resolved
@@ -1,61 +1,45 @@
-<%@ page pageEncoding="UTF-8" contentType="text/html; charset=utf-8"
-        trimDirectiveWhitespaces="true" %>
-<%@ include file="/common/taglibs.jsp" %>
-<jsp:useBean id="appConfig" scope="application" type="java.util.Map" />
-<!DOCTYPE html>
-<html>
-<head>
-<meta charset="UTF-8" />
-<meta name="viewport" content="width=device-width; initial-scale=1" />
-<title><decorator:title /> | <fmt:message key="webapp.name" /></title>
-<<<<<<< HEAD
-<meta name="author" content="Gemma admin (${appConfig["gemma.support.email"]})" />
-<meta name="description"
-        content="<decorator:getProperty property="meta.description" default="Database of curated, reanalyzed genomics datasets for meta-analysis"/>" />
-<meta name="keywords"
-        content="<decorator:getProperty property="meta.keywords" default="genomics,bioinformatics,genetics,transcriptomes,rnaseq,microarrays,biotechnology,medicine,biomedical,meta-analysis,statistics,search,open source,database,software"/>" />
-<link rel="shortcut icon" href="${pageContext.request.contextPath}/favicon.ico" />
-<jwr:style src="/bundles/gemma-all.css" />
-<script type="application/javascript">
-const ctxBasePath = "${pageContext.request.contextPath}";
-const recaptchaPublicKey = "${appConfig["gemma.recaptcha.publicKey"]}";
-const gemBrowUrl = "${appConfig["gemma.gemBrow.url"]}";
-</script>
-=======
-
-<Gemma:style href="/bundles/gemma-all.css" />
-<script type='text/javascript' src='${pageContext.request.contextPath}/dwr/engine.js'></script>
-<script type='text/javascript' src='${pageContext.request.contextPath}/dwr/util.js'></script>
-
-<Gemma:script src="/bundles/include.js" />
-<Gemma:script src="/bundles/gemma-lib.js" />
-
-<%-- for dwr creation of javascript objects to mirror java value objects; including one of these causes all the objects to be exposed.--%>
-<script type='text/javascript' src='${pageContext.request.contextPath}/dwr/interface/EmptyController.js'></script>
-<%-- We should use this as soon as we figure out how to set generateDtoClasses option to dtoall 
-		script type='text/javascript' src='/Gemma/dwr/dtoall.js'></script>	--%>
-
->>>>>>> e3e85c4a
-<%-- for registration, possible from any page--%>
-<script src="https://www.google.com/recaptcha/api.js?render=explicit" async defer></script>
-<jsp:include page="/common/analytics.jsp" />
-<jsp:include page="/common/dwr.jsp" />
-<jwr:script src="/bundles/include.js" />
-<jwr:script src="/bundles/gemma-lib.js" />
-<decorator:head />
-</head>
-<body>
-<jsp:include page="/common/userStatusVariables.jsp" />
-<div id="page">
-    <div id="headerclearnopadding" class="clearfix">
-        <jsp:include page="/common/header.inner.jsp" />
-    </div>
-    <div id="content">
-        <div id="main">
-            <%@ include file="/common/messages.jsp" %>
-            <decorator:body />
-        </div>
-    </div>
-</div>
-</body>
+<%@ page pageEncoding="UTF-8" contentType="text/html; charset=utf-8"
+        trimDirectiveWhitespaces="true" %>
+<%@ include file="/common/taglibs.jsp" %>
+<jsp:useBean id="appConfig" scope="application" type="java.util.Map" />
+<!DOCTYPE html>
+<html>
+<head>
+<meta charset="UTF-8" />
+<meta name="viewport" content="width=device-width; initial-scale=1" />
+<title><decorator:title /> | <fmt:message key="webapp.name" /></title>
+<meta name="author" content="Gemma admin (${appConfig["gemma.support.email"]})" />
+<meta name="description"
+        content="<decorator:getProperty property="meta.description" default="Database of curated, reanalyzed genomics datasets for meta-analysis"/>" />
+<meta name="keywords"
+        content="<decorator:getProperty property="meta.keywords" default="genomics,bioinformatics,genetics,transcriptomes,rnaseq,microarrays,biotechnology,medicine,biomedical,meta-analysis,statistics,search,open source,database,software"/>" />
+<link rel="shortcut icon" href="${pageContext.request.contextPath}/favicon.ico" />
+<Gemma:style href="/bundles/gemma-all.css" />
+<script type="application/javascript">
+const ctxBasePath = "${pageContext.request.contextPath}";
+const recaptchaPublicKey = "${appConfig["gemma.recaptcha.publicKey"]}";
+const gemBrowUrl = "${appConfig["gemma.gemBrow.url"]}";
+</script>
+<%-- for registration, possible from any page--%>
+<script src="https://www.google.com/recaptcha/api.js?render=explicit" async defer></script>
+<jsp:include page="/common/analytics.jsp" />
+<jsp:include page="/common/dwr.jsp" />
+<Gemma:script src="/bundles/include.js" />
+<Gemma:script src="/bundles/gemma-lib.js" />
+<decorator:head />
+</head>
+<body>
+<jsp:include page="/common/userStatusVariables.jsp" />
+<div id="page">
+    <div id="headerclearnopadding" class="clearfix">
+        <jsp:include page="/common/header.inner.jsp" />
+    </div>
+    <div id="content">
+        <div id="main">
+            <%@ include file="/common/messages.jsp" %>
+            <decorator:body />
+        </div>
+    </div>
+</div>
+</body>
 </html>