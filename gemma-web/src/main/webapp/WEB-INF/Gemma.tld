--- conflicted
+++ resolved
@@ -1,252 +1,259 @@
-<?xml version="1.0" encoding="UTF-8"?>
-<taglib version="2.0" xmlns="http://java.sun.com/xml/ns/j2ee" xmlns:xsi="http://www.w3.org/2001/XMLSchema-instance"
-		xsi:schemaLocation="http://java.sun.com/xml/ns/j2ee http://java.sun.com/xml/ns/j2ee/web-jsptaglibrary_2_0.xsd">
-
-	<description>Custom tag library for Gemma</description>
-	<display-name>Gemma</display-name>
-	<tlib-version>1.0</tlib-version>
-	<short-name>Gemma</short-name>
-
-	<tag>
-		<description>Display an exception</description>
-		<name>exception</name>
-		<tag-class>ubic.gemma.web.taglib.common.auditAndSecurity.ExceptionTag</tag-class>
-		<body-content>empty</body-content>
-		<attribute>
-			<name>exception</name>
-			<required>true</required>
-			<rtexprvalue>true</rtexprvalue>
-		</attribute>
-		<attribute>
-			<name>showStackTrace</name>
-			<rtexprvalue>true</rtexprvalue>
-		</attribute>
-	</tag>
-
-	<tag>
-		<name>assayView</name>
-		<tag-class>ubic.gemma.web.taglib.expression.experiment.AssayViewTag</tag-class>
-		<body-content>empty</body-content>
-		<attribute>
-			<name>bioAssays</name>
-			<required>true</required>
-			<rtexprvalue>true</rtexprvalue>
-		</attribute>
-		<attribute>
-			<name>edit</name>
-			<rtexprvalue>true</rtexprvalue>
-		</attribute>
-	</tag>
-
-	<tag>
-		<description>Display an array design group (subsumer/subsumees)</description>
-		<name>arrayDesignGrouping</name>
-		<tag-class>ubic.gemma.web.taglib.arrayDesign.ArrayDesignGroupingTag</tag-class>
-		<body-content>empty</body-content>
-		<attribute>
-			<name>subsumer</name>
-			<rtexprvalue>true</rtexprvalue>
-		</attribute>
-		<attribute>
-			<name>subsumees</name>
-			<rtexprvalue>true</rtexprvalue>
-		</attribute>
-	</tag>
-
-	<tag>
-		<description>Display a citation</description>
-		<name>citation</name>
-		<tag-class>ubic.gemma.web.taglib.ShortBibliographicReferenceTag</tag-class>
-		<body-content>empty</body-content>
-		<attribute>
-			<name>citation</name>
-			<required>true</required>
-			<rtexprvalue>true</rtexprvalue>
-		</attribute>
-	</tag>
-
-	<tag>
-		<name>constants</name>
-		<tag-class>ubic.gemma.web.taglib.ConstantsTag</tag-class>
-		<tei-class>ubic.gemma.web.taglib.ConstantsTei</tei-class>
-		<body-content>empty</body-content>
-		<attribute>
-			<name>className</name>
-			<rtexprvalue>false</rtexprvalue>
-		</attribute>
-		<attribute>
-			<name>scope</name>
-			<rtexprvalue>false</rtexprvalue>
-		</attribute>
-		<attribute>
-			<name>var</name>
-			<rtexprvalue>false</rtexprvalue>
-		</attribute>
-	</tag>
-
-	<tag>
-		<description>Display QC information for the experiment</description>
-		<name>expressionQC</name>
-		<tag-class>ubic.gemma.web.taglib.expression.experiment.ExperimentQCTag</tag-class>
-		<body-content>empty</body-content>
-		<attribute>
-			<description>ID of the experiment</description>
-			<name>ee</name>
-			<required>true</required>
-			<rtexprvalue>true</rtexprvalue>
-		</attribute>
-		<attribute>
-			<description>DOM ID of the EE Manager</description>
-			<name>eeManagerId</name>
-			<required>true</required>
-			<rtexprvalue>true</rtexprvalue>
-		</attribute>
-		<attribute>
-			<description>default=false</description>
-			<name>hasCorrMat</name>
-			<rtexprvalue>true</rtexprvalue>
-		</attribute>
-		<attribute>
-			<description>default=false</description>
-			<name>hasCorrDist</name>
-			<rtexprvalue>true</rtexprvalue>
-		</attribute>
-		<attribute>
-			<description>default=false</description>
-			<name>hasMeanVariance</name>
-			<rtexprvalue>true</rtexprvalue>
-		</attribute>
-		<attribute>
-			<description>default=false</description>
-			<name>hasPCA</name>
-			<rtexprvalue>true</rtexprvalue>
-		</attribute>
-		<attribute>
-			<description>default=false</description>
-			<name>hasNodeDegreeDist</name>
-			<rtexprvalue>true</rtexprvalue>
-		</attribute>
-		<attribute>
-			<description>default=3</description>
-			<name>numFactors</name>
-			<rtexprvalue>true</rtexprvalue>
-		</attribute>
-		<attribute>
-			<description>default=0</description>
-			<name>numOutliersRemoved</name>
-			<rtexprvalue>true</rtexprvalue>
-		</attribute>
-		<attribute>
-			<description>default=0</description>
-			<name>numPossibleOutliers</name>
-			<rtexprvalue>true</rtexprvalue>
-		</attribute>
-	</tag>
-
-	<tag>
-		<description>Display a database entry</description>
-		<name>databaseEntry</name>
-		<tag-class>ubic.gemma.web.taglib.DatabaseEntryTag</tag-class>
-		<body-content>empty</body-content>
-		<attribute>
-			<name>databaseEntry</name>
-			<required>false</required>
-			<rtexprvalue>true</rtexprvalue>
-		</attribute>
-		<attribute>
-			<name>databaseEntryValueObject</name>
-			<required>false</required>
-			<rtexprvalue>true</rtexprvalue>
-		</attribute>
-	</tag>
-
-	<tag>
-<<<<<<< HEAD
-		<description>Display a characteristic</description>
-		<name>characteristic</name>
-		<tag-class>ubic.gemma.web.taglib.CharacteristicTag</tag-class>
-		<body-content>empty</body-content>
-		<attribute>
-			<name>characteristic</name>
-			<required>true</required>
-			<rtexprvalue>true</rtexprvalue>
-		</attribute>
-		<attribute>
-			<name>category</name>
-			<required>false</required>
-=======
-		<name>script</name>
-		<tag-class>ubic.gemma.web.taglib.ScriptTag</tag-class>
-		<body-content>empty</body-content>
-		<attribute>
-			<name>src</name>
-			<required>true</required>
-			<rtexprvalue>true</rtexprvalue>
-		</attribute>
-	</tag>
-
-	<tag>
-		<name>style</name>
-		<tag-class>ubic.gemma.web.taglib.StyleTag</tag-class>
-		<body-content>empty</body-content>
-		<attribute>
-			<name>href</name>
-			<required>true</required>
->>>>>>> e3e85c4a
-			<rtexprvalue>true</rtexprvalue>
-		</attribute>
-	</tag>
-
-	<tag>
-<<<<<<< HEAD
-		<description>Display a link for any identifiable entity</description>
-		<name>entityLink</name>
-		<tag-class>ubic.gemma.web.taglib.EntityLinkTag</tag-class>
-		<body-content>JSP</body-content>
-		<attribute>
-			<name>entity</name>
-=======
-		<name>img</name>
-		<tag-class>ubic.gemma.web.taglib.ImageTag</tag-class>
-		<body-content>empty</body-content>
-		<attribute>
-			<name>src</name>
->>>>>>> e3e85c4a
-			<required>true</required>
-			<rtexprvalue>true</rtexprvalue>
-		</attribute>
-		<attribute>
-<<<<<<< HEAD
-			<name>title</name>
-=======
-			<name>alt</name>
-			<required>false</required>
-			<rtexprvalue>true</rtexprvalue>
-		</attribute>
-		<attribute>
-			<name>height</name>
-			<required>false</required>
-			<rtexprvalue>true</rtexprvalue>
-		</attribute>
-		<attribute>
-			<name>width</name>
-			<required>false</required>
-			<rtexprvalue>true</rtexprvalue>
-		</attribute>
-		<attribute>
-			<name>cssClass</name>
->>>>>>> e3e85c4a
-			<required>false</required>
-			<rtexprvalue>true</rtexprvalue>
-		</attribute>
-		<attribute>
-<<<<<<< HEAD
-			<name>external</name>
-=======
-			<name>cssStyle</name>
->>>>>>> e3e85c4a
-			<required>false</required>
-			<rtexprvalue>true</rtexprvalue>
-		</attribute>
-	</tag>
-</taglib>
+<?xml version="1.0" encoding="UTF-8"?>
+<taglib version="2.0" xmlns="http://java.sun.com/xml/ns/j2ee" xmlns:xsi="http://www.w3.org/2001/XMLSchema-instance"
+		xsi:schemaLocation="http://java.sun.com/xml/ns/j2ee http://java.sun.com/xml/ns/j2ee/web-jsptaglibrary_2_0.xsd">
+
+	<description>Custom tag library for Gemma</description>
+	<display-name>Gemma</display-name>
+	<tlib-version>1.0</tlib-version>
+	<short-name>Gemma</short-name>
+
+	<tag>
+		<description>Display an exception</description>
+		<name>exception</name>
+		<tag-class>ubic.gemma.web.taglib.common.auditAndSecurity.ExceptionTag</tag-class>
+		<body-content>empty</body-content>
+		<attribute>
+			<name>exception</name>
+			<required>true</required>
+			<rtexprvalue>true</rtexprvalue>
+		</attribute>
+		<attribute>
+			<name>showStackTrace</name>
+			<rtexprvalue>true</rtexprvalue>
+		</attribute>
+	</tag>
+
+	<tag>
+		<name>assayView</name>
+		<tag-class>ubic.gemma.web.taglib.expression.experiment.AssayViewTag</tag-class>
+		<body-content>empty</body-content>
+		<attribute>
+			<name>bioAssays</name>
+			<required>true</required>
+			<rtexprvalue>true</rtexprvalue>
+		</attribute>
+		<attribute>
+			<name>edit</name>
+			<rtexprvalue>true</rtexprvalue>
+		</attribute>
+	</tag>
+
+	<tag>
+		<description>Display an array design group (subsumer/subsumees)</description>
+		<name>arrayDesignGrouping</name>
+		<tag-class>ubic.gemma.web.taglib.arrayDesign.ArrayDesignGroupingTag</tag-class>
+		<body-content>empty</body-content>
+		<attribute>
+			<name>subsumer</name>
+			<rtexprvalue>true</rtexprvalue>
+		</attribute>
+		<attribute>
+			<name>subsumees</name>
+			<rtexprvalue>true</rtexprvalue>
+		</attribute>
+	</tag>
+
+	<tag>
+		<description>Display a citation</description>
+		<name>citation</name>
+		<tag-class>ubic.gemma.web.taglib.ShortBibliographicReferenceTag</tag-class>
+		<body-content>empty</body-content>
+		<attribute>
+			<name>citation</name>
+			<required>true</required>
+			<rtexprvalue>true</rtexprvalue>
+		</attribute>
+	</tag>
+
+	<tag>
+		<name>constants</name>
+		<tag-class>ubic.gemma.web.taglib.ConstantsTag</tag-class>
+		<tei-class>ubic.gemma.web.taglib.ConstantsTei</tei-class>
+		<body-content>empty</body-content>
+		<attribute>
+			<name>className</name>
+			<rtexprvalue>false</rtexprvalue>
+		</attribute>
+		<attribute>
+			<name>scope</name>
+			<rtexprvalue>false</rtexprvalue>
+		</attribute>
+		<attribute>
+			<name>var</name>
+			<rtexprvalue>false</rtexprvalue>
+		</attribute>
+	</tag>
+
+	<tag>
+		<description>Display QC information for the experiment</description>
+		<name>expressionQC</name>
+		<tag-class>ubic.gemma.web.taglib.expression.experiment.ExperimentQCTag</tag-class>
+		<body-content>empty</body-content>
+		<attribute>
+			<description>ID of the experiment</description>
+			<name>ee</name>
+			<required>true</required>
+			<rtexprvalue>true</rtexprvalue>
+		</attribute>
+		<attribute>
+			<description>DOM ID of the EE Manager</description>
+			<name>eeManagerId</name>
+			<required>true</required>
+			<rtexprvalue>true</rtexprvalue>
+		</attribute>
+		<attribute>
+			<description>default=false</description>
+			<name>hasCorrMat</name>
+			<rtexprvalue>true</rtexprvalue>
+		</attribute>
+		<attribute>
+			<description>default=false</description>
+			<name>hasCorrDist</name>
+			<rtexprvalue>true</rtexprvalue>
+		</attribute>
+		<attribute>
+			<description>default=false</description>
+			<name>hasMeanVariance</name>
+			<rtexprvalue>true</rtexprvalue>
+		</attribute>
+		<attribute>
+			<description>default=false</description>
+			<name>hasPCA</name>
+			<rtexprvalue>true</rtexprvalue>
+		</attribute>
+		<attribute>
+			<description>default=false</description>
+			<name>hasNodeDegreeDist</name>
+			<rtexprvalue>true</rtexprvalue>
+		</attribute>
+		<attribute>
+			<description>default=3</description>
+			<name>numFactors</name>
+			<rtexprvalue>true</rtexprvalue>
+		</attribute>
+		<attribute>
+			<description>default=0</description>
+			<name>numOutliersRemoved</name>
+			<rtexprvalue>true</rtexprvalue>
+		</attribute>
+		<attribute>
+			<description>default=0</description>
+			<name>numPossibleOutliers</name>
+			<rtexprvalue>true</rtexprvalue>
+		</attribute>
+	</tag>
+
+	<tag>
+		<description>Display a database entry</description>
+		<name>databaseEntry</name>
+		<tag-class>ubic.gemma.web.taglib.DatabaseEntryTag</tag-class>
+		<body-content>empty</body-content>
+		<attribute>
+			<name>databaseEntry</name>
+			<required>false</required>
+			<rtexprvalue>true</rtexprvalue>
+		</attribute>
+		<attribute>
+			<name>databaseEntryValueObject</name>
+			<required>false</required>
+			<rtexprvalue>true</rtexprvalue>
+		</attribute>
+	</tag>
+
+	<tag>
+		<description>Display a characteristic</description>
+		<name>characteristic</name>
+		<tag-class>ubic.gemma.web.taglib.CharacteristicTag</tag-class>
+		<body-content>empty</body-content>
+		<attribute>
+			<name>characteristic</name>
+			<required>true</required>
+			<rtexprvalue>true</rtexprvalue>
+		</attribute>
+		<attribute>
+			<name>category</name>
+			<required>false</required>
+			<rtexprvalue>true</rtexprvalue>
+		</attribute>
+	</tag>
+
+	<tag>
+		<description>Display a link for any identifiable entity</description>
+		<name>entityLink</name>
+		<tag-class>ubic.gemma.web.taglib.EntityLinkTag</tag-class>
+		<body-content>JSP</body-content>
+		<attribute>
+			<name>entity</name>
+			<required>true</required>
+			<rtexprvalue>true</rtexprvalue>
+		</attribute>
+		<attribute>
+			<name>title</name>
+			<required>false</required>
+			<rtexprvalue>true</rtexprvalue>
+		</attribute>
+		<attribute>
+			<name>external</name>
+			<required>false</required>
+			<rtexprvalue>true</rtexprvalue>
+		</attribute>
+	</tag>
+
+	<tag>
+		<name>script</name>
+		<tag-class>ubic.gemma.web.taglib.ScriptTag</tag-class>
+		<body-content>empty</body-content>
+		<attribute>
+			<name>src</name>
+			<required>true</required>
+			<rtexprvalue>true</rtexprvalue>
+		</attribute>
+	</tag>
+
+	<tag>
+		<name>style</name>
+		<tag-class>ubic.gemma.web.taglib.StyleTag</tag-class>
+		<body-content>empty</body-content>
+		<attribute>
+			<name>href</name>
+			<required>true</required>
+			<rtexprvalue>true</rtexprvalue>
+		</attribute>
+	</tag>
+
+	<tag>
+		<name>img</name>
+		<tag-class>ubic.gemma.web.taglib.ImageTag</tag-class>
+		<body-content>empty</body-content>
+		<attribute>
+			<name>src</name>
+			<required>true</required>
+			<rtexprvalue>true</rtexprvalue>
+		</attribute>
+		<attribute>
+			<name>alt</name>
+			<required>false</required>
+			<rtexprvalue>true</rtexprvalue>
+		</attribute>
+		<attribute>
+			<name>height</name>
+			<required>false</required>
+			<rtexprvalue>true</rtexprvalue>
+		</attribute>
+		<attribute>
+			<name>width</name>
+			<required>false</required>
+			<rtexprvalue>true</rtexprvalue>
+		</attribute>
+		<attribute>
+			<name>cssClass</name>
+			<required>false</required>
+			<rtexprvalue>true</rtexprvalue>
+		</attribute>
+		<attribute>
+			<name>cssStyle</name>
+			<required>false</required>
+			<rtexprvalue>true</rtexprvalue>
+		</attribute>
+	</tag>
+</taglib>