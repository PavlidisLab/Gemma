Ext.namespace( 'Gemma' );

/**
 * A panel for displaying by-taxon counts of all existing, new and updated experiments in Gemma, with a column for each
 * count
 *
 * a similar table appeared on the classic Gemma's front page
 */
Gemma.ExpressionExperimentsSummaryPanel = Ext.extend( Ext.Panel,
   {
<<<<<<< HEAD
      title : "Summary and updates this week",
      collapsible : false,
      titleCollapse : false,
=======
      title : 'Summary & updates in the past week',
      collapsible : true,
      titleCollapse : true,
>>>>>>> f9118dbb
      animCollapse : false,

      listeners : {
         render : function() {
<<<<<<< HEAD

            this.loadCounts();

         }
      },

      constructor : function( config ) {
         Gemma.ExpressionExperimentsSummaryPanel.superclass.constructor.call( this, config );
      },

      initComponent : function() {
         Gemma.ExpressionExperimentsSummaryPanel.superclass.initComponent.call( this );
      }, // end of initComponent

      /**
       * @memberOf Gemma.ExpressionExperimentsSummaryPanel
       */
      loadCounts : function() {
         if ( this.getEl() && !this.loadMask ) {
            this.loadMask = new Ext.LoadMask( this.getEl(), {
               msg : "Loading summary ...",
               msgCls : 'absolute-position-loading-mask ext-el-mask-msg x-mask-loading'
            } );
         }
         if ( this.loadMask ) {
            this.loadMask.show();
         }

         var parent = this;
         ExpressionExperimentController.loadCountsForDataSummaryTable( function( json ) {
            // update the panel with counts
            json.cmpId = Ext.id( this );
            this.update( json );
            this.countsLoaded = true;

            if ( parent.loadMask ) {
               parent.loadMask.hide();
            }

         }.createDelegate( this ) );
      },

      // this is so long because it is lifted from the original version of the summary table
      tpl : new Ext.XTemplate(
         '<div id="dataSummaryTable">'
          + '<div id="dataSummary" style="margin-left: 15px; margin-right: 15px">'
         + '<table style="white-space: nowrap">'
         + '<tr>'
         + '<td>'
         + '</td>'
         + '<td style="padding:5px">'
         + '<b>Total</b>'
         + '</td>'
         + '<tpl if="drawUpdatedColumn == true">'
         + '<td style="padding:5px">'
         + '<b>Updated</b>'
         + '</td> </tpl>'
         + '<tpl if="drawNewColumn == true">'
         + '<td style="padding:5px">'
         + '<b>New</b>'
         + '</td> </tpl> </tr><tr> <td style="padding-right: 10px">'
         + '<b>Expression Experiments:</b>'
         + '</td>'
         + '<td style="text-align:right">'
         //  + '<b><a href="' + ctxBasePath + '/expressionExperiment/showAllExpressionExperiments.html">{expressionExperimentCount}</b>'
         + '<b><a href="' + ctxBasePath + '/browse/">{expressionExperimentCount}</b>'
         + '</td>'
         + '<td style="text-align:right"> <b>'
         //+'<a style="cursor:pointer" onClick="Gemma.ExpressionExperimentsSummaryPanel.handleIdsLink([{updatedExpressionExperimentIds}],\'{cmpId}\');">'
         + '{updatedExpressionExperimentCount}'
         //+ '</a>'
         + '</b> </td> <td style="text-align:right"><b>'
         //+ '<a style="cursor:pointer" onClick="Gemma.ExpressionExperimentsSummaryPanel.handleIdsLink([{newExpressionExperimentIds}],\'{cmpId}\');">'
         + '{newExpressionExperimentCount}'
         //+ '</a>'
         + '</b> </td> </tr>'
         + ' <tpl for="sortedCountsPerTaxon"> <tr> <td style="text-align:right;padding-right: 10px">'
         + '{taxonName}'
         + '</td><td style="text-align:right">'
         // + '<a style="cursor:pointer" onClick="Gemma.ExpressionExperimentsSummaryPanel.handleTaxonLink({taxonId},\'{parent.cmpId}\');">'
         + '{totalCount}'
         //+ '</a>'
         + '</td><td style="text-align:right"> <b>'
         // + '<a style="cursor:pointer" onClick="Gemma.ExpressionExperimentsSummaryPanel.handleIdsLink([{updatedIds}],\'{parent.cmpId}\');">'
         + '{updatedCount}'
         // + '</a>'
         + '</b></td><td style="text-align:right"><b>'
         //+ '<a style="cursor:pointer" onClick="Gemma.ExpressionExperimentsSummaryPanel.handleIdsLink([{newIds}],\'{parent.cmpId}\');">'
         + '{newCount}'
         //+'</a>'
         + '</b></td> </tr> </tpl> <tr>'
         + '<td style="text-align:right;padding-right: 10px">'

         + '<b>Platforms:</b>  </span>' + '</td>'
         + '<td style="text-align:right">'
         + '<a href="' + ctxBasePath + '/arrays/showAllArrayDesigns.html">' + '<b>{arrayDesignCount}</b></a>' + '</td>'
         + '<td style="text-align:right">' + '<b>{updatedArrayDesignCount}</b> '
         + '</td>' + '<td style="text-align:right">' + '<b>{newArrayDesignCount}</b> </td> </tr> <tr>'
         + '<td style="text-align:right;padding-right: 10px">'

         + '<b>Samples:</b></td>'
         + '<td style="text-align:right">' + '{bioMaterialCount}' + '</td>'
         + '<td style="text-align:right"></td><td style="text-align:right">'
         + '<b>{newBioMaterialCount}</b></td></tr> </table> </div> '
          + '</div>' )
=======
            if ( !this.collapsed ) {
               this.loadCounts();
            }
         },
         expand : function() {
            if ( !this.countsLoaded ) {
               this.loadCounts();
            }
         }
      },

      stateful : true,
      stateId : 'showAllExpressionExperimentsSummaryGridState',

      // what describes the state of this panel - in this case it is the "collapsed" field
      getState : function() {
         return {
            collapsed : this.collapsed
         };
      },

      // specify when the state should be saved - in this case after panel was collapsed or expanded
      stateEvents : [ 'collapse', 'expand' ],

      constructor : function( config ) {
         Gemma.ExpressionExperimentsSummaryPanel.superclass.constructor.call( this, config );
      },

      initComponent : function() {
         Gemma.ExpressionExperimentsSummaryPanel.superclass.initComponent.call( this );
      }, // end of initComponent

      /**
       * @memberOf Gemma.ExpressionExperimentsSummaryPanel
       */
      loadCounts : function() {
         if ( this.getEl() && !this.loadMask ) {
            this.loadMask = new Ext.LoadMask( this.getEl(), {
               msg : "Loading summary ...",
               msgCls : 'absolute-position-loading-mask ext-el-mask-msg x-mask-loading'
            } );
         }
         if ( this.loadMask ) {
            this.loadMask.show();
         }

         var parent = this;
         ExpressionExperimentController.loadCountsForDataSummaryTable( function( json ) {
            // update the panel with counts
            json.cmpId = Ext.id( this );
            this.update( json );
            this.countsLoaded = true;

            if ( parent.loadMask ) {
               parent.loadMask.hide();
            }

         }.createDelegate( this ) );
      },

      // this is so long because it is lifted from the original version of the summary table
      tpl : new Ext.XTemplate(
         '<div id="dataSummaryTable">'
         + '<div class="roundedcornr_box_777249" style="margin-bottom: 15px; padding: 10px; -moz-border-radius: 15px; border-radius: 15px;">'
         + '<div class="roundedcornr_content_777249">'
         //  + '<td align="right" style="padding-right: 10px">'
         // + '<div style="font-size: small; padding-bottom: 5px;">'
         // + '<b>Data Summary</b>'
         // + '<tpl if="drawNewColumn == true && drawUpdatedColumn == true ">'
         // + '<b> and Changes in the Last Week:</b>'
         // + '</tpl>'
         // + '<tpl if="drawNewColumn == true && drawUpdatedColumn == false ">'
         // + '<b> and Additions in the Last Week:</b>'
         // + '</tpl>'
         // + '<tpl if="drawNewColumn == false && drawUpdatedColumn == true ">'
         // + '<b> and Updates in the Last Week:</b>'
         // + '</tpl>'
         // + '</div>'
         //  + '</td>'
         + '<div id="dataSummary" style="margin-left: 15px; margin-right: 15px">'
         + '<table style="border-spacing: 10px 2px;">'
         + '<tr>'
         + '<td></td>'
         + '<td style="text-align: right;">Total</td>'
         + '<tpl if="drawUpdatedColumn == true">'
         + '<td style="text-align: right;">Updated</td>'
         + '</tpl>'
         + '<tpl if="drawNewColumn == true">'
         + '<td style="text-align: right;">New</td>'
         + '</tpl>'
         + '</tr><tr>'
         + '<td><b>Expression Experiments:</b></td>'
         + '<td style="text-align: right;">'
         + '<a href="' + ctxBasePath + '/expressionExperiment/showAllExpressionExperiments.html">{expressionExperimentCount}'
         + '</td>'
         + '<td style="text-align: right;">'
         + '<b><a style="cursor:pointer" onClick="Gemma.ExpressionExperimentsSummaryPanel.handleIdsLink([{updatedExpressionExperimentIds}],\'{cmpId}\');">{updatedExpressionExperimentCount}</a></b>'
         + '</td>'
         + '<td style="text-align: right;">'
         + '<b><a style="cursor:pointer" onClick="Gemma.ExpressionExperimentsSummaryPanel.handleIdsLink([{newExpressionExperimentIds}],\'{cmpId}\');">{newExpressionExperimentCount}</a></b>'
         + '</td>'
         + '</tr>'
         + '<tpl for="sortedCountsPerTaxon">'
         + '<tr>'
         + '<td>&emsp;{taxonName}</td>'
         + '<td style="text-align: right;">'
         + '<a style="cursor:pointer" onClick="Gemma.ExpressionExperimentsSummaryPanel.handleTaxonLink({taxonId},\'{parent.cmpId}\');">{totalCount}</a>'
         + '</td>'
         + '<td style="text-align: right;">'
         + '<b><a style="cursor:pointer" onClick="Gemma.ExpressionExperimentsSummaryPanel.handleIdsLink([{updatedIds}],\'{parent.cmpId}\');">{updatedCount}</a></b></a>'
         + '</td>'
         + '<td style="text-align: right;">'
         + '<b><a style="cursor:pointer" onClick="Gemma.ExpressionExperimentsSummaryPanel.handleIdsLink([{newIds}],\'{parent.cmpId}\');">{newCount}</a></b></a>'
         + '</td>'
         + '</tr>'
         + '</tpl>'
         + '<tr>'
         + '<td><b>Platforms:</b></td>'
         + '<td style="text-align: right;">'
         + '<a href="' + ctxBasePath + '/arrays/showAllArrayDesigns.html">{arrayDesignCount}</a></td>'
         + '<td style="text-align: right;"><b>{updatedArrayDesignCount}</b></td>'
         + '<td style="text-align: right;"><b>{newArrayDesignCount}</b></td>'
         + '</tr>'
         + '<tr>'
         + '<td><b>Samples:</b></td>'
         + '<td style="text-align: right;">{bioMaterialCount}</td>'
         + '<td style="text-align: right;"><b>{updatedBioMaterialCount}</b></td>'
         + '<td style="text-align: right;"><b>{newBioMaterialCount}</b></td>'
         + '</tr>'
         + '</table>'
         + '</div>'
         + '</div>'
         + '</div>'
         + '</div>' )
>>>>>>> f9118dbb
   } );

Gemma.ExpressionExperimentsSummaryPanel.handleIdsLink = function( ids, cmpId ) {
   Ext.getCmp( cmpId ).fireEvent( 'showExperimentsByIds', ids );
};

Gemma.ExpressionExperimentsSummaryPanel.handleTaxonLink = function( id, cmpId ) {
   Ext.getCmp( cmpId ).fireEvent( 'showExperimentsByTaxon', id );
};<|MERGE_RESOLUTION|>--- conflicted
+++ resolved
@@ -1,274 +1,142 @@
-Ext.namespace( 'Gemma' );
-
-/**
- * A panel for displaying by-taxon counts of all existing, new and updated experiments in Gemma, with a column for each
- * count
- *
- * a similar table appeared on the classic Gemma's front page
- */
-Gemma.ExpressionExperimentsSummaryPanel = Ext.extend( Ext.Panel,
-   {
-<<<<<<< HEAD
-      title : "Summary and updates this week",
-      collapsible : false,
-      titleCollapse : false,
-=======
-      title : 'Summary & updates in the past week',
-      collapsible : true,
-      titleCollapse : true,
->>>>>>> f9118dbb
-      animCollapse : false,
-
-      listeners : {
-         render : function() {
-<<<<<<< HEAD
-
-            this.loadCounts();
-
-         }
-      },
-
-      constructor : function( config ) {
-         Gemma.ExpressionExperimentsSummaryPanel.superclass.constructor.call( this, config );
-      },
-
-      initComponent : function() {
-         Gemma.ExpressionExperimentsSummaryPanel.superclass.initComponent.call( this );
-      }, // end of initComponent
-
-      /**
-       * @memberOf Gemma.ExpressionExperimentsSummaryPanel
-       */
-      loadCounts : function() {
-         if ( this.getEl() && !this.loadMask ) {
-            this.loadMask = new Ext.LoadMask( this.getEl(), {
-               msg : "Loading summary ...",
-               msgCls : 'absolute-position-loading-mask ext-el-mask-msg x-mask-loading'
-            } );
-         }
-         if ( this.loadMask ) {
-            this.loadMask.show();
-         }
-
-         var parent = this;
-         ExpressionExperimentController.loadCountsForDataSummaryTable( function( json ) {
-            // update the panel with counts
-            json.cmpId = Ext.id( this );
-            this.update( json );
-            this.countsLoaded = true;
-
-            if ( parent.loadMask ) {
-               parent.loadMask.hide();
-            }
-
-         }.createDelegate( this ) );
-      },
-
-      // this is so long because it is lifted from the original version of the summary table
-      tpl : new Ext.XTemplate(
-         '<div id="dataSummaryTable">'
-          + '<div id="dataSummary" style="margin-left: 15px; margin-right: 15px">'
-         + '<table style="white-space: nowrap">'
-         + '<tr>'
-         + '<td>'
-         + '</td>'
-         + '<td style="padding:5px">'
-         + '<b>Total</b>'
-         + '</td>'
-         + '<tpl if="drawUpdatedColumn == true">'
-         + '<td style="padding:5px">'
-         + '<b>Updated</b>'
-         + '</td> </tpl>'
-         + '<tpl if="drawNewColumn == true">'
-         + '<td style="padding:5px">'
-         + '<b>New</b>'
-         + '</td> </tpl> </tr><tr> <td style="padding-right: 10px">'
-         + '<b>Expression Experiments:</b>'
-         + '</td>'
-         + '<td style="text-align:right">'
-         //  + '<b><a href="' + ctxBasePath + '/expressionExperiment/showAllExpressionExperiments.html">{expressionExperimentCount}</b>'
-         + '<b><a href="' + ctxBasePath + '/browse/">{expressionExperimentCount}</b>'
-         + '</td>'
-         + '<td style="text-align:right"> <b>'
-         //+'<a style="cursor:pointer" onClick="Gemma.ExpressionExperimentsSummaryPanel.handleIdsLink([{updatedExpressionExperimentIds}],\'{cmpId}\');">'
-         + '{updatedExpressionExperimentCount}'
-         //+ '</a>'
-         + '</b> </td> <td style="text-align:right"><b>'
-         //+ '<a style="cursor:pointer" onClick="Gemma.ExpressionExperimentsSummaryPanel.handleIdsLink([{newExpressionExperimentIds}],\'{cmpId}\');">'
-         + '{newExpressionExperimentCount}'
-         //+ '</a>'
-         + '</b> </td> </tr>'
-         + ' <tpl for="sortedCountsPerTaxon"> <tr> <td style="text-align:right;padding-right: 10px">'
-         + '{taxonName}'
-         + '</td><td style="text-align:right">'
-         // + '<a style="cursor:pointer" onClick="Gemma.ExpressionExperimentsSummaryPanel.handleTaxonLink({taxonId},\'{parent.cmpId}\');">'
-         + '{totalCount}'
-         //+ '</a>'
-         + '</td><td style="text-align:right"> <b>'
-         // + '<a style="cursor:pointer" onClick="Gemma.ExpressionExperimentsSummaryPanel.handleIdsLink([{updatedIds}],\'{parent.cmpId}\');">'
-         + '{updatedCount}'
-         // + '</a>'
-         + '</b></td><td style="text-align:right"><b>'
-         //+ '<a style="cursor:pointer" onClick="Gemma.ExpressionExperimentsSummaryPanel.handleIdsLink([{newIds}],\'{parent.cmpId}\');">'
-         + '{newCount}'
-         //+'</a>'
-         + '</b></td> </tr> </tpl> <tr>'
-         + '<td style="text-align:right;padding-right: 10px">'
-
-         + '<b>Platforms:</b>  </span>' + '</td>'
-         + '<td style="text-align:right">'
-         + '<a href="' + ctxBasePath + '/arrays/showAllArrayDesigns.html">' + '<b>{arrayDesignCount}</b></a>' + '</td>'
-         + '<td style="text-align:right">' + '<b>{updatedArrayDesignCount}</b> '
-         + '</td>' + '<td style="text-align:right">' + '<b>{newArrayDesignCount}</b> </td> </tr> <tr>'
-         + '<td style="text-align:right;padding-right: 10px">'
-
-         + '<b>Samples:</b></td>'
-         + '<td style="text-align:right">' + '{bioMaterialCount}' + '</td>'
-         + '<td style="text-align:right"></td><td style="text-align:right">'
-         + '<b>{newBioMaterialCount}</b></td></tr> </table> </div> '
-          + '</div>' )
-=======
-            if ( !this.collapsed ) {
-               this.loadCounts();
-            }
-         },
-         expand : function() {
-            if ( !this.countsLoaded ) {
-               this.loadCounts();
-            }
-         }
-      },
-
-      stateful : true,
-      stateId : 'showAllExpressionExperimentsSummaryGridState',
-
-      // what describes the state of this panel - in this case it is the "collapsed" field
-      getState : function() {
-         return {
-            collapsed : this.collapsed
-         };
-      },
-
-      // specify when the state should be saved - in this case after panel was collapsed or expanded
-      stateEvents : [ 'collapse', 'expand' ],
-
-      constructor : function( config ) {
-         Gemma.ExpressionExperimentsSummaryPanel.superclass.constructor.call( this, config );
-      },
-
-      initComponent : function() {
-         Gemma.ExpressionExperimentsSummaryPanel.superclass.initComponent.call( this );
-      }, // end of initComponent
-
-      /**
-       * @memberOf Gemma.ExpressionExperimentsSummaryPanel
-       */
-      loadCounts : function() {
-         if ( this.getEl() && !this.loadMask ) {
-            this.loadMask = new Ext.LoadMask( this.getEl(), {
-               msg : "Loading summary ...",
-               msgCls : 'absolute-position-loading-mask ext-el-mask-msg x-mask-loading'
-            } );
-         }
-         if ( this.loadMask ) {
-            this.loadMask.show();
-         }
-
-         var parent = this;
-         ExpressionExperimentController.loadCountsForDataSummaryTable( function( json ) {
-            // update the panel with counts
-            json.cmpId = Ext.id( this );
-            this.update( json );
-            this.countsLoaded = true;
-
-            if ( parent.loadMask ) {
-               parent.loadMask.hide();
-            }
-
-         }.createDelegate( this ) );
-      },
-
-      // this is so long because it is lifted from the original version of the summary table
-      tpl : new Ext.XTemplate(
-         '<div id="dataSummaryTable">'
-         + '<div class="roundedcornr_box_777249" style="margin-bottom: 15px; padding: 10px; -moz-border-radius: 15px; border-radius: 15px;">'
-         + '<div class="roundedcornr_content_777249">'
-         //  + '<td align="right" style="padding-right: 10px">'
-         // + '<div style="font-size: small; padding-bottom: 5px;">'
-         // + '<b>Data Summary</b>'
-         // + '<tpl if="drawNewColumn == true && drawUpdatedColumn == true ">'
-         // + '<b> and Changes in the Last Week:</b>'
-         // + '</tpl>'
-         // + '<tpl if="drawNewColumn == true && drawUpdatedColumn == false ">'
-         // + '<b> and Additions in the Last Week:</b>'
-         // + '</tpl>'
-         // + '<tpl if="drawNewColumn == false && drawUpdatedColumn == true ">'
-         // + '<b> and Updates in the Last Week:</b>'
-         // + '</tpl>'
-         // + '</div>'
-         //  + '</td>'
-         + '<div id="dataSummary" style="margin-left: 15px; margin-right: 15px">'
-         + '<table style="border-spacing: 10px 2px;">'
-         + '<tr>'
-         + '<td></td>'
-         + '<td style="text-align: right;">Total</td>'
-         + '<tpl if="drawUpdatedColumn == true">'
-         + '<td style="text-align: right;">Updated</td>'
-         + '</tpl>'
-         + '<tpl if="drawNewColumn == true">'
-         + '<td style="text-align: right;">New</td>'
-         + '</tpl>'
-         + '</tr><tr>'
-         + '<td><b>Expression Experiments:</b></td>'
-         + '<td style="text-align: right;">'
-         + '<a href="' + ctxBasePath + '/expressionExperiment/showAllExpressionExperiments.html">{expressionExperimentCount}'
-         + '</td>'
-         + '<td style="text-align: right;">'
-         + '<b><a style="cursor:pointer" onClick="Gemma.ExpressionExperimentsSummaryPanel.handleIdsLink([{updatedExpressionExperimentIds}],\'{cmpId}\');">{updatedExpressionExperimentCount}</a></b>'
-         + '</td>'
-         + '<td style="text-align: right;">'
-         + '<b><a style="cursor:pointer" onClick="Gemma.ExpressionExperimentsSummaryPanel.handleIdsLink([{newExpressionExperimentIds}],\'{cmpId}\');">{newExpressionExperimentCount}</a></b>'
-         + '</td>'
-         + '</tr>'
-         + '<tpl for="sortedCountsPerTaxon">'
-         + '<tr>'
-         + '<td>&emsp;{taxonName}</td>'
-         + '<td style="text-align: right;">'
-         + '<a style="cursor:pointer" onClick="Gemma.ExpressionExperimentsSummaryPanel.handleTaxonLink({taxonId},\'{parent.cmpId}\');">{totalCount}</a>'
-         + '</td>'
-         + '<td style="text-align: right;">'
-         + '<b><a style="cursor:pointer" onClick="Gemma.ExpressionExperimentsSummaryPanel.handleIdsLink([{updatedIds}],\'{parent.cmpId}\');">{updatedCount}</a></b></a>'
-         + '</td>'
-         + '<td style="text-align: right;">'
-         + '<b><a style="cursor:pointer" onClick="Gemma.ExpressionExperimentsSummaryPanel.handleIdsLink([{newIds}],\'{parent.cmpId}\');">{newCount}</a></b></a>'
-         + '</td>'
-         + '</tr>'
-         + '</tpl>'
-         + '<tr>'
-         + '<td><b>Platforms:</b></td>'
-         + '<td style="text-align: right;">'
-         + '<a href="' + ctxBasePath + '/arrays/showAllArrayDesigns.html">{arrayDesignCount}</a></td>'
-         + '<td style="text-align: right;"><b>{updatedArrayDesignCount}</b></td>'
-         + '<td style="text-align: right;"><b>{newArrayDesignCount}</b></td>'
-         + '</tr>'
-         + '<tr>'
-         + '<td><b>Samples:</b></td>'
-         + '<td style="text-align: right;">{bioMaterialCount}</td>'
-         + '<td style="text-align: right;"><b>{updatedBioMaterialCount}</b></td>'
-         + '<td style="text-align: right;"><b>{newBioMaterialCount}</b></td>'
-         + '</tr>'
-         + '</table>'
-         + '</div>'
-         + '</div>'
-         + '</div>'
-         + '</div>' )
->>>>>>> f9118dbb
-   } );
-
-Gemma.ExpressionExperimentsSummaryPanel.handleIdsLink = function( ids, cmpId ) {
-   Ext.getCmp( cmpId ).fireEvent( 'showExperimentsByIds', ids );
-};
-
-Gemma.ExpressionExperimentsSummaryPanel.handleTaxonLink = function( id, cmpId ) {
-   Ext.getCmp( cmpId ).fireEvent( 'showExperimentsByTaxon', id );
+Ext.namespace( 'Gemma' );
+
+/**
+ * A panel for displaying by-taxon counts of all existing, new and updated experiments in Gemma, with a column for each
+ * count
+ *
+ * a similar table appeared on the classic Gemma's front page
+ */
+Gemma.ExpressionExperimentsSummaryPanel = Ext.extend( Ext.Panel,
+   {
+      title : "Summary and updates this week",
+      collapsible : false,
+      titleCollapse : false,
+      animCollapse : false,
+
+      listeners : {
+         render : function() {
+
+            this.loadCounts();
+
+         }
+      },
+
+      constructor : function( config ) {
+         Gemma.ExpressionExperimentsSummaryPanel.superclass.constructor.call( this, config );
+      },
+
+      initComponent : function() {
+         Gemma.ExpressionExperimentsSummaryPanel.superclass.initComponent.call( this );
+      }, // end of initComponent
+
+      /**
+       * @memberOf Gemma.ExpressionExperimentsSummaryPanel
+       */
+      loadCounts : function() {
+         if ( this.getEl() && !this.loadMask ) {
+            this.loadMask = new Ext.LoadMask( this.getEl(), {
+               msg : "Loading summary ...",
+               msgCls : 'absolute-position-loading-mask ext-el-mask-msg x-mask-loading'
+            } );
+         }
+         if ( this.loadMask ) {
+            this.loadMask.show();
+         }
+
+         var parent = this;
+         ExpressionExperimentController.loadCountsForDataSummaryTable( function( json ) {
+            // update the panel with counts
+            json.cmpId = Ext.id( this );
+            this.update( json );
+            this.countsLoaded = true;
+
+            if ( parent.loadMask ) {
+               parent.loadMask.hide();
+            }
+
+         }.createDelegate( this ) );
+      },
+
+      // this is so long because it is lifted from the original version of the summary table
+      tpl : new Ext.XTemplate(
+         '<div id="dataSummaryTable">'
+         + '<div class="roundedcornr_box_777249" style="margin-bottom: 15px; padding: 10px; -moz-border-radius: 15px; border-radius: 15px;">'
+         + '<div class="roundedcornr_content_777249">'
+         //  + '<td align="right" style="padding-right: 10px">'
+         // + '<div style="font-size: small; padding-bottom: 5px;">'
+         // + '<b>Data Summary</b>'
+         // + '<tpl if="drawNewColumn == true && drawUpdatedColumn == true ">'
+         // + '<b> and Changes in the Last Week:</b>'
+         // + '</tpl>'
+         // + '<tpl if="drawNewColumn == true && drawUpdatedColumn == false ">'
+         // + '<b> and Additions in the Last Week:</b>'
+         // + '</tpl>'
+         // + '<tpl if="drawNewColumn == false && drawUpdatedColumn == true ">'
+         // + '<b> and Updates in the Last Week:</b>'
+         // + '</tpl>'
+         // + '</div>'
+         //  + '</td>'
+         + '<div id="dataSummary" style="margin-left: 15px; margin-right: 15px">'
+         + '<table style="border-spacing: 10px 2px;">'
+         + '<tr>'
+         + '<td></td>'
+         + '<td style="text-align: right;">Total</td>'
+         + '<tpl if="drawUpdatedColumn == true">'
+         + '<td style="text-align: right;">Updated</td>'
+         + '</tpl>'
+         + '<tpl if="drawNewColumn == true">'
+         + '<td style="text-align: right;">New</td>'
+         + '</tpl>'
+         + '</tr><tr>'
+         + '<td><b>Expression Experiments:</b></td>'
+         + '<td style="text-align: right;">'
+         + '<a href="' + ctxBasePath + '/expressionExperiment/showAllExpressionExperiments.html">{expressionExperimentCount}'
+         + '</td>'
+         + '<td style="text-align: right;">'
+         + '<b><a style="cursor:pointer" onClick="Gemma.ExpressionExperimentsSummaryPanel.handleIdsLink([{updatedExpressionExperimentIds}],\'{cmpId}\');">{updatedExpressionExperimentCount}</a></b>'
+         + '</td>'
+         + '<td style="text-align: right;">'
+         + '<b><a style="cursor:pointer" onClick="Gemma.ExpressionExperimentsSummaryPanel.handleIdsLink([{newExpressionExperimentIds}],\'{cmpId}\');">{newExpressionExperimentCount}</a></b>'
+         + '</td>'
+         + '</tr>'
+         + '<tpl for="sortedCountsPerTaxon">'
+         + '<tr>'
+         + '<td>&emsp;{taxonName}</td>'
+         + '<td style="text-align: right;">'
+         + '<a style="cursor:pointer" onClick="Gemma.ExpressionExperimentsSummaryPanel.handleTaxonLink({taxonId},\'{parent.cmpId}\');">{totalCount}</a>'
+         + '</td>'
+         + '<td style="text-align: right;">'
+         + '<b><a style="cursor:pointer" onClick="Gemma.ExpressionExperimentsSummaryPanel.handleIdsLink([{updatedIds}],\'{parent.cmpId}\');">{updatedCount}</a></b></a>'
+         + '</td>'
+         + '<td style="text-align: right;">'
+         + '<b><a style="cursor:pointer" onClick="Gemma.ExpressionExperimentsSummaryPanel.handleIdsLink([{newIds}],\'{parent.cmpId}\');">{newCount}</a></b></a>'
+         + '</td>'
+         + '</tr>'
+         + '</tpl>'
+         + '<tr>'
+         + '<td><b>Platforms:</b></td>'
+         + '<td style="text-align: right;">'
+         + '<a href="' + ctxBasePath + '/arrays/showAllArrayDesigns.html">{arrayDesignCount}</a></td>'
+         + '<td style="text-align: right;"><b>{updatedArrayDesignCount}</b></td>'
+         + '<td style="text-align: right;"><b>{newArrayDesignCount}</b></td>'
+         + '</tr>'
+         + '<tr>'
+         + '<td><b>Samples:</b></td>'
+         + '<td style="text-align: right;">{bioMaterialCount}</td>'
+         + '<td style="text-align: right;"><b>{updatedBioMaterialCount}</b></td>'
+         + '<td style="text-align: right;"><b>{newBioMaterialCount}</b></td>'
+         + '</tr>'
+         + '</table>'
+         + '</div>'
+         + '</div>'
+         + '</div>'
+         + '</div>' )
+   } );
+
+Gemma.ExpressionExperimentsSummaryPanel.handleIdsLink = function( ids, cmpId ) {
+   Ext.getCmp( cmpId ).fireEvent( 'showExperimentsByIds', ids );
+};
+
+Gemma.ExpressionExperimentsSummaryPanel.handleTaxonLink = function( id, cmpId ) {
+   Ext.getCmp( cmpId ).fireEvent( 'showExperimentsByTaxon', id );
 };