/*
 * The Gemma project
 *
 * Copyright (c) 2011 University of British Columbia
 *
 * Licensed under the Apache License, Version 2.0 (the "License"); you may not use this file except in compliance with
 * the License. You may obtain a copy of the License at
 *
 * http://www.apache.org/licenses/LICENSE-2.0
 *
 * Unless required by applicable law or agreed to in writing, software distributed under the License is distributed on
 * an "AS IS" BASIS, WITHOUT WARRANTIES OR CONDITIONS OF ANY KIND, either express or implied. See the License for the
 * specific language governing permissions and limitations under the License.
 */
package ubic.gemma.web.services.rest;

import com.fasterxml.jackson.annotation.JsonIgnoreProperties;
import io.swagger.v3.oas.annotations.Operation;
import io.swagger.v3.oas.annotations.extensions.Extension;
import io.swagger.v3.oas.annotations.extensions.ExtensionProperty;
import io.swagger.v3.oas.annotations.media.Content;
import io.swagger.v3.oas.annotations.media.Schema;
import io.swagger.v3.oas.annotations.responses.ApiResponse;
import lombok.EqualsAndHashCode;
import lombok.Value;
import lombok.extern.apachecommons.CommonsLog;
import org.apache.commons.io.FilenameUtils;
import org.springframework.beans.factory.annotation.Autowired;
import org.springframework.stereotype.Service;
import org.springframework.web.servlet.support.ServletUriComponentsBuilder;
import org.springframework.web.util.UriComponentsBuilder;
import ubic.gemma.core.analysis.preprocess.OutlierDetectionService;
import ubic.gemma.core.analysis.preprocess.filter.FilteringException;
import ubic.gemma.core.analysis.preprocess.filter.NoRowsLeftAfterFilteringException;
import ubic.gemma.core.analysis.preprocess.svd.SVDService;
import ubic.gemma.core.analysis.preprocess.svd.SVDValueObject;
import ubic.gemma.core.analysis.service.ExpressionDataFileService;
import ubic.gemma.core.genome.gene.service.GeneService;
import ubic.gemma.model.analysis.expression.diff.DifferentialExpressionAnalysisValueObject;
import ubic.gemma.model.common.auditAndSecurity.eventType.BatchInformationFetchingEvent;
import ubic.gemma.model.common.description.AnnotationValueObject;
import ubic.gemma.model.common.description.Characteristic;
import ubic.gemma.model.common.quantitationtype.QuantitationType;
import ubic.gemma.model.common.quantitationtype.QuantitationTypeValueObject;
import ubic.gemma.model.expression.arrayDesign.ArrayDesignValueObject;
import ubic.gemma.model.expression.bioAssay.BioAssayValueObject;
import ubic.gemma.model.expression.bioAssayData.ExperimentExpressionLevelsValueObject;
import ubic.gemma.model.expression.bioAssayData.ProcessedExpressionDataVector;
import ubic.gemma.model.expression.bioAssayData.RawExpressionDataVector;
import ubic.gemma.model.expression.experiment.ExpressionExperiment;
import ubic.gemma.model.expression.experiment.ExpressionExperimentDetailsValueObject;
import ubic.gemma.model.expression.experiment.ExpressionExperimentValueObject;
import ubic.gemma.persistence.service.analysis.expression.diff.DifferentialExpressionAnalysisService;
import ubic.gemma.persistence.service.common.auditAndSecurity.AuditEventService;
import ubic.gemma.persistence.service.common.quantitationtype.QuantitationTypeService;
import ubic.gemma.persistence.service.expression.arrayDesign.ArrayDesignService;
import ubic.gemma.persistence.service.expression.bioAssay.BioAssayService;
import ubic.gemma.persistence.service.expression.bioAssayData.ProcessedExpressionDataVectorService;
import ubic.gemma.persistence.service.expression.experiment.ExpressionExperimentService;
import ubic.gemma.persistence.util.Filters;
import ubic.gemma.persistence.util.Sort;
import ubic.gemma.web.services.rest.annotations.GZIP;
import ubic.gemma.web.services.rest.util.*;
import ubic.gemma.web.services.rest.util.args.*;

import javax.servlet.http.HttpServletRequest;
import javax.ws.rs.*;
import javax.ws.rs.core.Context;
import javax.ws.rs.core.MediaType;
import javax.ws.rs.core.Response;
import javax.ws.rs.core.StreamingOutput;
import java.io.File;
import java.io.OutputStreamWriter;
import java.net.URI;
import java.util.*;
import java.util.stream.Collectors;

/**
 * RESTful interface for datasets.
 *
 * @author tesarst
 */
@Service
@Path("/datasets")
@CommonsLog
public class DatasetsWebService {

    private static final String ERROR_DATA_FILE_NOT_AVAILABLE = "Data file for experiment %s can not be created.";
    private static final String ERROR_DESIGN_FILE_NOT_AVAILABLE = "Design file for experiment %s can not be created.";

    @Autowired
    private ExpressionExperimentService expressionExperimentService;
    @Autowired
    private ExpressionDataFileService expressionDataFileService;
    @Autowired
    private ArrayDesignService arrayDesignService;
    @Autowired
    private BioAssayService bioAssayService;
    @Autowired
    private ProcessedExpressionDataVectorService processedExpressionDataVectorService;
    @Autowired
    private GeneService geneService;
    @Autowired
    private SVDService svdService;
    @Autowired
    private DifferentialExpressionAnalysisService differentialExpressionAnalysisService;
    @Autowired
    private AuditEventService auditEventService;
    @Autowired
    private OutlierDetectionService outlierDetectionService;
    @Autowired
    private QuantitationTypeService quantitationTypeService;

    @GET
    @Produces(MediaType.APPLICATION_JSON)
    @Operation(summary = "Retrieve all datasets")
    public PaginatedResponseDataObject<ExpressionExperimentValueObject> getDatasets( // Params:
            @Schema(extensions = { @Extension(name = "gemma", properties = { @ExtensionProperty(name = "filteringService", value = "expressionExperimentService") }) })
            @QueryParam("filter") @DefaultValue("") FilterArg<ExpressionExperiment> filter, // Optional, default null
            @QueryParam("offset") @DefaultValue("0") OffsetArg offset, // Optional, default 0
            @QueryParam("limit") @DefaultValue("20") LimitArg limit, // Optional, default 20
            @Schema(extensions = { @Extension(name = "gemma", properties = { @ExtensionProperty(name = "filteringService", value = "expressionExperimentService") }) })
            @QueryParam("sort") @DefaultValue("+id") SortArg<ExpressionExperiment> sort // Optional, default +id
    ) {
<<<<<<< HEAD
        return Responder.paginate( expressionExperimentService,
=======
        return Responder.paginate( expressionExperimentService.loadValueObjectsPreFilter(
>>>>>>> 0bc08b26
                filter.getFilters( expressionExperimentService ),
                sort.getSort( expressionExperimentService ),
                offset.getValue(),
                limit.getValue() );
    }

    @GET
    @Path("/count")
    @Produces(MediaType.APPLICATION_JSON)
    @Operation(summary = "Count datasets matching the provided filters")
    public ResponseDataObject<Long> getNumberOfDatasets(
            @Schema(extensions = { @Extension(name = "gemma", properties = { @ExtensionProperty(name = "filteringService", value = "expressionExperimentService") }) })
            @QueryParam("filter") @DefaultValue("") FilterArg<ExpressionExperiment> filter ) {
        return Responder.respond( expressionExperimentService.countPreFilter( filter.getFilters( expressionExperimentService ) ) );
    }

    @GET
    @Path("/annotations")
    @Produces(MediaType.APPLICATION_JSON)
    @Operation(summary = "Retrieve usage statistics of annotations among datasets matching the provided filter",
            description = "Usage statistics are aggregated across experiment tags, samples and factor values mentioned in the experimental design.")
    public ResponseDataObject<List<AnnotationWithUsageStatisticsValueObject>> getDatasetsAnnotationsUsageStatistics(
            @Schema(extensions = { @Extension(name = "gemma", properties = { @ExtensionProperty(name = "filteringService", value = "expressionExperimentService") }) })
            @QueryParam("filter") @DefaultValue("") FilterArg<ExpressionExperiment> filter, @QueryParam("limit") @DefaultValue("50") LimitArg limit ) {
        List<AnnotationWithUsageStatisticsValueObject> results = expressionExperimentService.getAnnotationsFrequencyPreFilter( filter.getFilters( expressionExperimentService ), limit.getValue( 50 ) )
                .entrySet()
                .stream().map( e -> new AnnotationWithUsageStatisticsValueObject( e.getKey(), e.getValue() ) )
                .sorted( Comparator.comparing( AnnotationWithUsageStatisticsValueObject::getNumberOfExpressionExperiments, Comparator.reverseOrder() ) )
                .collect( Collectors.toList() );
        return Responder.respond( results );
    }

    /**
     * This is an aggregated entity across value URI and value, thus the {@code id} and {@code objectClass} are omitted.
     */
    @Value
    @EqualsAndHashCode(callSuper = true)
    @JsonIgnoreProperties(value = { "id", "objectClass" })
    public static class AnnotationWithUsageStatisticsValueObject extends AnnotationValueObject {

        /**
         * Number of times the characteristic is mentioned among matching datasets.
         */
        Long numberOfExpressionExperiments;

        public AnnotationWithUsageStatisticsValueObject( Characteristic c, Long numberOfExpressionExperiments ) {
            super( c );
            this.numberOfExpressionExperiments = numberOfExpressionExperiments;
        }
    }

    /**
     * Retrieves all datasets matching the given identifiers.
     *
     * @param datasetsArg a list of identifiers, separated by commas (','). Identifiers can either be the
     *                    ExpressionExperiment ID or its short name (e.g. GSE1234). Retrieval by ID
     *                    is more efficient.
     *                    <p>
     *                    Only datasets that user has access to will be available.
     *                    </p>
     *                    <p>
     *                    Do not combine different identifiers in one query.
     *                    </p>
     */
    @GET
    @Path("/{dataset}")
    @Produces(MediaType.APPLICATION_JSON)
    @Operation(summary = "Retrieve datasets by their identifiers")
    public PaginatedResponseDataObject<ExpressionExperimentValueObject> getDatasetsByIds( // Params:
            @PathParam("dataset") DatasetArrayArg datasetsArg, // Optional
            @Schema(extensions = { @Extension(name = "gemma", properties = { @ExtensionProperty(name = "filteringService", value = "expressionExperimentService") }) })
            @QueryParam("filter") @DefaultValue("") FilterArg<ExpressionExperiment> filter, // Optional, default null
            @QueryParam("offset") @DefaultValue("0") OffsetArg offset, // Optional, default 0
            @QueryParam("limit") @DefaultValue("20") LimitArg limit, // Optional, default 20
            @Schema(extensions = { @Extension(name = "gemma", properties = { @ExtensionProperty(name = "filteringService", value = "expressionExperimentService") }) })
            @QueryParam("sort") @DefaultValue("+id") SortArg<ExpressionExperiment> sort // Optional, default +id
    ) {
        Filters filters = filter.getFilters( expressionExperimentService )
                .and( datasetsArg.getFilters( expressionExperimentService ) );
<<<<<<< HEAD
        return Responder.paginate( expressionExperimentService, filters, sort.getSort( expressionExperimentService ), offset.getValue(), limit.getValue() );
=======
        return Responder.paginate( expressionExperimentService.loadValueObjectsPreFilter( filters, sort.getSort( expressionExperimentService ), offset.getValue(), limit.getValue() ) );
>>>>>>> 0bc08b26
    }

    /**
     * Retrieves platforms for the given dataset.
     *
     * @param datasetArg can either be the ExpressionExperiment ID or its short name (e.g. GSE1234). Retrieval by ID
     *                   is more efficient. Only datasets that user has access to will be available.
     */
    @GET
    @Path("/{dataset}/platforms")
    @Produces(MediaType.APPLICATION_JSON)
    @Operation(summary = "Retrieve the platforms of a dataset", responses = {
            @ApiResponse(responseCode = "200", content = @Content(schema = @Schema(ref = "ResponseDataObjectListArrayDesignValueObject"))),
            @ApiResponse(responseCode = "404", description = "The dataset does not exist.",
                    content = @Content(schema = @Schema(implementation = ResponseErrorObject.class))) })
    public ResponseDataObject<List<ArrayDesignValueObject>> getDatasetPlatforms( // Params:
            @PathParam("dataset") DatasetArg<?> datasetArg // Required
    ) {
        return Responder.respond( datasetArg.getPlatforms( expressionExperimentService, arrayDesignService ) );
    }

    /**
     * Retrieves the samples for the given dataset.
     *
     * @param datasetArg can either be the ExpressionExperiment ID or its short name (e.g. GSE1234). Retrieval by ID
     *                   is more efficient. Only datasets that user has access to will be available.
     */
    @GET
    @Path("/{dataset}/samples")
    @Produces(MediaType.APPLICATION_JSON)
    @Operation(summary = "Retrieve the samples of a dataset", responses = {
            @ApiResponse(responseCode = "200", content = @Content(schema = @Schema(ref = "ResponseDataObjectListBioAssayValueObject"))),
            @ApiResponse(responseCode = "404", description = "The dataset does not exist.",
                    content = @Content(schema = @Schema(implementation = ResponseErrorObject.class))) })
    public ResponseDataObject<List<BioAssayValueObject>> getDatasetSamples( // Params:
            @PathParam("dataset") DatasetArg<?> datasetArg // Required
    ) {
        return Responder.respond( datasetArg.getSamples( expressionExperimentService, bioAssayService, outlierDetectionService ) );
    }

    /**
     * Retrieves the differential analysis results for the given dataset.
     *
     * @param datasetArg can either be the ExpressionExperiment ID or its short name (e.g. GSE1234). Retrieval by ID
     *                   is more efficient. Only datasets that user has access to will be available.
     */
    @GET
    @Path("/{dataset}/analyses/differential")
    @Produces(MediaType.APPLICATION_JSON)
    @Operation(summary = "Retrieve annotations and surface level stats for a dataset's differential analyses", responses = {
            @ApiResponse(responseCode = "200", content = @Content(schema = @Schema(ref = "ResponseDataObjectListDifferentialExpressionAnalysisValueObject"))),
            @ApiResponse(responseCode = "404", description = "The dataset does not exist.",
                    content = @Content(schema = @Schema(implementation = ResponseErrorObject.class))) })
    public ResponseDataObject<List<DifferentialExpressionAnalysisValueObject>> getDatasetDifferentialExpressionAnalyses( // Params:
            @PathParam("dataset") DatasetArg<?> datasetArg, // Required
            @QueryParam("offset") @DefaultValue("0") OffsetArg offset, // Optional, default 0
            @QueryParam("limit") @DefaultValue("20") LimitArg limit // Optional, default 20
    ) {
        return Responder.respond(
                this.getDiffExVos( datasetArg.getEntity( expressionExperimentService ).getId(),
                        offset.getValue(), limit.getValue() )
        );
    }

    /**
     * Retrieves the result sets of all the differential expression analyses of a dataset.
     * <p>
     * This is actually performing a 302 Found redirection to point the HTTP client to the corresponding result sets
     * endpoint.
     *
     * @see AnalysisResultSetsWebService#getResultSets(DatasetArrayArg, DatabaseEntryArrayArg, FilterArg, OffsetArg, LimitArg, SortArg)
     */
    @GET
    @Path("/{dataset}/analyses/differential/resultSets")
    @Operation(summary = "Retrieve the result sets of all differential analyses of a dataset", responses = {
            @ApiResponse(responseCode = "302", description = "If the dataset is found, a redirection to the corresponding getResultSets operation."),
            @ApiResponse(responseCode = "404", description = "The dataset does not exist.", content = @Content(schema = @Schema(implementation = ResponseErrorObject.class))) })
    public Response getDatasetDifferentialExpressionAnalysesResultSets(
            @PathParam("dataset") DatasetArg<?> datasetArg,
            @Context HttpServletRequest request ) {
        ExpressionExperiment ee = datasetArg.getEntity( expressionExperimentService );
        UriComponentsBuilder uriComponents;
        // this is only for testing because Jersey in-memory container lacks a servlet context
        if ( request != null ) {
            uriComponents = ServletUriComponentsBuilder.fromServletMapping( request )
                    .scheme( null ).host( null );
        } else {
            uriComponents = UriComponentsBuilder.newInstance();
        }
        URI resultSetUri = uriComponents
                .path( "/resultSets" )
                .queryParam( "datasets", "{datasetId}" )
                .buildAndExpand( ee.getId() ).toUri();
        return Response.status( Response.Status.FOUND )
                .location( resultSetUri )
                .build();
    }

    /**
     * Retrieves the annotations for the given dataset.
     *
     * @param datasetArg can either be the ExpressionExperiment ID or its short name (e.g. GSE1234). Retrieval by ID
     *                   is more efficient. Only datasets that user has access to will be available.
     */
    @GET
    @Path("/{dataset}/annotations")
    @Produces(MediaType.APPLICATION_JSON)
    @Operation(summary = "Retrieve the annotations of a dataset", responses = {
            @ApiResponse(responseCode = "200", content = @Content(schema = @Schema(ref = "ResponseDataObjectSetAnnotationValueObject"))),
            @ApiResponse(responseCode = "404", description = "The dataset does not exist.",
                    content = @Content(schema = @Schema(implementation = ResponseErrorObject.class))) })
    public ResponseDataObject<Set<AnnotationValueObject>> getDatasetAnnotations( // Params:
            @PathParam("dataset") DatasetArg<?> datasetArg // Required
    ) {
        return Responder.respond( datasetArg.getAnnotations( expressionExperimentService ) );
    }

    /**
     * Retrieve all available quantitation types for a dataset.
     */
    @GET
    @Path("/{dataset}/quantitationTypes")
    @Produces(MediaType.APPLICATION_JSON)
    @Operation(summary = "Retrieve quantitation types of a dataset")
    public ResponseDataObject<Set<QuantitationTypeValueObject>> getDatasetQuantitationTypes( @PathParam("dataset") DatasetArg<?> datasetArg ) {
        return Responder.respond( datasetArg.getQuantitationTypes( expressionExperimentService ) );
    }

    /**
     * Retrieves the data for the given dataset.
     * <p>
     * The returned TSV format contains the following columns:
     *
     * <ul>
     *     <li>Probe</li>
     *     <li>Sequence</li>
     *     <li>GeneSymbol (optional)</li>
     *     <li>GeneName (optional)</li>
     *     <li>GemmaId (optional)</li>
     *     <li>NCBIid (optional)</li>
     * </ul>
     *
     * followed by one column per sample.
     * <p>
     * <b>Note:</b> Additional gene information is only available if the corresponding platform's annotations has been dumped
     * on-disk.
     *
     * @param datasetArg can either be the ExpressionExperiment ID or its short name (e.g. GSE1234). Retrieval by ID
     *                   is more efficient. Only datasets that user has access to will be available.
     * @param filterData return filtered the expression data.
     */
    @GET
    @Path("/{dataset}/data")
    @Produces(MediaTypeUtils.TEXT_TAB_SEPARATED_VALUES_UTF8)
    @Operation(summary = "Retrieve processed expression data of a dataset",
            description = "This endpoint is deprecated and getDatasetProcessedExpression() should be used instead.",
            responses = {
                    @ApiResponse(responseCode = "200", content = @Content(mediaType = MediaTypeUtils.TEXT_TAB_SEPARATED_VALUES_UTF8,
                            schema = @Schema(type = "string", format = "binary"))),
                    @ApiResponse(responseCode = "204", description = "The dataset expression matrix is empty."),
                    @ApiResponse(responseCode = "404", description = "The dataset does not exist.",
                            content = @Content(mediaType = MediaType.APPLICATION_JSON, schema = @Schema(implementation = ResponseErrorObject.class))) }, deprecated = true)
    public Response getDatasetExpression( // Params:
            @PathParam("dataset") DatasetArg<?> datasetArg, // Required
            @QueryParam("filter") @DefaultValue("false") BoolArg filterData // Optional, default false
    ) {
        ExpressionExperiment ee = datasetArg.getEntity( expressionExperimentService );
        try {
            return this.outputDataFile( ee, filterData.getValue() );
        } catch ( NoRowsLeftAfterFilteringException e ) {
            return Response.noContent().build();
        } catch ( FilteringException e ) {
            throw new InternalServerErrorException( String.format( "Filtering of dataset %s failed.", ee.getShortName() ), e );
        }
    }

    /**
     * Retrieve processed expression data.
     * <p>
     * The payload is transparently compressed via a <code>Content-Encoding</code> header and streamed to avoid dumping
     * the whole payload in memory.
     */
    @GZIP
    @GET
    @Path("/{dataset}/data/processed")
    @Produces(MediaTypeUtils.TEXT_TAB_SEPARATED_VALUES_UTF8)
    @Operation(summary = "Retrieve processed expression data of a dataset", responses = {
            @ApiResponse(responseCode = "200", content = @Content(mediaType = MediaTypeUtils.TEXT_TAB_SEPARATED_VALUES_UTF8,
                    schema = @Schema(type = "string", format = "binary"))),
            @ApiResponse(responseCode = "404", description = "Either the dataset or the quantitation type do not exist.",
                    content = @Content(mediaType = MediaType.APPLICATION_JSON, schema = @Schema(implementation = ResponseErrorObject.class))) })
    public Response getDatasetProcessedExpression( @PathParam("dataset") DatasetArg<?> datasetArg,
            @QueryParam("quantitationType") QuantitationTypeArg<?> quantitationTypeArg ) {
        ExpressionExperiment ee = datasetArg.getEntity( expressionExperimentService );
        QuantitationType qt;
        if ( quantitationTypeArg != null ) {
            qt = quantitationTypeArg.getEntityForExpressionExperimentAndDataVectorType( ee, ProcessedExpressionDataVector.class, quantitationTypeService );
        } else {
            qt = expressionExperimentService.getPreferredQuantitationTypeForDataVectorType( ee, ProcessedExpressionDataVector.class )
                    .orElseThrow( () -> new NotFoundException( String.format( "No preferred quantitation type could be for found processed expression data data of %s.", ee ) ) );
        }
        StreamingOutput stream = ( output ) -> expressionDataFileService.writeProcessedExpressionData( ee, qt, new OutputStreamWriter( output ) );
        return Response.ok( stream )
                .header( "Content-Disposition", String.format( "attachment; filename=%d_%s_expmat.unfilt.data.txt", ee.getId(), ee.getShortName() ) )
                .build();
    }

    /**
     * Retrieve raw expression data.
     * <p>
     * The payload is transparently compressed via a <code>Content-Encoding</code> header and streamed to avoid dumping
     * the whole payload in memory.
     */
    @GZIP
    @GET
    @Path("/{dataset}/data/raw")
    @Produces(MediaTypeUtils.TEXT_TAB_SEPARATED_VALUES_UTF8)
    @Operation(summary = "Retrieve raw expression data of a dataset", responses = {
            @ApiResponse(responseCode = "200", content = @Content(mediaType = MediaTypeUtils.TEXT_TAB_SEPARATED_VALUES_UTF8,
                    schema = @Schema(type = "string", format = "binary"))),
            @ApiResponse(responseCode = "404", description = "Either the dataset or the quantitation type do not exist.",
                    content = @Content(mediaType = MediaType.APPLICATION_JSON, schema = @Schema(implementation = ResponseErrorObject.class))) })
    public Response getDatasetRawExpression( @PathParam("dataset") DatasetArg<?> datasetArg,
            @QueryParam("quantitationType") QuantitationTypeArg<?> quantitationTypeArg ) {
        ExpressionExperiment ee = datasetArg.getEntity( expressionExperimentService );
        QuantitationType qt;
        if ( quantitationTypeArg != null ) {
            qt = quantitationTypeArg.getEntityForExpressionExperimentAndDataVectorType( ee, RawExpressionDataVector.class, quantitationTypeService );
        } else {
            qt = expressionExperimentService.getPreferredQuantitationTypeForDataVectorType( ee, RawExpressionDataVector.class )
                    .orElseThrow( () -> new NotFoundException( String.format( "No preferred quantitation type could be found for raw expression data data of %s.", ee ) ) );
        }
        StreamingOutput stream = ( output ) -> expressionDataFileService.writeRawExpressionData( ee, qt, new OutputStreamWriter( output ) );
        return Response.ok( stream )
                .header( "Content-Disposition", String.format( "attachment; filename=%d_%s_expmat.unfilt.raw.data.txt", ee.getId(), ee.getShortName() ) )
                .build();
    }

    /**
     * Retrieves the design for the given dataset.
     *
     * @param datasetArg can either be the ExpressionExperiment ID or its short name (e.g. GSE1234). Retrieval by ID
     *                   is more efficient. Only datasets that user has access to will be available.
     */
    @GET
    @Path("/{dataset}/design")
    @Produces(MediaTypeUtils.TEXT_TAB_SEPARATED_VALUES_UTF8)
    @Operation(summary = "Retrieve the design of a dataset", responses = {
            @ApiResponse(responseCode = "200", content = @Content(mediaType = MediaTypeUtils.TEXT_TAB_SEPARATED_VALUES_UTF8,
                    schema = @Schema(type = "string", format = "binary"))),
            @ApiResponse(responseCode = "404", description = "The dataset does not exist.",
                    content = @Content(mediaType = MediaType.APPLICATION_JSON, schema = @Schema(implementation = ResponseErrorObject.class))) })
    public Response getDatasetDesign( // Params:
            @PathParam("dataset") DatasetArg<?> datasetArg // Required
    ) {
        ExpressionExperiment ee = datasetArg.getEntity( expressionExperimentService );
        return this.outputDesignFile( ee );
    }

    /**
     * Returns true if the experiment has had batch information successfully filled in. This will be true even if there
     * is only one batch. It does not reflect the presence or absence of a batch effect.
     *
     * @param datasetArg can either be the ExpressionExperiment ID or its short name (e.g. GSE1234). Retrieval by ID
     *                   is more efficient. Only datasets that user has access to will be available.
     */
    @GET
    @Path("/{dataset}/hasbatch")
    @Produces(MediaType.APPLICATION_JSON)
    @Operation(summary = "Indicate of a dataset has batch information", hidden = true)
    public ResponseDataObject<Boolean> getDatasetHasBatch( // Params:
            @PathParam("dataset") DatasetArg<?> datasetArg // Required
    ) {
        ExpressionExperiment ee = datasetArg.getEntity( expressionExperimentService );
        return Responder.respond( this.auditEventService.hasEvent( ee, BatchInformationFetchingEvent.class ) );
    }

    /**
     * Retrieves the design for the given dataset.
     *
     * @param datasetArg can either be the ExpressionExperiment ID or its short name (e.g. GSE1234). Retrieval by ID
     *                   is more efficient. Only datasets that user has access to will be available.
     */
    @GET
    @Path("/{dataset}/svd")
    @Produces(MediaType.APPLICATION_JSON)
    @Operation(summary = "Retrieve the singular value decomposition (SVD) of a dataset expression data", responses = {
            @ApiResponse(responseCode = "200", content = @Content(schema = @Schema(ref = "ResponseDataObjectSimpleSVDValueObject"))),
            @ApiResponse(responseCode = "404", description = "The dataset does not exist.",
                    content = @Content(schema = @Schema(implementation = ResponseErrorObject.class))) })
    public ResponseDataObject<SimpleSVDValueObject> getDatasetSvd( // Params:
            @PathParam("dataset") DatasetArg<?> datasetArg // Required
    ) {
        SVDValueObject svd = svdService.getSvd( datasetArg.getEntity( expressionExperimentService ).getId() );
        return Responder.respond( svd == null ? null : new SimpleSVDValueObject( Arrays.asList( svd.getBioMaterialIds() ), svd.getVariances(), svd.getvMatrix().getRawMatrix() )
        );
    }

    /**
     * Retrieves the expression levels of given genes on given datasets.
     *
     * @param datasets        a list of dataset identifiers separated by commas (','). The identifiers can either be the
     *                        ExpressionExperiment ID or its short name (e.g. GSE1234). Retrieval by ID
     *                        is more efficient. Only datasets that user has access to will be available.
     *                        <p>
     *                        You can combine various identifiers in one query, but an invalid identifier will cause the
     *                        call to yield an error.
     *                        </p>
     * @param genes           a list of gene identifiers, separated by commas (','). Identifiers can be one of
     *                        NCBI ID, Ensembl ID or official symbol. NCBI ID is the most efficient (and
     *                        guaranteed to be unique) identifier. Official symbol will return a random homologue. Use
     *                        one
     *                        of the IDs to specify the correct taxon - if the gene taxon does not match the taxon of
     *                        the
     *                        given datasets, expression levels for that gene will be missing from the response.
     *                        <p>
     *                        You can combine various identifiers in one query, but an invalid identifier will cause the
     *                        call to yield an error.
     *                        </p>
     * @param keepNonSpecific whether to keep elements that are mapped to multiple genes.
     * @param consolidate     whether genes with multiple elements should consolidate the information. The options are:
     *                        <ul>
     *                        <li>pickmax: only return the vector that has the highest expression (mean over all its
     *                        bioAssays)</li>
     *                        <li>pickvar: only return the vector with highest variance of expression across its
     *                        bioAssays</li>
     *                        <li>average: create a new vector that will average the bioAssay values from all
     *                        vectors</li>
     *                        </ul>
     */
    @GET
    @Path("/{datasets}/expressions/genes/{genes: [^/]+}")
    @Produces(MediaType.APPLICATION_JSON)
    @Operation(summary = "Retrieve the expression data matrix of a set of datasets and genes")
    public ResponseDataObject<List<ExperimentExpressionLevelsValueObject>> getDatasetExpressionForGenes( // Params:
            @PathParam("datasets") DatasetArrayArg datasets, // Required
            @PathParam("genes") GeneArrayArg genes, // Required
            @QueryParam("keepNonSpecific") @DefaultValue("false") BoolArg keepNonSpecific, // Optional, default false
            @QueryParam("consolidate") ExpLevelConsolidationArg consolidate // Optional, default everything is returned
    ) {
        return Responder.respond( processedExpressionDataVectorService
                .getExpressionLevels( datasets.getEntities( expressionExperimentService ),
                        genes.getEntities( geneService ), keepNonSpecific.getValue(),
                        consolidate == null ? null : consolidate.getValue() )
        );
    }

    /**
     * Retrieves the expression levels of genes highly expressed in the given component on given datasets.
     *
     * @param datasets        a list of dataset identifiers separated by commas (','). The identifiers can either be the
     *                        ExpressionExperiment ID or its short name (e.g. GSE1234). Retrieval by ID
     *                        is more efficient. Only datasets that user has access to will be available.
     *                        <p>
     *                        You can combine various identifiers in one query, but an invalid identifier will cause the
     *                        call to yield an error.
     *                        </p>
     * @param limit           maximum amount of returned gene-probe expression level pairs.
     * @param component       the pca component to limit the results to.
     * @param keepNonSpecific whether to keep elements that are mapped to multiple genes.
     * @param consolidate     whether genes with multiple elements should consolidate the information. The options are:
     *                        <ul>
     *                        <li>pickmax: only return the vector that has the highest expression (mean over all its
     *                        bioAssays)</li>
     *                        <li>pickvar: only return the vector with highest variance of expression across its
     *                        bioAssays</li>
     *                        <li>average: create a new vector that will average the bioAssay values from all
     *                        vectors</li>
     *                        </ul>
     */
    @GET
    @Path("/{datasets}/expressions/pca")
    @Produces(MediaType.APPLICATION_JSON)
    @Operation(summary = "Retrieve the principal components (PCA) of a set of datasets")
    public ResponseDataObject<List<ExperimentExpressionLevelsValueObject>> getDatasetExpressionPca( // Params:
            @PathParam("datasets") DatasetArrayArg datasets, // Required
            @QueryParam("component") @DefaultValue("1") IntArg component, // Required, default 1
            @QueryParam("limit") @DefaultValue("100") LimitArg limit, // Optional, default 100
            @QueryParam("keepNonSpecific") @DefaultValue("false") BoolArg keepNonSpecific, // Optional, default false
            @QueryParam("consolidate") ExpLevelConsolidationArg consolidate // Optional, default everything is returned
    ) {
        ArgUtils.requiredArg( component, "component" );
        return Responder.respond( processedExpressionDataVectorService
                .getExpressionLevelsPca( datasets.getEntities( expressionExperimentService ), limit.getValueNoMaximum(),
                        component.getValue(), keepNonSpecific.getValue(),
                        consolidate == null ? null : consolidate.getValue() )
        );
    }

    /**
     * Retrieves the expression levels of genes highly expressed in the given component on given datasets.
     *
     * @param datasets        a list of dataset identifiers separated by commas (','). The identifiers can either be the
     *                        ExpressionExperiment ID or its short name (e.g. GSE1234). Retrieval by ID
     *                        is more efficient. Only datasets that user has access to will be available.
     *                        <p>
     *                        You can combine various identifiers in one query, but an invalid identifier will cause the
     *                        call to yield an error.
     *                        </p>
     * @param diffExSet       the ID of the differential expression set to retrieve the data from.
     * @param threshold       the FDR threshold that the differential expression has to meet to be included in the response.
     * @param limit           maximum amount of returned gene-probe expression level pairs.
     * @param keepNonSpecific whether to keep elements that are mapped to multiple genes.
     * @param consolidate     whether genes with multiple elements should consolidate the information. The options are:
     *                        <ul>
     *                        <li>pickmax: only return the vector that has the highest expression (mean over all its
     *                        bioAssays)</li>
     *                        <li>pickvar: only return the vector with highest variance of expression across its
     *                        bioAssays</li>
     *                        <li>average: create a new vector that will average the bioAssay values from all
     *                        vectors</li>
     *                        </ul>
     */
    @GET
    @Path("/{datasets}/expressions/differential")
    @Produces(MediaType.APPLICATION_JSON)
    @Operation(summary = "Retrieve the expression levels of a set of datasets subject to a threshold on their differential expressions")
    public ResponseDataObject<List<ExperimentExpressionLevelsValueObject>> getDatasetDifferentialExpression( // Params:
            @PathParam("datasets") DatasetArrayArg datasets, // Required
            @QueryParam("diffExSet") LongArg diffExSet, // Required
            @QueryParam("threshold") @DefaultValue("1.0") DoubleArg threshold, // Optional, default 1.0
            @QueryParam("limit") @DefaultValue("100") LimitArg limit, // Optional, default 100
            @QueryParam("keepNonSpecific") @DefaultValue("false") BoolArg keepNonSpecific, // Optional, default false
            @QueryParam("consolidate") ExpLevelConsolidationArg consolidate // Optional, default everything is returned
    ) {
        ArgUtils.requiredArg( diffExSet, "diffExSet" );
        return Responder.respond( processedExpressionDataVectorService
                .getExpressionLevelsDiffEx( datasets.getEntities( expressionExperimentService ),
                        diffExSet.getValue(), threshold.getValue(), limit.getValueNoMaximum(), keepNonSpecific.getValue(),
                        consolidate == null ? null : consolidate.getValue() )
        );
    }

    private Response outputDataFile( ExpressionExperiment ee, boolean filter ) throws FilteringException {
        ee = expressionExperimentService.thawLite( ee );
        File file = expressionDataFileService.writeOrLocateDataFile( ee, false, filter );
        return this.outputFile( file, DatasetsWebService.ERROR_DATA_FILE_NOT_AVAILABLE, ee.getShortName() );
    }

    private Response outputDesignFile( ExpressionExperiment ee ) {
        ee = expressionExperimentService.thawLite( ee );
        File file = expressionDataFileService.writeOrLocateDesignFile( ee, false );
        return this.outputFile( file, DatasetsWebService.ERROR_DESIGN_FILE_NOT_AVAILABLE, ee.getShortName() );
    }

    private Response outputFile( File file, String error, String shortName ) {
        if ( file == null || !file.exists() ) {
            throw new NotFoundException( String.format( error, shortName ) );
        }
        // we remove the .gz extension because we use HTTP Content-Encoding
        return Response.ok( file )
                .header( "Content-Encoding", "gzip" )
                .header( "Content-Disposition", "attachment; filename=" + FilenameUtils.removeExtension( file.getName() ) )
                .build();
    }

    private List<DifferentialExpressionAnalysisValueObject> getDiffExVos( Long eeId, int offset, int limit ) {
        Map<ExpressionExperimentDetailsValueObject, List<DifferentialExpressionAnalysisValueObject>> map = differentialExpressionAnalysisService
                .getAnalysesByExperiment( Collections.singleton( eeId ), offset, limit );
        if ( map == null || map.size() < 1 ) {
            return Collections.emptyList();
        }
        return map.get( map.keySet().iterator().next() );
    }

    @SuppressWarnings("unused") // Used for json serialization
    @Value
    private static class SimpleSVDValueObject {
        /**
         * Order same as the rows of the v matrix.
         */
        List<Long> bioMaterialIds;

        /**
         * An array of values representing the fraction of the variance each component accounts for
         */
        double[] variances;
        double[][] vMatrix;
    }

}<|MERGE_RESOLUTION|>--- conflicted
+++ resolved
@@ -122,11 +122,7 @@
             @Schema(extensions = { @Extension(name = "gemma", properties = { @ExtensionProperty(name = "filteringService", value = "expressionExperimentService") }) })
             @QueryParam("sort") @DefaultValue("+id") SortArg<ExpressionExperiment> sort // Optional, default +id
     ) {
-<<<<<<< HEAD
         return Responder.paginate( expressionExperimentService,
-=======
-        return Responder.paginate( expressionExperimentService.loadValueObjectsPreFilter(
->>>>>>> 0bc08b26
                 filter.getFilters( expressionExperimentService ),
                 sort.getSort( expressionExperimentService ),
                 offset.getValue(),
@@ -206,11 +202,7 @@
     ) {
         Filters filters = filter.getFilters( expressionExperimentService )
                 .and( datasetsArg.getFilters( expressionExperimentService ) );
-<<<<<<< HEAD
         return Responder.paginate( expressionExperimentService, filters, sort.getSort( expressionExperimentService ), offset.getValue(), limit.getValue() );
-=======
-        return Responder.paginate( expressionExperimentService.loadValueObjectsPreFilter( filters, sort.getSort( expressionExperimentService ), offset.getValue(), limit.getValue() ) );
->>>>>>> 0bc08b26
     }
 
     /**
