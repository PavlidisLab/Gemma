/*
 * The Gemma project
 *
 * Copyright (c) 2006 University of British Columbia
 *
 * Licensed under the Apache License, Version 2.0 (the "License");
 * you may not use this file except in compliance with the License.
 * You may obtain a copy of the License at
 *
 *       http://www.apache.org/licenses/LICENSE-2.0
 *
 * Unless required by applicable law or agreed to in writing, software
 * distributed under the License is distributed on an "AS IS" BASIS,
 * WITHOUT WARRANTIES OR CONDITIONS OF ANY KIND, either express or implied.
 * See the License for the specific language governing permissions and
 * limitations under the License.
 *
 */
package ubic.gemma.web.controller.common.auditAndSecurity;

import gemma.gsec.AuthorityConstants;
import gemma.gsec.SecurityService;
import gemma.gsec.authentication.UserDetailsImpl;
import gemma.gsec.model.Securable;
import gemma.gsec.util.SecurityUtil;
import org.apache.commons.lang3.StringUtils;
import org.apache.commons.logging.Log;
import org.apache.commons.logging.LogFactory;
import org.springframework.beans.factory.annotation.Autowired;
import org.springframework.mail.SimpleMailMessage;
import org.springframework.security.access.AccessDeniedException;
import org.springframework.security.acls.model.Sid;
import org.springframework.security.core.userdetails.UserDetails;
import org.springframework.security.core.userdetails.UsernameNotFoundException;
import org.springframework.stereotype.Component;
import ubic.gemma.core.genome.gene.service.GeneSetService;
import ubic.gemma.core.security.authentication.UserManager;
import ubic.gemma.model.analysis.expression.ExpressionExperimentSet;
import ubic.gemma.model.analysis.expression.diff.GeneDifferentialExpressionMetaAnalysis;
import ubic.gemma.model.association.phenotype.DifferentialExpressionEvidence;
import ubic.gemma.model.association.phenotype.PhenotypeAssociation;
import ubic.gemma.model.common.Describable;
import ubic.gemma.model.common.auditAndSecurity.User;
import ubic.gemma.model.expression.experiment.ExpressionExperiment;
import ubic.gemma.model.genome.gene.GeneSet;
import ubic.gemma.persistence.service.analysis.expression.diff.GeneDiffExMetaAnalysisService;
import ubic.gemma.persistence.service.association.phenotype.service.PhenotypeAssociationService;
import ubic.gemma.persistence.service.expression.experiment.ExpressionExperimentService;
import ubic.gemma.persistence.service.expression.experiment.ExpressionExperimentSetService;
import ubic.gemma.persistence.util.MailEngine;
import ubic.gemma.persistence.util.Settings;
import ubic.gemma.web.remote.EntityDelegator;
import ubic.gemma.web.util.EntityNotFoundException;

import javax.servlet.ServletContext;
import java.util.*;

/**
 * Manages data-level security (ie. can make data private).
 */
@Component
public class SecurityControllerImpl implements SecurityController {

    private static final Log log = LogFactory.getLog( SecurityControllerImpl.class );

    @Autowired
    private ExpressionExperimentService expressionExperimentService;
    @Autowired
    private ExpressionExperimentSetService expressionExperimentSetService;

    @Autowired
    private GeneDiffExMetaAnalysisService geneDiffExMetaAnalysisService;
    @Autowired
    private GeneSetService geneSetService;
    @Autowired
    private PhenotypeAssociationService phenotypeAssociationService;
    @Autowired
    private MailEngine mailEngine;
    @Autowired
    private SecurityService securityService;
    @Autowired
    private UserManager userManager;
    @Autowired
    private ServletContext servletContext;

    @Override
    public boolean addUserToGroup( String userName, String groupName ) {

        User userTakingAction = userManager.getCurrentUser();

        if ( userTakingAction == null ) {
            throw new AccessDeniedException( "Cannot add user to group when user is not logged in" );
        }

        User u;
        if ( userManager.userExists( userName ) ) {
            u = userManager.findByUserName( userName );
            if ( !u.getEnabled() ) {
                throw new IllegalArgumentException( "Sorry, that user's account is not enabled." );
            }

            securityService.addUserToGroup( userName, groupName );
        } else if ( userManager.userWithEmailExists( userName ) ) {
            u = userManager.findByEmail( userName );
            if ( !u.getEnabled() ) {
                throw new IllegalArgumentException( "Sorry, that user's account is not enabled." );
            }

            String uname = u.getUserName();
            securityService.addUserToGroup( uname, groupName );
        } else {
            throw new EntityNotFoundException( "Sorry, there is no matching user." );
        }

        /*
         * send the user an email.
         */
        String emailAddress = u.getEmail();
        if ( StringUtils.isNotBlank( emailAddress ) ) {
            SecurityControllerImpl.log.debug( "Sending email notification to " + emailAddress );
            SimpleMailMessage msg = new SimpleMailMessage();
            msg.setTo( emailAddress );
            msg.setFrom( Settings.getAdminEmailAddress() );
            msg.setSubject( "You have been added to a group on Gemma" );

            String manageGroupsUrl = Settings.getHostUrl() + servletContext.getContextPath() + "/manageGroups.html";
            msg.setText( userTakingAction.getUserName() + " has added you to the group '" + groupName
                    + "'.\nTo view groups you belong to, visit " + manageGroupsUrl
                    + "\n\nIf you believe you received this email in error, contact " + Settings.getAdminEmailAddress()
                    + "." );

            mailEngine.send( msg );
        }

        return true;
    }

    @Override
    public String createGroup( String groupName ) {

        if ( StringUtils.isBlank( groupName ) || groupName.length() < 3 || !StringUtils.isAlpha( groupName ) ) {
            throw new IllegalArgumentException(
                    "Group name must contain only letters and must be at least 3 letters long." );
        }

        securityService.createGroup( groupName );
        return groupName;
    }

    @Override
    public void deleteGroup( String groupName ) {

        if ( !this.getGroupsUserCanEdit().contains( groupName ) ) {
            throw new IllegalArgumentException( "You don't have permission to modify that group" );
        }
        /*
         * Additional checks for ability to remove group handled by ss.
         */
        userManager.deleteGroup( groupName );
    }

    @Override
    public Integer getAuthenticatedUserCount() {
        return securityService.getAuthenticatedUserCount();
    }

    @Override
    public Collection<String> getAuthenticatedUserNames() {
        return securityService.getAuthenticatedUserNames();
    }

    @Override
    public Collection<UserGroupValueObject> getAvailableGroups() {
        Collection<String> editableGroups = this.getGroupsUserCanEdit();
        Collection<String> groupsUserIsIn = this.getGroupsForCurrentUser();

        Collection<String> allGroups;
        try {
            // administrator...
            allGroups = userManager.findAllGroups();
        } catch ( AccessDeniedException e ) {
            allGroups = groupsUserIsIn;
        }

        Collection<UserGroupValueObject> result = new HashSet<>();
        for ( String g : allGroups ) {
            UserGroupValueObject gvo = new UserGroupValueObject();
            gvo.setCanEdit( editableGroups.contains( g ) );
            gvo.setMember( groupsUserIsIn.contains( g ) );
            gvo.setGroupName( g );
            result.add( gvo );
        }

        return result;
    }

    @Override
    public Collection<SidValueObject> getAvailablePrincipalSids() {
        List<SidValueObject> results = new ArrayList<>();
        try {
            for ( Sid s : securityService.getAvailableSids() ) {
                SidValueObject sv = new SidValueObject( s );
                if ( sv.isPrincipal() ) {
                    results.add( sv );
                }
            }
        } catch ( AccessDeniedException e ) {
            results.clear();
        }

        Collections.sort( results );
        return results;
    }

    @Override
    public Collection<SidValueObject> getAvailableSids() {
        List<SidValueObject> results = new ArrayList<>();
        try {
            for ( Sid s : securityService.getAvailableSids() ) {
                SidValueObject sv = new SidValueObject( s );

                results.add( sv );
            }
        } catch ( AccessDeniedException e ) {
            results.clear();
        }

        Collections.sort( results );

        return results;
    }

    @Override
    public Collection<UserValueObject> getGroupMembers( String groupName ) {
        Collection<UserValueObject> result = new HashSet<>();

        // happens if user is not in any displayed groups.
        if ( StringUtils.isBlank( groupName ) ) {
            return result;
        }
        List<String> usersInGroup = userManager.findUsersInGroup( groupName );

        for ( String userName : usersInGroup ) {
            UserDetails details = userManager.loadUserByUsername( userName );

            UserValueObject uvo = new UserValueObject();

            uvo.setUserName( details.getUsername() );

            if ( details instanceof UserDetailsImpl ) {
                uvo.setEmail( ( ( UserDetailsImpl ) details ).getEmail() );
            }

            uvo.setCurrentGroup( groupName );
            uvo.setInGroup( true );

            uvo.setAllowModification( true );

            /*
             * You can't remove yourself from a group, or remove users from the USER group.
             */
            if ( userName.equals( userManager.getCurrentUsername() ) || groupName
                    .equals( AuthorityConstants.USER_GROUP_NAME ) ) {
                uvo.setAllowModification( false );
            }

            result.add( uvo );
        }

        return result;
    }

    @Override
    // @Transactional(readOnly = true)
    public SecurityInfoValueObject getSecurityInfo( EntityDelegator<? extends Securable> ed ) {

        // TODO Figure out why Transaction(readOnly = true) throws an error when this method is called from
        // SecurityManager.js (Bug 3941)

        Securable s = this.getSecurable( ed );

        return this.securable2VO( s );
    }

    @Override
    public Collection<SecurityInfoValueObject> getUsersData( String currentGroup, boolean privateOnly ) {
        Collection<Securable> secs = new HashSet<>();

        // Add experiments.
        secs.addAll( this.getUsersExperiments( privateOnly ) );

        Collection<SecurityInfoValueObject> result = this.securables2VOs( secs, currentGroup );

        result.addAll(
                this.securables2VOs( geneSetService.getUsersGeneGroups( privateOnly, null, true ), currentGroup ) );

        result.addAll( this.securables2VOs( this.getUsersExperimentSets( privateOnly ), currentGroup ) );

        /*
         * add other types of securables here.
         */

        return result;
    }

    @Override
    public boolean makeGroupReadable( EntityDelegator<? extends Securable> ed, String groupName ) {
        Securable s = this.getSecurable( ed );
        securityService.makeReadableByGroup( s, groupName );
        return true;
    }

    @Override
    public boolean makeGroupWriteable( EntityDelegator<? extends Securable> ed, String groupName ) {
        Securable s = this.getSecurable( ed );
        securityService.makeWriteableByGroup( s, groupName );
        return true;
    }

    @Override
    public boolean makePrivate( EntityDelegator<? extends Securable> ed ) {
        Securable s = this.getSecurable( ed );
        securityService.makePrivate( s );
        return true;
    }

    @Override
    public boolean makePublic( EntityDelegator<? extends Securable> ed ) {
        Securable s = this.getSecurable( ed );
        securityService.makePublic( s );
        return true;
    }

    @Override
    public boolean removeGroupReadable( EntityDelegator<? extends Securable> ed, String groupName ) {
        Securable s = this.getSecurable( ed );
        securityService.makeUnreadableByGroup( s, groupName );
        return true;
    }

    @Override
    public boolean removeGroupWriteable( EntityDelegator<? extends Securable> ed, String groupName ) {
        Securable s = this.getSecurable( ed );
        securityService.makeUnwriteableByGroup( s, groupName );
        return true;
    }

    @Override
    public boolean removeUsersFromGroup( String[] userNames, String groupName ) {
        for ( String userName : userNames ) {

            securityService.removeUserFromGroup( userName, groupName );
        }
        return true;
    }

    @Override
    public void setExpressionExperimentService( ExpressionExperimentService expressionExperimentService ) {
        this.expressionExperimentService = expressionExperimentService;
    }

    @Override
    public SecurityInfoValueObject updatePermission( SecurityInfoValueObject settings ) {
        EntityDelegator<? extends Securable> sd = new EntityDelegator<>();
        sd.setId( settings.getEntityId() );
        sd.setClassDelegatingFor( settings.getEntityClazz() );
        Securable s = this.getSecurable( sd );

        if ( settings.isPubliclyReadable() ) {
            securityService.makePublic( s );
        } else {
            securityService.makePrivate( s );
        }

        try {
            if ( settings.getOwner().isPrincipal() ) {
                securityService.makeOwnedByUser( s, settings.getOwner().getAuthority() );
            } else {
                // this warning is not even worth issuing if we are not an administrator.
                if ( SecurityUtil.isUserAdmin() )
                    SecurityControllerImpl.log.warn( "Can't make groupauthority " + settings.getOwner().getAuthority()
                            + " owner, not implemented" );
            }
        } catch ( AccessDeniedException e ) {
            SecurityControllerImpl.log.warn( "Non-administrators cannot change the owner of an entity" );
            // okay, only works if you are administrator.
        }

        /*
         * This works in one of two ways. If settings.currentGroup is non-null, we just update the permissions for that
         * group - this may leave them unchanged. Otherwise, we update them all based on
         * groupsThatCanRead/groupsThatCanWrite
         */
        String currentGroupName = settings.getCurrentGroup();
        if ( StringUtils.isNotBlank( currentGroupName ) && !(
                currentGroupName.equals( AuthorityConstants.ADMIN_GROUP_NAME ) || currentGroupName
                        .equals( AuthorityConstants.AGENT_GROUP_NAME ) ) ) {

            // this test only makes sense for changing the group's name, not for changing the permissions
            // of potentially shared entities
            // if ( !getGroupsUserCanEdit().contains( currentGroupName ) ) {
            // throw new AccessDeniedException( "Access denied to permissions for group=" + currentGroupName );
            // }

            Boolean readable = settings.isCurrentGroupCanRead();
            Boolean writeable = settings.isCurrentGroupCanWrite();

            if ( readable ) {
                securityService.makeReadableByGroup( s, currentGroupName );
            } else {

                securityService.makeUnreadableByGroup( s, currentGroupName );
            }

            if ( writeable ) {
                // if writable should be readable
                securityService.makeReadableByGroup( s, currentGroupName );
                securityService.makeWriteableByGroup( s, currentGroupName );
            } else {
                securityService.makeUnwriteableByGroup( s, currentGroupName );
            }

        } else {
            /*
             * Remove all group permissions - we'll set them back to what was requested. Exception: we don't allow
             * changes to admin or agent permissions by this route.
             */
            for ( String groupName : this.getGroupsUserCanEdit() ) {

                if ( groupName.equals( AuthorityConstants.ADMIN_GROUP_NAME ) || groupName
                        .equals( AuthorityConstants.AGENT_GROUP_NAME ) ) {
                    // never changes this.
                    continue;
                }

                securityService.makeUnreadableByGroup( s, groupName );
                securityService.makeUnwriteableByGroup( s, groupName );
            }

            /*
             * Add selected ones back
             */
            for ( String reader : settings.getGroupsThatCanRead() ) {
                if ( reader.equals( AuthorityConstants.ADMIN_GROUP_NAME ) || reader
                        .equals( AuthorityConstants.AGENT_GROUP_NAME ) ) {
                    // never changes this.
                    continue;
                }

                securityService.makeReadableByGroup( s, reader );
            }
            for ( String writer : settings.getGroupsThatCanWrite() ) {
                if ( writer.equals( AuthorityConstants.ADMIN_GROUP_NAME ) || writer
                        .equals( AuthorityConstants.AGENT_GROUP_NAME ) ) {
                    // never changes this.
                    continue;
                }
                // when it is writable it should be readable
                securityService.makeReadableByGroup( s, writer );
                securityService.makeWriteableByGroup( s, writer );
            }
        }

        // special case for Phenocarta, changing the meta analysis, changes the permissions of all evidence linked
        if ( s instanceof GeneDifferentialExpressionMetaAnalysis ) {

            Collection<DifferentialExpressionEvidence> differentialExpressionEvidence = this.phenotypeAssociationService
                    .loadEvidenceWithGeneDifferentialExpressionMetaAnalysis( s.getId(), -1 );
            for ( DifferentialExpressionEvidence d : differentialExpressionEvidence ) {
                settings.setEntityId( d.getId() );
                settings.setEntityClazz( d.getClass().getName() );
                this.updatePermission( settings );
            }
        }

        SecurityControllerImpl.log.info( "Updated permissions on " + s );
        return this.securable2VO( s );
    }

    @Override
    public void updatePermissions( SecurityInfoValueObject[] settings ) {
        for ( SecurityInfoValueObject so : settings ) {
            this.updatePermission( so );
        }
    }

    /**
     * @return groups the user can edit (not just the ones they are in!)
     */
    private Collection<String> getGroupsForCurrentUser() {
        return userManager.findAllGroups();
        // return userManager.findGroupsForUser( userManager.getCurrentUsername() );
    }

    private Collection<String> getGroupsForUser( String username ) {

        if ( username == null ) {
            return new HashSet<>();
        }

        Collection<String> results;

        try {
            results = userManager.findGroupsForUser( username );
        } catch ( UsernameNotFoundException e ) {
            return new HashSet<>();
        }
        return results;
    }

    private Collection<String> getGroupsUserCanEdit() {
        return securityService.getGroupsUserCanEdit( userManager.getCurrentUsername() );
    }

    /**
     * @param ed ed
     * @return securable
     * @throws IllegalArgumentException if the Securable cannot be loaded
     */
    private Securable getSecurable( EntityDelegator<? extends Securable> ed ) {
        Securable s;
        if ( ed.holds( ExpressionExperiment.class ) ) {
            s = expressionExperimentService.load( ed.getId() );
        } else if ( ed.holds( GeneSet.class ) ) {
            s = geneSetService.load( ed.getId() );
        } else if ( ed.holds( ExpressionExperimentSet.class ) ) {
            s = expressionExperimentSetService.load( ed.getId() );
        } else if ( ed.holds( PhenotypeAssociation.class ) ) {
            s = phenotypeAssociationService.load( ed.getId() );
        } else if ( ed.holds( GeneDifferentialExpressionMetaAnalysis.class ) ) {
            s = geneDiffExMetaAnalysisService.load( ed.getId() );
        } else {
            throw new IllegalArgumentException( "Delegating " + ed.getClassDelegatingFor() + " is not supported by security controller yet." );
        }
        if ( s == null ) {
<<<<<<< HEAD
            throw new EntityNotFoundException( "Entity does not exist or user does not have access." );
=======
            throw new EntityNotFoundException( clazz.getSimpleName() + " with ID " + ed.getId() + " does not exist or user does not have access." );
>>>>>>> c480cbe0
        }

        return s;
    }

    private Collection<Securable> getUsersExperiments( boolean privateOnly ) {
        Collection<ExpressionExperiment> ees = expressionExperimentService.loadAll();

        Collection<Securable> secs = new HashSet<>();

        if ( privateOnly ) {
            try {
                secs.addAll( securityService.choosePrivate( ees ) );
            } catch ( AccessDeniedException e ) {
                // okay, they just aren't allowed to see those.
            }
        } else {
            Collection<ExpressionExperiment> usersEEs = expressionExperimentService.loadAll();
            secs.addAll( ees );
            secs.addAll( usersEEs );
        }
        return secs;
    }

    private Collection<Securable> getUsersExperimentSets( boolean privateOnly ) {
        Collection<Securable> secs = new HashSet<>();

        Collection<ExpressionExperimentSet> eeSets = expressionExperimentSetService.loadAllExperimentSetsWithTaxon();
        if ( privateOnly ) {
            try {
                secs.addAll( securityService.choosePrivate( eeSets ) );
            } catch ( AccessDeniedException e ) {
                // okay, they just aren't allowed to see those.
            }
        } else {
            secs.addAll( eeSets );
        }
        return secs;
    }

    /**
     * Create a fully-populated value object for the given securable.
     *
     * @param s securable
     * @return security info VO
     */
    private SecurityInfoValueObject securable2VO( Securable s ) {
        /*
         * Problem: this is quite slow. Can probably improve by not loading the securable at all, just load a
         * SecuredValueObject, but it doesn't currently have all this information.
         */
        boolean isPublic = securityService.isPublic( s );
        boolean isShared = securityService.isShared( s );
        boolean canWrite = securityService.isEditable( s );

        SecurityInfoValueObject result = new SecurityInfoValueObject( s );

        result.setAvailableGroups( this.getGroupsForCurrentUser() );
        result.setPubliclyReadable( isPublic );
        result.setGroupsThatCanRead( securityService.getGroupsReadableBy( s ) );
        result.setGroupsThatCanWrite( securityService.getGroupsEditableBy( s ) );
        result.setShared( isShared );
        result.setOwner( new SidValueObject( securityService.getOwner( s ) ) );
        result.setOwnersGroups( this.getGroupsForUser( result.getOwner().getAuthority() ) );
        result.setCurrentUserOwns( securityService.isOwnedByCurrentUser( s ) );
        result.setCurrentUserCanwrite( canWrite );

        if ( Describable.class.isAssignableFrom( s.getClass() ) ) {
            result.setEntityDescription( ( ( Describable ) s ).getDescription() );
            result.setEntityName( ( ( Describable ) s ).getName() );
        }
        return result;
    }

    /**
     * @param securables   securables
     * @param currentGroup A specific group that we're focusing on. Can be null
     * @return security info VOs
     */
    private <T extends Securable> Collection<SecurityInfoValueObject> securables2VOs( Collection<T> securables,
            String currentGroup ) {

        Collection<SecurityInfoValueObject> result = new HashSet<>();

        if ( securables.isEmpty() ) {
            return result;
        }

        /*
         * Fast computations out-of-loop
         */
        Collection<String> groupsForCurrentUser = this.getGroupsForCurrentUser();
        Map<T, Boolean> privacy = securityService.arePrivate( securables );
        Map<T, Boolean> sharedness = securityService.areShared( securables );
        Map<T, Sid> owners = securityService.getOwners( securables );
        Map<T, Collection<String>> groupsReadableBy = securityService.getGroupsReadableBy( securables );
        Map<T, Collection<String>> groupsEditableBy = securityService.getGroupsEditableBy( securables );

        // int i = 0; // TESTING
        for ( Securable s : securables ) {

            Collection<String> groupsThatCanRead = groupsReadableBy.get( s );
            Collection<String> groupsThatCanWrite = groupsEditableBy.get( s );

            SecurityInfoValueObject vo = new SecurityInfoValueObject( s );
            vo.setCurrentGroup( currentGroup );
            vo.setAvailableGroups( groupsForCurrentUser );
            vo.setPubliclyReadable( !privacy.get( s ) );
            vo.setShared( sharedness.get( s ) );
            vo.setOwner( new SidValueObject( owners.get( s ) ) );

            // FIXME this does not seem to be used in the UI and it fixes issue #41: https://github.com/ppavlidis/Gemma/issues/41
            vo.setCurrentUserOwns( false );//securityService.isOwnedByCurrentUser( s ) );
            vo.setCurrentUserCanwrite( securityService.isEditable( s ) );

            vo.setGroupsThatCanRead( groupsThatCanRead == null ? new HashSet<String>() : groupsThatCanRead );
            vo.setGroupsThatCanWrite( groupsThatCanWrite == null ? new HashSet<String>() : groupsThatCanWrite );

            vo.setEntityClazz( s.getClass().getName() );

            if ( currentGroup != null ) {
                vo.setCurrentGroupCanRead( groupsThatCanRead != null && groupsThatCanRead.contains( currentGroup ) );
                vo.setCurrentGroupCanWrite( groupsThatCanWrite != null && groupsThatCanWrite.contains( currentGroup ) );
            }

            if ( ExpressionExperiment.class.isAssignableFrom( s.getClass() ) ) {
                vo.setEntityShortName( ( ( ExpressionExperiment ) s ).getShortName() );
                vo.setEntityName( ( ( ExpressionExperiment ) s ).getName() );
            } else if ( Describable.class.isAssignableFrom( s.getClass() ) ) {
                vo.setEntityShortName( ( ( Describable ) s ).getName() );
                vo.setEntityName( ( ( Describable ) s ).getDescription() );
            }

            result.add( vo );
            // if ( ++i > 10 ) break; // TESTING
        }
        return result;
    }

}<|MERGE_RESOLUTION|>--- conflicted
+++ resolved
@@ -533,13 +533,8 @@
             throw new IllegalArgumentException( "Delegating " + ed.getClassDelegatingFor() + " is not supported by security controller yet." );
         }
         if ( s == null ) {
-<<<<<<< HEAD
             throw new EntityNotFoundException( "Entity does not exist or user does not have access." );
-=======
-            throw new EntityNotFoundException( clazz.getSimpleName() + " with ID " + ed.getId() + " does not exist or user does not have access." );
->>>>>>> c480cbe0
-        }
-
+        }
         return s;
     }
 
