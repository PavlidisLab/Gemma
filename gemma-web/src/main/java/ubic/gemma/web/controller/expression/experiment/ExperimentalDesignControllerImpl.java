--- conflicted
+++ resolved
@@ -686,16 +686,9 @@
             if ( fvID == null ) {
                 throw new IllegalArgumentException( "Factor value id must be supplied" );
             }
-<<<<<<< HEAD
-            FactorValue fv = this.factorValueService.load( fvID );
-            if ( fv == null ) {
-                throw new EntityNotFoundException( "Could not load FactorValue with id=" + fvID );
-            }
-=======
 
             FactorValue fv = this.factorValueService.loadOrFail( fvID, EntityNotFoundException::new, "Could not load factorvalue with id=" + fvID );
 
->>>>>>> c480cbe0
             if ( !securityService.isEditable( fv ) ) {
                 /*
                  * We do this instead of the interceptor because Characteristics are not securable, and we really don't
@@ -714,12 +707,8 @@
                     throw new EntityNotFoundException( "No characteristic with id " + charId );
                 }
                 if ( !fv.getCharacteristics().contains( c ) ) {
-<<<<<<< HEAD
                     throw new IllegalArgumentException(
                             "Characteristic with id=" + charId + " does not belong to FactorValue with id=" + fvID );
-=======
-                    throw new IllegalArgumentException( "Characteristic with id=" + charId + " does not belong to factorvalue with id=" + fvID );
->>>>>>> c480cbe0
                 }
             } else {
                 c = Statement.Factory.newInstance();
