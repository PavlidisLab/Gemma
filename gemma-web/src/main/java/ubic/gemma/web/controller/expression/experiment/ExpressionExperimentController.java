--- conflicted
+++ resolved
@@ -1,1711 +1,1689 @@
-/*
- * The Gemma project
- *
- * Copyright (c) 2006 University of British Columbia
- *
- * Licensed under the Apache License, Version 2.0 (the "License");
- * you may not use this file except in compliance with the License.
- * You may obtain a copy of the License at
- *
- *       http://www.apache.org/licenses/LICENSE-2.0
- *
- * Unless required by applicable law or agreed to in writing, software
- * distributed under the License is distributed on an "AS IS" BASIS,
- * WITHOUT WARRANTIES OR CONDITIONS OF ANY KIND, either express or implied.
- * See the License for the specific language governing permissions and
- * limitations under the License.
- *
- */
-package ubic.gemma.web.controller.expression.experiment;
-
-import gemma.gsec.SecurityService;
-import gemma.gsec.util.SecurityUtil;
-import org.apache.commons.lang3.StringUtils;
-import org.apache.commons.lang3.time.StopWatch;
-import org.apache.commons.logging.Log;
-import org.apache.commons.logging.LogFactory;
-import org.springframework.beans.factory.annotation.Autowired;
-import org.springframework.context.i18n.LocaleContextHolder;
-import org.springframework.security.access.AccessDeniedException;
-import org.springframework.stereotype.Controller;
-import org.springframework.web.bind.annotation.RequestMapping;
-import org.springframework.web.bind.annotation.RequestParam;
-import org.springframework.web.servlet.ModelAndView;
-import org.springframework.web.servlet.view.RedirectView;
-import ubic.gemma.core.analysis.preprocess.MeanVarianceService;
-import ubic.gemma.core.analysis.preprocess.OutlierDetails;
-import ubic.gemma.core.analysis.preprocess.OutlierDetectionService;
-import ubic.gemma.core.analysis.preprocess.svd.SVDService;
-import ubic.gemma.core.analysis.report.ExpressionExperimentReportService;
-import ubic.gemma.core.analysis.report.WhatsNew;
-import ubic.gemma.core.analysis.report.WhatsNewService;
-import ubic.gemma.core.analysis.service.ExpressionDataFileService;
-import ubic.gemma.core.analysis.util.ExperimentalDesignUtils;
-import ubic.gemma.core.annotation.reference.BibliographicReferenceService;
-import ubic.gemma.core.expression.experiment.service.ExpressionExperimentSearchService;
-import ubic.gemma.core.job.TaskCommand;
-import ubic.gemma.core.job.TaskResult;
-import ubic.gemma.core.job.executor.webapp.TaskRunningService;
-import ubic.gemma.core.loader.entrez.pubmed.PubMedSearch;
-import ubic.gemma.core.search.SearchException;
-import ubic.gemma.core.search.SearchResultDisplayObject;
-import ubic.gemma.core.tasks.AbstractTask;
-import ubic.gemma.core.tasks.analysis.expression.UpdateEEDetailsCommand;
-import ubic.gemma.core.tasks.analysis.expression.UpdatePubMedCommand;
-import ubic.gemma.model.common.auditAndSecurity.eventType.*;
-import ubic.gemma.model.common.description.*;
-import ubic.gemma.model.common.quantitationtype.QuantitationType;
-import ubic.gemma.model.common.quantitationtype.QuantitationTypeValueObject;
-import ubic.gemma.model.expression.arrayDesign.ArrayDesign;
-import ubic.gemma.model.expression.arrayDesign.TechnologyType;
-import ubic.gemma.model.expression.bioAssay.BioAssay;
-import ubic.gemma.model.expression.biomaterial.BioMaterial;
-import ubic.gemma.model.expression.experiment.*;
-import ubic.gemma.model.genome.Taxon;
-import ubic.gemma.persistence.persister.Persister;
-import ubic.gemma.persistence.service.analysis.expression.coexpression.CoexpressionAnalysisService;
-import ubic.gemma.persistence.service.analysis.expression.sampleCoexpression.SampleCoexpressionAnalysisService;
-import ubic.gemma.persistence.service.common.auditAndSecurity.AuditEventService;
-import ubic.gemma.persistence.service.common.auditAndSecurity.AuditTrailService;
-import ubic.gemma.persistence.service.expression.arrayDesign.ArrayDesignService;
-import ubic.gemma.persistence.service.expression.bioAssay.BioAssayService;
-import ubic.gemma.persistence.service.expression.biomaterial.BioMaterialService;
-import ubic.gemma.persistence.service.expression.experiment.*;
-import ubic.gemma.persistence.service.genome.taxon.TaxonService;
-import ubic.gemma.persistence.util.EntityUtils;
-import ubic.gemma.persistence.util.Slice;
-import ubic.gemma.persistence.util.Sort;
-import ubic.gemma.web.controller.ControllerUtils;
-import ubic.gemma.web.persistence.SessionListManager;
-import ubic.gemma.web.remote.EntityDelegator;
-import ubic.gemma.web.remote.JsonReaderResponse;
-import ubic.gemma.web.remote.ListBatchCommand;
-import ubic.gemma.web.taglib.SimplePageContext;
-import ubic.gemma.web.taglib.expression.experiment.ExperimentQCTag;
-import ubic.gemma.web.util.EntityNotFoundException;
-import ubic.gemma.web.view.TextView;
-
-import javax.servlet.ServletContext;
-import javax.servlet.http.HttpServletRequest;
-import javax.servlet.http.HttpServletResponse;
-import java.io.IOException;
-import java.text.DateFormat;
-import java.text.NumberFormat;
-import java.util.*;
-import java.util.concurrent.TimeUnit;
-
-/**
- * @author keshav
- */
-@SuppressWarnings({ "unused", "WeakerAccess" })
-@Controller
-@RequestMapping(value = { "/expressionExperiment", "/ee" })
-public class ExpressionExperimentController {
-
-    private static final Log log = LogFactory.getLog( ExpressionExperimentController.class.getName() );
-    private static final Boolean AJAX = true;
-    private static final int TRIM_SIZE = 800;
-    private final String identifierNotFound = "Must provide a valid ExpressionExperiment identifier";
-    @Autowired
-    private TaskRunningService taskRunningService;
-    @Autowired
-    private ArrayDesignService arrayDesignService;
-    @Autowired
-    private AuditEventService auditEventService;
-    @Autowired
-    private BibliographicReferenceService bibliographicReferenceService;
-    @Autowired
-    private BioAssayService bioAssayService;
-    @Autowired
-    private BioMaterialService bioMaterialService;
-    @Autowired
-    private ExperimentalFactorService experimentalFactorService;
-    @Autowired
-    private ExpressionExperimentReportService expressionExperimentReportService;
-    @Autowired
-    private ExpressionExperimentService expressionExperimentService;
-    @Autowired
-    private AuditTrailService auditTrailService;
-    @Autowired
-    private ExpressionExperimentSearchService expressionExperimentSearchService;
-    @Autowired
-    private ExpressionExperimentSetService expressionExperimentSetService;
-    @Autowired
-    private ExpressionExperimentSubSetService expressionExperimentSubSetService;
-    @Autowired
-    private Persister persisterHelper;
-    @Autowired
-    private SecurityService securityService;
-    @Autowired
-    private TaxonService taxonService;
-    @Autowired
-    private SVDService svdService;
-    @Autowired
-    private WhatsNewService whatsNewService;
-    @Autowired
-    private SessionListManager sessionListManager;
-    @Autowired
-    private SampleCoexpressionAnalysisService sampleCoexpressionAnalysisService;
-    @Autowired
-    private MeanVarianceService meanVarianceService;
-    @Autowired
-    private OutlierDetectionService outlierDetectionService;
-    @Autowired
-    private CoexpressionAnalysisService coexpressionAnalysisService;
-    @Autowired
-    private GeeqService geeqService;
-    @Autowired
-    private ServletContext servletContext;
-
-    /**
-     * AJAX call for remote paging store security isn't incorporated in db query, so paging needs to occur at higher
-     * level.
-     * <ol>
-     * <li>a db call returns all experiments, which are filtered by the service method
-     * <li>if the user is an admin, we filter out the troubled experiments
-     * <li>an appropriate page-sized chunk is then taken from this (filtered) list
-     * <li>another round of db calls create and fill value objects for this chunk
-     * <li>value objects are returned
-     * </ol>
-     */
-    public JsonReaderResponse<ExpressionExperimentDetailsValueObject> browse( ListBatchCommand batch ) {
-
-        if ( batch.getLimit() == 0 ) {
-            batch.setStart( 0 );
-        }
-
-        return this.browseSpecific( batch, null, null );
-
-    }
-
-    public JsonReaderResponse<ExpressionExperimentDetailsValueObject> browseByTaxon( ListBatchCommand batch, Long taxonId ) {
-
-        if ( taxonId == null ) {
-            return this.browse( batch );
-        }
-        Taxon taxon = taxonService.load( taxonId );
-        if ( taxon == null ) {
-            ExpressionExperimentController.log.info( "Attempted to browse experiments by taxon with id = " + taxonId + ", but this id is invalid. Browsing without taxon restriction." );
-            return this.browse( batch );
-        }
-
-        return this.browseSpecific( batch, null, taxon );
-
-    }
-
-    /**
-     * AJAX call for remote paging store
-     */
-    public JsonReaderResponse<ExpressionExperimentDetailsValueObject> browseSpecificIds( ListBatchCommand batch, Collection<Long> ids ) {
-
-        if ( batch.getLimit() == 0 ) {
-            batch.setLimit( ids.size() );
-            batch.setStart( 0 );
-        }
-        List<Long> noDupIds = new ArrayList<>( ids );
-
-        return this.browseSpecific( batch, noDupIds, null );
-
-    }
-
-    /**
-     * AJAX returns a JSON string encoding whether the current user owns the experiment and whether they can edit it
-     */
-    public boolean canCurrentUserEditExperiment( Long eeId ) {
-        ExpressionExperiment ee = getExperimentById( eeId, false );
-        boolean userCanEditGroup;
-        try {
-            userCanEditGroup = securityService.isEditable( ee );
-        } catch ( org.springframework.security.access.AccessDeniedException ade ) {
-            return false;
-        }
-        return userCanEditGroup;
-    }
-
-    /**
-     * AJAX clear entries in caches relevant to experimental design for the experiment passed in. The caches cleared are
-     * the processedDataVectorCache and the caches held in ExperimentalDesignVisualizationService
-     */
-    public void clearFromCaches( Long eeId ) {
-        expressionExperimentReportService.evictFromCache( eeId );
-    }
-
-    /**
-     * Exposed for AJAX calls.
-     */
-    public String deleteById( Long id ) {
-        if ( id == null ) return null;
-        RemoveExpressionExperimentTask task = new RemoveExpressionExperimentTask( new TaskCommand( id ) );
-        return taskRunningService.submitTask( task );
-    }
-
-    /**
-     * AJAX returns a JSON string encoding whether the current user owns the experiment and whether they can edit it
-     */
-    public boolean doesCurrentUserOwnExperiment( Long eeId ) {
-        ExpressionExperiment ee = getExperimentById( eeId, false );
-        boolean userOwnsGroup;
-        try {
-            userOwnsGroup = securityService.isOwnedByCurrentUser( ee );
-        } catch ( org.springframework.security.access.AccessDeniedException ade ) {
-            return false;
-        }
-        return userOwnsGroup;
-    }
-
-    @RequestMapping("/filterExpressionExperiments.html")
-    public ModelAndView filter( HttpServletRequest request, HttpServletResponse response ) {
-        String searchString = request.getParameter( "filter" );
-
-        // Validate the filtering search criteria.
-        if ( StringUtils.isBlank( searchString ) ) {
-            return new ModelAndView( new RedirectView( "/expressionExperiment/showAllExpressionExperiments.html", true ) ).addObject( "message", "No search criteria provided" );
-        }
-
-        Collection<Long> ids;
-        try {
-            ids = expressionExperimentService.filter( searchString );
-        } catch ( SearchException e ) {
-            throw new IllegalArgumentException( "Invalid search settings.", e );
-        }
-
-        if ( ids.isEmpty() ) {
-
-            return new ModelAndView( new RedirectView( "/expressionExperiment/showAllExpressionExperiments.html", true ) ).addObject( "message", "Your search yielded no results." );
-
-        }
-
-        if ( ids.size() == 1 ) {
-            return new ModelAndView( new RedirectView( "/expressionExperiment/showExpressionExperiment.html?id=" + ids.iterator().next(), true ) ).addObject( "message", "Search Criteria: " + searchString + "; " + ids.size() + " Datasets matched." );
-        }
-
-        StringBuilder list = new StringBuilder();
-        for ( Long id : ids ) {
-            list.append( id ).append( "," );
-        }
-
-        return new ModelAndView( new RedirectView( "/expressionExperiment/showAllExpressionExperiments.html?id=" + list, true ) ).addObject( "message", "Search Criteria: " + searchString + "; " + ids.size() + " Datasets matched." );
-    }
-
-    /**
-     * AJAX TODO --- include a search of subsets. NOTE: only used via DataSetSearchAndGrabToolbar -{@literal >}
-     * DatasetGroupEditor?
-     *
-     * @param  query   search string
-     * @param  taxonId (if null, all taxa are searched)
-     * @return EE ids that match
-     */
-    public Collection<Long> find( String query, Long taxonId ) {
-        ExpressionExperimentController.log.info( "Search: query='" + query + "' taxon=" + taxonId );
-        try {
-            return expressionExperimentSearchService.searchExpressionExperiments( query, taxonId );
-        } catch ( SearchException e ) {
-            throw new IllegalArgumentException( "Invalid search settings.", e );
-        }
-    }
-
-    /**
-     *
-     */
-    public List<SearchResultDisplayObject> getAllTaxonExperimentGroup( Long taxonId ) {
-        return expressionExperimentSearchService.getAllTaxonExperimentGroup( taxonId );
-    }
-
-    /**
-     * AJAX
-     */
-    public Collection<AnnotationValueObject> getAnnotation( EntityDelegator<Characteristic> e ) {
-        if ( e == null || e.getId() == null )
-            return null;
-        return expressionExperimentService.getAnnotationsById( e.getId() );
-    }
-
-    /**
-     * AJAX call
-     *
-     * @return a more informative description than the regular description 1st 120 characters of ee.description +
-     *         Experimental Design information returned string contains HTML tags.
-     *         TODO: Would be more generic if passed back a DescriptionValueObject that contains all the info necessary
-     *         to reconstruct the HTML on the client side Currently only used by ExpressionExperimentGrid.js (row
-     *         expander)
-     */
-    public String getDescription( Long id ) {
-        ExpressionExperiment ee = getExperimentById( id, true );
-
-        Collection<ExperimentalFactor> efs = ee.getExperimentalDesign().getExperimentalFactors();
-
-        StringBuilder descriptive = new StringBuilder();
-
-        if ( ee.getDescription() != null ) {
-            descriptive.append( StringUtils.abbreviate( StringUtils.strip( ee.getDescription() ), "…",
-                    ExpressionExperimentController.TRIM_SIZE ) );
-        }
-
-        // Is there any factor info to add?
-        if ( efs.isEmpty() ) return descriptive.append( "</br><b>(No Factors)</b>" ).toString();
-
-        String efUri = "&nbsp;<a target='_blank' href='" + servletContext.getContextPath()
-                + "/experimentalDesign/showExperimentalDesign.html?eeid=" + ee.getId() + "'>(details)</a >";
-        int MAX_TAGS_TO_SHOW = 15;
-        Collection<Characteristic> tags = ee.getCharacteristics();
-        if ( !tags.isEmpty() ) {
-            descriptive.append( "</br>&nbsp;<b>Tags:</b>&nbsp;" );
-            int i = 0;
-            for ( Characteristic tag : tags ) {
-                descriptive.append( tag.getValue() ).append( ", " );
-                if ( ++i > MAX_TAGS_TO_SHOW ) {
-                    descriptive.append( " [more tags not shown]" );
-                    break;
-                }
-            }
-
-        }
-
-        descriptive.append( "</br>&nbsp;<b>Factors:</b>&nbsp;" );
-        for ( ExperimentalFactor ef : efs ) {
-            if ( !ExperimentalDesignUtils.isBatch( ef ) ) {
-                descriptive.append( ef.getName() ).append( " (" ).append( ef.getDescription() ).append( "), " );
-            }
-        }
-
-        // remove trailing "," and return as a string
-        return descriptive.substring( 0, descriptive.length() - 2 ) + efUri;
-
-    }
-
-    /**
-     * AJAX
-     */
-<<<<<<< HEAD
-    public Collection<DesignMatrixRowValueObject> getDesignMatrixRows( EntityDelegator<ExpressionExperiment> e ) {
-
-        if ( e == null || e.getId() == null ) return null;
-        ExpressionExperiment ee = this.expressionExperimentService.load( e.getId() );
-        if ( ee == null ) return null;
-
-        ee = expressionExperimentService.thawLite( ee );
-=======
-    public Collection<DesignMatrixRowValueObject> getDesignMatrixRows( EntityDelegator e ) {
-        if ( e == null || e.getId() == null ) {
-            throw new IllegalArgumentException( "A non-null experiment ID must be supplied." );
-        }
-        ExpressionExperiment ee = getExperimentById( e.getId(), true );
->>>>>>> c480cbe0
-        return DesignMatrixRowValueObject.Factory.getDesignMatrix( ee, true ); // ignore "batch"
-    }
-
-    /**
-     * AJAX
-     *
-     * @return a collection of factor value objects that represent the factors of a given experiment
-     */
-<<<<<<< HEAD
-    public Collection<ExperimentalFactorValueObject> getExperimentalFactors( EntityDelegator<ExpressionExperiment> e ) {
-=======
-    public Collection<ExperimentalFactorValueObject> getExperimentalFactors( EntityDelegator e ) {
-        if ( e == null || e.getId() == null ) {
-            throw new IllegalArgumentException( "A non-null experiment ID must be supplied." );
-        }
->>>>>>> c480cbe0
-
-        ExpressionExperiment ee = getExperimentById( e.getId(), false );
-
-        Collection<ExperimentalFactorValueObject> result = new HashSet<>();
-
-        if ( ee.getExperimentalDesign() == null ) return null;
-
-        Collection<ExperimentalFactor> factors = ee.getExperimentalDesign().getExperimentalFactors();
-
-        for ( ExperimentalFactor factor : factors )
-            result.add( new ExperimentalFactorValueObject( factor ) );
-
-        return result;
-    }
-
-    /**
-     * AJAX
-     *
-     * @return A collection of factor value objects for the specified experimental factor
-     */
-<<<<<<< HEAD
-    public Collection<FactorValueValueObject> getFactorValues( EntityDelegator<ExperimentalFactor> e ) {
-=======
-    public Collection<FactorValueValueObject> getFactorValues( EntityDelegator e ) {
-        if ( e == null || e.getId() == null ) {
-            throw new IllegalArgumentException( "A non-null ExperimentalFactor ID must be supplied." );
-        }
->>>>>>> c480cbe0
-
-        ExperimentalFactor ef = this.experimentalFactorService.loadOrFail( e.getId(), EntityNotFoundException::new, "ExperimentalFactor with ID " + e.getId() + " does not exist." );
-
-        Collection<FactorValueValueObject> result = new HashSet<>();
-
-        Collection<FactorValue> values = ef.getFactorValues();
-        for ( FactorValue value : values ) {
-            result.add( new FactorValueValueObject( value ) );
-        }
-
-        return result;
-    }
-
-    /**
-     * Used to include the html for the qc table in an ext panel (without using a tag) (This method should probably be
-     * in a service?)
-     */
-    public String getQCTagHTML( ExpressionExperiment ee ) {
-        ExperimentQCTag qc = new ExperimentQCTag();
-        // FIXME: replace this by some utility class reused by the tag
-        qc.setPageContext( new SimplePageContext( servletContext ) );
-        qc.setEe( ee.getId() );
-        qc.setEeManagerId( ee.getId() + "-eemanager" );
-        qc.setHasCorrMat( sampleCoexpressionAnalysisService.hasAnalysis( ee ) );
-        qc.setHasNodeDegreeDist( ExpressionExperimentQCUtils.hasNodeDegreeDistFile( ee ) );
-        qc.setHasPCA( svdService.hasPca( ee.getId() ) );
-        qc.setNumFactors( ExpressionExperimentQCUtils.numFactors( ee ) );
-        qc.setHasMeanVariance( ee.getMeanVarianceRelation() != null );
-        qc.setHasCorrDist( this.coexpressionAnalysisService.hasCoexpCorrelationDistribution( ee ) );
-        qc.setNumOutliersRemoved( this.numOutliersRemoved( ee ) );
-        try {
-            qc.setNumPossibleOutliers( this.numPossibleOutliers( ee ) );
-        } catch ( ArrayIndexOutOfBoundsException | IllegalStateException e ) {
-            ExpressionExperimentController.log.error( "Error while setting the number of possible outliers for " + ee + ".", e );
-        }
-        return qc.getQChtml();
-    }
-
-    /**
-     * AJAX method to get data for database summary table, returned as a JSON object the slow part here is loading each
-     * new or updated object in whatsNewService.retrieveReport() -&gt; fetch()
-     *
-     * @return json
-     */
-    public Map<String, Object> loadCountsForDataSummaryTable() {
-        StopWatch sw = StopWatch.createStarted();
-        StopWatch countTimer = StopWatch.create();
-        StopWatch reportTimer = StopWatch.create();
-
-        Map<String, Object> summary = new HashMap<>();
-        List<Map<String, Object>> taxonEntries = new ArrayList<>();
-
-        countTimer.start();
-        long bioMaterialCount = expressionExperimentService.countBioMaterials( null );
-        long arrayDesignCount = arrayDesignService.countWithCache( null );
-        long expressionExperimentCount = expressionExperimentService.countWithCache( null );
-        Map<Taxon, Long> eesPerTaxon = expressionExperimentService.getPerTaxonCount();
-        countTimer.stop();
-
-        // this is the slow part
-        reportTimer.start();
-        WhatsNew wn = whatsNewService.getLatestWeeklyReport();
-        if ( wn == null ) {
-            log.warn( "Latest What's new report is not available, recomputing it on-the-fly..." );
-            wn = whatsNewService.getWeeklyReport();
-        }
-        reportTimer.stop();
-
-        // Get count for new assays
-        long newBioMaterialCount = wn.getNewBioMaterialCount();
-
-        Collection<ExpressionExperiment> newExpressionExperiments = wn.getNewExpressionExperiments();
-        Collection<Long> newExpressionExperimentIds = ( newExpressionExperiments != null ) ? EntityUtils.getIds( newExpressionExperiments ) : new ArrayList<>();
-        Collection<ExpressionExperiment> updatedExpressionExperiments = wn.getUpdatedExpressionExperiments();
-        Collection<Long> updatedExpressionExperimentIds = ( updatedExpressionExperiments != null ) ? EntityUtils.getIds( updatedExpressionExperiments ) : new ArrayList<>();
-
-        int newExpressionExperimentCount = ( newExpressionExperiments != null ) ? newExpressionExperiments.size() : 0;
-        int updatedExpressionExperimentCount = ( updatedExpressionExperiments != null ) ? updatedExpressionExperiments.size() : 0;
-
-        /* Store counts for new and updated experiments by taxonId */
-        Map<Taxon, Collection<Long>> newEEsPerTaxon = wn.getNewEEIdsPerTaxon();
-        Map<Taxon, Collection<Long>> updatedEEsPerTaxon = wn.getUpdatedEEIdsPerTaxon();
-
-        Locale locale = LocaleContextHolder.getLocale();
-        NumberFormat integerFormat = NumberFormat.getIntegerInstance( locale );
-
-        for ( Taxon t : eesPerTaxon.keySet() ) {
-            Map<String, Object> taxLine = new HashMap<>();
-            taxLine.put( "taxonId", t.getId() );
-            taxLine.put( "taxonName", t.getScientificName() );
-            taxLine.put( "totalCount", integerFormat.format( eesPerTaxon.get( t ) ) );
-            if ( newEEsPerTaxon.containsKey( t ) ) {
-                taxLine.put( "newCount", integerFormat.format( newEEsPerTaxon.get( t ).size() ) );
-                taxLine.put( "newIds", newEEsPerTaxon.get( t ) );
-            }
-            if ( updatedEEsPerTaxon.containsKey( t ) ) {
-                taxLine.put( "updatedCount", integerFormat.format( updatedEEsPerTaxon.get( t ).size() ) );
-                taxLine.put( "updatedIds", updatedEEsPerTaxon.get( t ) );
-            }
-            taxonEntries.add( taxLine );
-        }
-
-        summary.put( "sortedCountsPerTaxon", taxonEntries );
-
-        // Get count for new and updated array designs
-        Collection<ArrayDesign> newArrayDesigns = wn.getNewArrayDesigns();
-        int newArrayCount = ( newArrayDesigns != null ) ? newArrayDesigns.size() : 0;
-        Collection<ArrayDesign> updatedArrayDesigns = wn.getUpdatedArrayDesigns();
-        int updatedArrayCount = ( updatedArrayDesigns != null ) ? updatedArrayDesigns.size() : 0;
-
-        boolean drawNewColumn = ( newExpressionExperimentCount > 0 || newArrayCount > 0 || newBioMaterialCount > 0 );
-        boolean drawUpdatedColumn = ( updatedExpressionExperimentCount > 0 || updatedArrayCount > 0 );
-        String date = ( wn.getDate() != null ) ? DateFormat.getDateInstance( DateFormat.LONG ).format( wn.getDate() ) : "";
-        date = date.replace( '-', ' ' );
-
-        summary.put( "updateDate", date );
-        summary.put( "drawNewColumn", drawNewColumn );
-        summary.put( "drawUpdatedColumn", drawUpdatedColumn );
-        if ( newBioMaterialCount != 0 )
-            summary.put( "newBioMaterialCount", integerFormat.format( newBioMaterialCount ) );
-        if ( newArrayCount != 0 ) summary.put( "newArrayDesignCount", integerFormat.format( newArrayCount ) );
-        if ( updatedArrayCount != 0 )
-            summary.put( "updatedArrayDesignCount", integerFormat.format( updatedArrayCount ) );
-        if ( newExpressionExperimentCount != 0 )
-            summary.put( "newExpressionExperimentCount", integerFormat.format( newExpressionExperimentCount ) );
-        if ( updatedExpressionExperimentCount != 0 )
-            summary.put( "updatedExpressionExperimentCount", integerFormat.format( updatedExpressionExperimentCount ) );
-        if ( newExpressionExperimentCount != 0 )
-            summary.put( "newExpressionExperimentIds", newExpressionExperimentIds );
-        if ( updatedExpressionExperimentCount != 0 )
-            summary.put( "updatedExpressionExperimentIds", updatedExpressionExperimentIds );
-
-        summary.put( "bioMaterialCount", integerFormat.format( bioMaterialCount ) );
-        summary.put( "arrayDesignCount", integerFormat.format( arrayDesignCount ) );
-
-        summary.put( "expressionExperimentCount", integerFormat.format( expressionExperimentCount ) );
-
-        if ( sw.getTime( TimeUnit.MILLISECONDS ) > 1000 ) {
-            log.info( "Retrieving EE summary took " + sw.getTime( TimeUnit.MILLISECONDS ) + " ms (" + "counting: " + countTimer.getTime() + " ms, " + "report: " + reportTimer.getTime() + " ms)." );
-        }
-
-        return summary;
-    }
-
-    /**
-     * AJAX; Populate all the details.
-     *
-     * @param  id Identifier for the experiment
-     * @return ee details vo
-     */
-    public ExpressionExperimentDetailsValueObject loadExpressionExperimentDetails( Long id ) {
-        ExpressionExperiment ee = getExperimentById( id, false );
-        ee = expressionExperimentService.thawLiter( ee );
-        if ( ee == null ) {
-            throw new EntityNotFoundException( "No experiment with ID " + id + "." );
-        }
-        Collection<ExpressionExperimentDetailsValueObject> initialResults = expressionExperimentService.loadDetailsValueObjectsByIdsWithCache( Collections.singleton( id ) );
-
-        if ( initialResults.isEmpty() ) {
-            throw new EntityNotFoundException( "No experiment with ID " + id + "." );
-        }
-
-        expressionExperimentReportService.populateReportInformation( initialResults );
-        expressionExperimentReportService.getAnnotationInformation( initialResults );
-        expressionExperimentReportService.populateEventInformation( initialResults );
-
-        ExpressionExperimentDetailsValueObject finalResult = initialResults.iterator().next();
-        // Most of DetailsVO values are set automatically through the constructor.
-        // We only need to set the additional values:
-
-        finalResult.setQChtml( this.getQCTagHTML( ee ) );
-        finalResult.setExpressionExperimentSets( this.getExpressionExperimentSets( ee ) );
-
-        this.setPreferredAndReprocessed( finalResult, ee );
-        this.setTechTypeInfo( finalResult, ee );
-
-        this.setPublicationAndAuthor( finalResult, ee );
-        this.setBatchInfo( finalResult, ee );
-
-        Date lastArrayDesignUpdate = expressionExperimentService.getLastArrayDesignUpdate( ee );
-        if ( lastArrayDesignUpdate != null ) {
-            finalResult.setLastArrayDesignUpdateDate( lastArrayDesignUpdate.toString() );
-        }
-
-        finalResult.setSuitableForDEA( expressionExperimentService.isSuitableForDEA( ee ) );
-
-        return finalResult;
-    }
-
-    public void recalculateBatchConfound( Long id ) {
-        ExpressionExperiment ee = getExperimentById( id, false );
-        ee.setBatchConfound( expressionExperimentService.getBatchConfound( ee ) );
-        expressionExperimentService.update( ee );
-    }
-
-    public void recalculateBatchEffect( Long id ) {
-        ExpressionExperiment ee = getExperimentById( id, false );
-        ee.setBatchEffect( expressionExperimentService.getBatchEffect( ee ) );
-        ee.setBatchEffectStatistics( expressionExperimentService.getBatchEffectStatistics( ee ) );
-        expressionExperimentService.update( ee );
-    }
-
-    public void runGeeq( Long id, String mode ) {
-        ExpressionExperiment ee = getExperimentById( id, false );
-        geeqService.calculateScore( ee, GeeqService.ScoreMode.valueOf( mode ) );
-    }
-
-    /**
-     * AJAX - for display in tables. Don't retrieve too much detail.
-     *
-     * @param  ids of EEs to load
-     * @return security-filtered set of value objects.
-     */
-    public Collection<ExpressionExperimentDetailsValueObject> loadExpressionExperiments( List<Long> ids ) {
-        if ( ids.isEmpty() ) {
-            return new HashSet<>();
-        }
-        return this.getFilteredExpressionExperimentValueObjects( null, ids, 0, true );
-    }
-
-    /**
-     * AJAX get experiments that used a given platform. Don't retrieve too much detail.
-     *
-     * @param id of platform
-     * @return collection of experiments that use this platform -- including those that were switched
-     */
-    public Collection<ExpressionExperimentDetailsValueObject> loadExperimentsForPlatform( Long id ) {
-        ArrayDesign ad = arrayDesignService.loadOrFail( id, EntityNotFoundException::new, "No platform with ID " + id + "." );
-
-        Collection<ExpressionExperimentDetailsValueObject> switchedExperiments = getFilteredExpressionExperimentValueObjects( null,
-                EntityUtils.getIds( arrayDesignService.getSwitchedExperiments( ad ) ), 0, true );
-        for ( ExpressionExperimentDetailsValueObject evo : switchedExperiments ) {
-            evo.setName( "[Switched to another platform] " + evo.getName() );
-        }
-
-        Collection<ExpressionExperimentDetailsValueObject> experiments = this.getFilteredExpressionExperimentValueObjects( null,
-                EntityUtils.getIds( arrayDesignService.getExpressionExperiments( ad ) ),
-                0, true );
-
-        // combine original and switched EES
-        Collection<ExpressionExperimentDetailsValueObject> vos = new ArrayList<>( experiments );
-        vos.addAll( switchedExperiments );
-
-        return vos;
-    }
-
-    /**
-     * AJAX - for display in tables. Get more details.
-     *
-     * @param  ids of EEs to load
-     * @return security-filtered set of value objects.
-     */
-    public Collection<ExpressionExperimentDetailsValueObject> loadDetailedExpressionExperiments( Collection<Long> ids ) {
-        Collection<ExpressionExperimentDetailsValueObject> result = this.getFilteredExpressionExperimentValueObjects( null, ids, 0, true );
-        this.expressionExperimentReportService.populateReportInformation( result );
-        return result;
-    }
-
-    /**
-     * AJAX; get a collection of experiments that have had samples removed due to outliers
-     * TODO: and experiment that have possible batch effects detected
-     *
-     * @return json reader response
-     */
-    public JsonReaderResponse<Map<String, Object>> loadExpressionExperimentsWithQcIssues() {
-
-        Collection<ExpressionExperiment> outlierEEs = expressionExperimentService.getExperimentsWithOutliers();
-
-        Collection<ExpressionExperiment> ees = new HashSet<>( outlierEEs );
-<<<<<<< HEAD
-        // ees.addAll( batchEffectEEs );
-=======
-        // TODO: ees.addAll( batchEffectEEs );
->>>>>>> c480cbe0
-
-        List<Map<String, Object>> jsonRecords = new ArrayList<>();
-
-        for ( ExpressionExperiment ee : ees ) {
-            //noinspection MismatchedQueryAndUpdateOfCollection
-            Map<String, Object> record = new HashMap<>();
-            record.put( "id", ee.getId() );
-            record.put( "shortName", ee.getShortName() );
-            record.put( "name", ee.getName() );
-
-            if ( outlierEEs.contains( ee ) ) {
-                record.put( "sampleRemoved", true );
-            }
-
-            // record.put( "batchEffect", batchEffectEEs.contains( ee ) );
-            jsonRecords.add( record );
-        }
-
-        return new JsonReaderResponse<>( jsonRecords );
-
-    }
-
-    /**
-     * AJAX - for display in tables
-     *
-     * @param  eeId ee id
-     * @return security-filtered set of value objects.
-     */
-    public Collection<QuantitationTypeValueObject> loadQuantitationTypes( Long eeId ) {
-        // need to thawRawAndProcessed?
-        ExpressionExperiment ee = getExperimentById( eeId, true );
-        return expressionExperimentService.getQuantitationTypeValueObjects( ee );
-    }
-
-    /**
-     * AJAX. Data summarizing the status of experiments.
-     *
-     * @param  taxonId    can be null
-     * @param  limit      If &gt;0, get the most recently updated N experiments, where N &lt;= limit; or if &lt; 0, get
-     *                    the
-     *                    least
-     *                    recently updated; if 0, or null, return all.
-     * @param  filter     if non-null, limit data sets to ones meeting criteria.
-     * @param  showPublic return user's public datasets too
-     * @return ee details vos
-     */
-    public Collection<ExpressionExperimentDetailsValueObject> loadStatusSummaries( Long taxonId, List<Long> ids, Integer limit, Integer filter, Boolean showPublic ) {
-        StopWatch timer = new StopWatch();
-        timer.start();
-
-        Collection<ExpressionExperimentDetailsValueObject> vos;
-
-        if ( !SecurityUtil.isUserLoggedIn() ) {
-            throw new AccessDeniedException( "User does not have access to experiment management" );
-        }
-
-        // -1 is used in the frontend as a substitute for null
-        if ( taxonId != null && taxonId == -1L ) {
-            taxonId = null;
-        }
-
-        if ( limit == null ) {
-            limit = 50;
-        }
-        vos = this.getEEVOsForManager( taxonId, ids, limit, filter, showPublic );
-
-        if ( vos.isEmpty() ) {
-            return new HashSet<>();
-        }
-
-        if ( timer.getTime() > 1000 ) {
-            ExpressionExperimentController.log.info( "Fetching basic data took: " + timer.getTime() + "ms" );
-        }
-
-        timer.reset();
-        timer.start();
-
-        expressionExperimentReportService.getAnnotationInformation( vos );
-        expressionExperimentReportService.populateEventInformation( vos );
-
-        if ( timer.getTime() > 1000 ) {
-            ExpressionExperimentController.log.info( "Filling in report data for " + vos.size() + " EEs: " + timer.getTime() + "ms" );
-        }
-
-        // We need to convert the VOs to detailVos and add array designs so trouble info can be correctly displayed.
-        for ( ExpressionExperimentDetailsValueObject vo : vos ) {
-            vo.setArrayDesigns( arrayDesignService.loadValueObjectsForEE( vo.getId() ) );
-        }
-
-        return vos;
-    }
-
-    /**
-     * Remove the primary publication for the given expression experiment (by id). The reference is not actually deleted
-     * from the system. AJAX
-     *
-     * @param  eeId ee id
-     * @return string
-     */
-    @SuppressWarnings("UnusedReturnValue") // AJAX method - Possibly used in JS
-    public String removePrimaryPublication( Long eeId ) {
-        RemovePubMed task = new RemovePubMed( new TaskCommand( eeId ) );
-        return taskRunningService.submitTask( task );
-    }
-
-    /**
-     * AJAX (used by experimentAndExperimentGroupCombo.js)
-     *
-     * @param  taxonId if the search should not be limited by taxon, pass in null
-     * @param  query   query
-     * @return Collection of SearchResultDisplayObjects
-     */
-    public List<SearchResultDisplayObject> searchExperimentsAndExperimentGroups( String query, Long taxonId ) {
-        boolean taxonLimited = ( taxonId != null );
-
-        // add session bound sets
-        // get any session-bound groups
-        Collection<SessionBoundExpressionExperimentSetValueObject> sessionResult = ( taxonLimited ) ? sessionListManager.getModifiedExperimentSets( taxonId ) : sessionListManager.getModifiedExperimentSets();
-
-        List<SearchResultDisplayObject> sessionSets = new ArrayList<>();
-
-        // create SearchResultDisplayObjects
-        if ( sessionResult != null && !sessionResult.isEmpty() ) {
-            for ( SessionBoundExpressionExperimentSetValueObject eevo : sessionResult ) {
-                SearchResultDisplayObject srdo = new SearchResultDisplayObject( eevo );
-                srdo.setUserOwned( true );
-                sessionSets.add( srdo );
-            }
-        }
-
-        // keep sets in proper order (session-bound groups first)
-        Collections.sort( sessionSets );
-        List<SearchResultDisplayObject> displayResults = new ArrayList<>( sessionSets );
-        try {
-            displayResults.addAll( expressionExperimentSearchService.searchExperimentsAndExperimentGroups( query, taxonId ) );
-        } catch ( SearchException e ) {
-            throw new IllegalArgumentException( "Invalid search settings.", e );
-        }
-
-        for ( SearchResultDisplayObject r : displayResults ) {
-            r.setOriginalQuery( query );
-        }
-
-        return displayResults;
-    }
-
-    /**
-     * AJAX (used by ExperimentCombo.js)
-     *
-     * @param  query query
-     * @return Collection of expression experiment entity objects
-     */
-    public Collection<ExpressionExperimentValueObject> searchExpressionExperiments( String query ) {
-        try {
-            return expressionExperimentSearchService.searchExpressionExperiments( query );
-        } catch ( SearchException e ) {
-            throw new IllegalArgumentException( "Invalid search settings.", e );
-        }
-    }
-
-    /**
-     * Show all experiments (optionally conditioned on either a taxon, a list of ids, or a platform)
-     *
-     * @param  request  request
-     * @param  response response
-     * @return model and view
-     */
-    @RequestMapping(value = { "/showAllExpressionExperiments.html", "/showAll" })
-    public ModelAndView showAllExpressionExperiments( HttpServletRequest request, HttpServletResponse response ) {
-
-        return new ModelAndView( "expressionExperiments" );
-
-    }
-
-    @RequestMapping(value = { "/showAllExpressionExperimentLinkSummaries.html", "/manage.html" })
-    public ModelAndView showAllLinkSummaries( HttpServletRequest request, HttpServletResponse response ) {
-        return new ModelAndView( "expressionExperimentLinkSummary" );
-    }
-
-    @RequestMapping(value = { "/showBioAssaysFromExpressionExperiment.html", "/bioAssays" })
-    public ModelAndView showBioAssays( @RequestParam("id") Long id ) {
-        ExpressionExperiment expressionExperiment = getExperimentById( id, true );
-        ModelAndView mv = new ModelAndView( "bioAssays" ).addObject( "bioAssays", bioAssayService.thaw( expressionExperiment.getBioAssays() ) );
-        this.addQCInfo( expressionExperiment, mv );
-        mv.addObject( "expressionExperiment", expressionExperiment );
-        return mv;
-    }
-
-    @RequestMapping(value = { "/showBioMaterialsFromExpressionExperiment.html", "/bioMaterials" })
-    public ModelAndView showBioMaterials( @RequestParam("id") Long id ) {
-        ExpressionExperiment expressionExperiment = getExperimentById( id, true );
-
-        Collection<BioAssay> bioAssays = expressionExperiment.getBioAssays();
-        Collection<BioMaterial> bioMaterials = new ArrayList<>();
-        for ( BioAssay assay : bioAssays ) {
-            BioMaterial material = assay.getSampleUsed();
-            if ( material != null ) {
-                bioMaterials.add( material );
-            }
-        }
-
-        ModelAndView mav = new ModelAndView( "bioMaterials" );
-        if ( ExpressionExperimentController.AJAX ) {
-            mav.addObject( "bioMaterialIdList", bioMaterialService.getBioMaterialIdList( bioMaterials ) );
-        }
-
-        Integer numBioMaterials = bioMaterials.size();
-        mav.addObject( "numBioMaterials", numBioMaterials );
-        mav.addObject( "bioMaterials", bioMaterialService.thaw( bioMaterials ) );
-
-        this.addQCInfo( expressionExperiment, mav );
-
-        return mav;
-    }
-
-    @RequestMapping(value = { "/showExpressionExperiment.html", "/", "/show" }, params = { "id" })
-    public ModelAndView showExpressionExperiment( @RequestParam(value = "id") Long id ) {
-        BioAssaySet bioAssaySet;
-        bioAssaySet = expressionExperimentService.loadBioAssaySet( id );
-        if ( bioAssaySet == null ) {
-            throw new EntityNotFoundException( "No experiment with ID " + id + "." );
-        }
-        return showBioAssaySet( bioAssaySet );
-    }
-
-    @RequestMapping(value = { "/showExpressionExperiment.html", "/", "/show" }, params = { "shortName" })
-    public ModelAndView showExpressionExperimentByShortName( @RequestParam(value = "shortName") String shortName ) {
-        ExpressionExperiment experimentExperiment = expressionExperimentService.findByShortName( shortName );
-        if ( experimentExperiment == null ) {
-            throw new EntityNotFoundException( "No experiment with short name " + shortName + "." );
-        }
-        return showBioAssaySet( experimentExperiment );
-    }
-
-    private ModelAndView showBioAssaySet( BioAssaySet ee ) {
-        return new ModelAndView( "expressionExperiment.detail" )
-                .addObject( "expressionExperiment", ee )
-                .addObject( "eeId", ee.getId() )
-                .addObject( "eeClass", ee.getClass() );
-    }
-
-    /**
-     * shows a list of BioAssays for an expression experiment subset
-     *
-     * @param  request  request
-     * @param  response response
-     * @return model and view
-     */
-    @RequestMapping(value = { "/showExpressionExperimentSubSet.html", "/showSubset" })
-    public ModelAndView showSubSet( HttpServletRequest request, HttpServletResponse response ) {
-        Long id = Long.parseLong( request.getParameter( "id" ) );
-
-        ExpressionExperimentSubSet subset = expressionExperimentSubSetService.load( id );
-        if ( subset == null ) {
-            throw new EntityNotFoundException( id + " not found" );
-        }
-
-        // request.setAttribute( "id", id );
-        return new ModelAndView( "bioAssays" ).addObject( "bioAssays", subset.getBioAssays() );
-    }
-
-    /**
-     * Completely reset the pairing of bioassays to biomaterials, so they are no longer paired. New biomaterials are
-     * constructed where necessary; they retain the characteristics of the original. Experimental design might need to
-     * be redone after this operation. (AJAX)
-     *
-     * @param eeId ee id
-     */
-    public void unmatchAllBioAssays( Long eeId ) {
-        ExpressionExperiment ee = getExperimentById( eeId, true );
-
-        Collection<BioMaterial> needToProcess = new HashSet<>();
-
-        for ( BioAssay ba : ee.getBioAssays() ) {
-            BioMaterial bm = ba.getSampleUsed();
-            bm = this.bioMaterialService.thaw( bm );
-            Collection<BioAssay> bioAssaysUsedIn = bm.getBioAssaysUsedIn();
-            if ( bioAssaysUsedIn.size() > 1 ) {
-                needToProcess.add( bm );
-            }
-        }
-
-        // FIXME this should be in a transaction!
-        for ( BioMaterial bm : needToProcess ) {
-            int i = 0;
-            for ( BioAssay baU : bm.getBioAssaysUsedIn() ) {
-                if ( i > 0 ) {
-                    BioMaterial newMaterial = bioMaterialService.copy( bm );
-                    newMaterial = this.bioMaterialService.thaw( newMaterial );
-                    newMaterial.setName( "Modeled after " + bm.getName() );
-                    newMaterial.getFactorValues().clear();
-                    newMaterial.getBioAssaysUsedIn().add( baU );
-                    newMaterial = ( BioMaterial ) persisterHelper.persist( newMaterial );
-
-                    baU.setSampleUsed( newMaterial );
-                    bioAssayService.update( baU );
-
-                }
-                i++;
-            }
-
-        }
-
-    }
-
-    public ExpressionExperimentDetailsValueObject updateBasics( UpdateEEDetailsCommand command ) {
-        if ( command.getEntityId() == null ) {
-            throw new IllegalArgumentException( "Id cannot be null" );
-        }
-
-        /*
-         * This should be fast, so I'm not using a background task.
-         */
-        String details = "Changed: ";
-        boolean changed = false;
-        Long entityId = command.getEntityId();
-        ExpressionExperiment ee = expressionExperimentService.loadOrFail( entityId,
-                EntityNotFoundException::new, "Cannot locate or access experiment with id=" + entityId );
-
-        if ( StringUtils.isNotBlank( command.getShortName() ) && !command.getShortName().equals( ee.getShortName() ) ) {
-            if ( expressionExperimentService.findByShortName( command.getShortName() ) != null ) {
-                throw new IllegalArgumentException( "An experiment with short name '" + command.getShortName() + "' already exists, you must use a unique name" );
-            }
-            details += "short name (" + ee.getShortName() + " -> " + command.getShortName() + ")";
-            changed = true;
-            ee.setShortName( command.getShortName() );
-        }
-        if ( StringUtils.isNotBlank( command.getName() ) && !command.getName().equals( ee.getName() ) ) {
-            details += ( changed ? ", " : "" ) + "name (" + ee.getName() + " -> " + command.getName() + ")";
-            changed = true;
-            ee.setName( command.getName() );
-        }
-        if ( StringUtils.isNotBlank( command.getDescription() ) && !command.getDescription().equals( ee.getDescription() ) ) {
-            details += ( changed ? ", " : "" ) + "description (" + ee.getDescription() + " -> " + command.getDescription() + ")";
-            changed = true;
-            ee.setDescription( StringUtils.strip( command.getDescription() ) );
-        }
-        if ( !command.isRemovePrimaryPublication() && StringUtils.isNotBlank( command.getPubMedId() ) ) {
-            if ( ee.getPrimaryPublication() != null ) {
-                details += ( changed ? ", " : "" ) + "primary publication (id " + ee.getPrimaryPublication().getId() + " -> " + command.getPubMedId() + ")";
-            } else {
-                details += ( changed ? ", " : "" ) + "primary publication ( none -> " + command.getPubMedId() + ")";
-            }
-            changed = true;
-            this.updatePubMed( entityId, command.getPubMedId() );
-        } else if ( command.isRemovePrimaryPublication() ) {
-            details += ( changed ? ", " : "" ) + "removed primary publication";
-            changed = true;
-            this.removePrimaryPublication( entityId );
-        }
-
-        if ( changed ) {
-            ExpressionExperimentController.log.info( "Updating " + ee );
-            auditTrailService.addUpdateEvent( ee, CommentedEvent.class, "Updated experiment details", details );
-            expressionExperimentService.update( ee );
-        }
-
-        return this.loadExpressionExperimentDetails( ee.getId() );
-    }
-
-    /**
-     * AJAX. Associate the given pubmedId with the given expression experiment.
-     *
-     * @param  eeId     ee id
-     * @param  pubmedId pubmed id
-     * @return string
-     */
-    @SuppressWarnings("UnusedReturnValue") // AJAX method - possibly used in JS
-    public String updatePubMed( Long eeId, String pubmedId ) {
-        UpdatePubMedCommand command = new UpdatePubMedCommand( eeId );
-        command.setPubmedId( pubmedId );
-        UpdatePubMed task = new UpdatePubMed( command );
-        return taskRunningService.submitTask( task );
-    }
-
-    @RequestMapping("/downloadExpressionExperimentList.html")
-    public ModelAndView handleRequestInternal( HttpServletRequest request ) {
-
-        StopWatch watch = new StopWatch();
-        watch.start();
-
-        Collection<Long> eeIds = ControllerUtils.extractIds( request.getParameter( "e" ) ); // might not be any
-        Collection<Long> eeSetIds = ControllerUtils.extractIds( request.getParameter( "es" ) ); // might not be there
-        String eeSetName = request.getParameter( "esn" ); // might not be there
-
-        ModelAndView mav = new ModelAndView( new TextView() );
-        if ( eeIds.isEmpty() && eeSetIds.isEmpty() ) {
-            mav.addObject( TextView.TEXT_PARAM, "Could not find genes to match expression experiment ids: {" + eeIds + "} or expression experiment set ids {" + eeSetIds + "}" );
-            return mav;
-        }
-
-        Collection<ExpressionExperimentValueObject> ees = expressionExperimentService.loadValueObjectsByIds( eeIds );
-
-        for ( Long id : eeSetIds ) {
-            ees.addAll( expressionExperimentSetService.getExperimentValueObjectsInSet( id ) );
-        }
-
-        mav.addObject( TextView.TEXT_PARAM, this.format4File( ees, eeSetName ) );
-        watch.stop();
-        long time = watch.getTime();
-
-        if ( time > 100 ) {
-            ExpressionExperimentController.log.info( "Retrieved and Formated" + ees.size() + " genes in : " + time + " ms." );
-        }
-        return mav;
-    }
-
-    private JsonReaderResponse<ExpressionExperimentDetailsValueObject> browseSpecific( ListBatchCommand batch, List<Long> ids, Taxon taxon ) {
-
-        Slice<ExpressionExperimentDetailsValueObject> records = this.loadAllValueObjectsOrdered( batch, ids, taxon );
-
-        return new JsonReaderResponse<>( records, records.getTotalElements() != null ? records.getTotalElements() : -1L );
-    }
-
-    /**
-     * How many possible sample outliers are detected?
-     */
-    private int numPossibleOutliers( ExpressionExperiment ee ) {
-        int count;
-
-        if ( ee == null ) {
-            ExpressionExperimentController.log.warn( " Experiment is null " );
-            return 0;
-        }
-
-        // identify outliers
-        if ( !sampleCoexpressionAnalysisService.hasAnalysis( ee ) ) {
-            return 0;
-        }
-
-        Collection<OutlierDetails> outliers = outlierDetectionService.getOutlierDetails( ee );
-
-        if ( outliers == null ) {
-            log.warn( String.format( "%s does not have analysis performed, will return zero.", ee ) );
-            return 0;
-        }
-
-        count = outliers.size();
-
-        if ( count > 0 ) ExpressionExperimentController.log.info( count + " possible outliers detected." );
-
-        return count;
-    }
-
-    /**
-     * How many possible sample outliers were removed?
-     */
-    private int numOutliersRemoved( ExpressionExperiment ee ) {
-        int count = 0;
-
-        if ( ee == null ) {
-            ExpressionExperimentController.log.warn( " Experiment is null " );
-            return 0;
-        }
-
-        ee = expressionExperimentService.thawLite( ee );
-        for ( BioAssay assay : ee.getBioAssays() ) {
-            if ( assay.getIsOutlier() != null && assay.getIsOutlier() ) {
-                count++;
-            }
-
-        }
-
-        if ( count > 0 ) ExpressionExperimentController.log.info( count + " outliers were removed." );
-
-        return count;
-    }
-
-    /**
-     * Sets batch information and related properties
-     *
-     * @param  ee          ee
-     * @param  finalResult result
-     */
-    private void setBatchInfo( ExpressionExperimentDetailsValueObject finalResult, ExpressionExperiment ee ) {
-        boolean hasBatchInformation = expressionExperimentService.checkHasBatchInfo( ee );
-        finalResult.setHasBatchInformation( hasBatchInformation );
-        if ( hasBatchInformation ) {
-            finalResult.setBatchConfound( expressionExperimentService.getBatchConfound( ee ) );
-        }
-        finalResult.setBatchEffect( expressionExperimentService.getBatchEffect( ee ).name() );
-        finalResult.setBatchEffectStatistics( expressionExperimentService.getBatchEffectStatistics( ee ) );
-    }
-
-    /**
-     * populates the publication and author information
-     *
-     * @param  ee          ee
-     * @param  finalResult result
-     */
-    private void setPublicationAndAuthor( ExpressionExperimentDetailsValueObject finalResult, ExpressionExperiment ee ) {
-
-        finalResult.setDescription( ee.getDescription() );
-
-        if ( ee.getPrimaryPublication() != null && ee.getPrimaryPublication().getPubAccession() != null ) {
-            finalResult.setPrimaryCitation( CitationValueObject.convert2CitationValueObject( ee.getPrimaryPublication() ) );
-            String accession = ee.getPrimaryPublication().getPubAccession().getAccession();
-
-            try {
-                finalResult.setPubmedId( Integer.parseInt( accession ) );
-            } catch ( NumberFormatException e ) {
-                ExpressionExperimentController.log.warn( "Pubmed id not formatted correctly: " + accession );
-            }
-        }
-    }
-
-    /**
-     * Loads, checks not null, and thaws the array designs the given EE is associated with.
-     *
-     * @param  ee ee
-     * @return ads
-     */
-    private Collection<ArrayDesign> getADsSafely( ExpressionExperiment ee ) {
-        Collection<ArrayDesign> ads = expressionExperimentService.getArrayDesignsUsed( ee );
-        if ( ads.isEmpty() ) {
-            throw new EntityNotFoundException( "No array designs for experiment " + ee.getId() + " could be loaded." );
-        }
-        ads = arrayDesignService.thawLite( ads );
-
-        return ads;
-    }
-
-    /**
-     * Checks and sets multiple technology types and RNA-seq status
-     *
-     * @param  ee          ee
-     * @param  finalResult result
-     */
-    private void setTechTypeInfo( ExpressionExperimentDetailsValueObject finalResult, ExpressionExperiment ee ) {
-        Collection<TechnologyType> techTypes = new HashSet<>();
-        for ( ArrayDesign ad : expressionExperimentService.getArrayDesignsUsed( ee ) ) {
-            techTypes.add( ad.getTechnologyType() );
-        }
-
-        finalResult.setHasMultipleTechnologyTypes( techTypes.size() > 1 );
-
-        finalResult.setIsRNASeq( expressionExperimentService.isRNASeq( ee ) );
-    }
-
-    /**
-     * Check for multiple "preferred" qts and reprocessing.
-     *
-     * @param  ee          ee
-     * @param  finalResult result
-     */
-    private void setPreferredAndReprocessed( ExpressionExperimentDetailsValueObject finalResult, ExpressionExperiment ee ) {
-
-        Collection<QuantitationType> quantitationTypes = expressionExperimentService.getQuantitationTypes( ee );
-
-        boolean dataReprocessedFromRaw = false;
-        int countPreferred = 0;
-        for ( QuantitationType qt : quantitationTypes ) {
-            if ( qt.getIsPreferred() ) {
-                countPreferred++;
-            }
-            if ( qt.getIsRecomputedFromRawData() ) {
-                dataReprocessedFromRaw = true;
-            }
-        }
-
-        finalResult.setHasMultiplePreferredQuantitationTypes( countPreferred > 1 );
-        finalResult.setReprocessedFromRawData( dataReprocessedFromRaw );
-    }
-
-    private void addQCInfo( ExpressionExperiment expressionExperiment, ModelAndView mav ) {
-        mav.addObject( "hasCorrMat", sampleCoexpressionAnalysisService.hasAnalysis( expressionExperiment ) );
-        mav.addObject( "hasPvalueDist", ExpressionExperimentQCUtils.hasPvalueDistFiles( expressionExperiment ) );
-        mav.addObject( "hasPCA", svdService.hasPca( expressionExperiment.getId() ) );
-        mav.addObject( "hasMeanVariance", expressionExperiment.getMeanVarianceRelation() != null );
-
-        // FIXME don't store in a file.
-        mav.addObject( "hasNodeDegreeDist", ExpressionExperimentQCUtils.hasNodeDegreeDistFile( expressionExperiment ) );
-
-        mav.addObject( "numFactors", ExpressionExperimentQCUtils.numFactors( expressionExperiment ) );
-        mav.addObject( "hasCorrDist", true ); // FIXME
-
-        mav.addObject( "numPossibleOutliers", this.numPossibleOutliers( expressionExperiment ) );
-        mav.addObject( "numOutliersRemoved", this.numOutliersRemoved( expressionExperiment ) );
-    }
-
-    /**
-     * Filter based on criteria of which events etc. the data sets have.
-     *
-     * @param  eeValObjectCol ee vos
-     * @param  filter         filter
-     * @return filtered vos
-     */
-    private Collection<ExpressionExperimentDetailsValueObject> applyFilter( Collection<ExpressionExperimentDetailsValueObject> eeValObjectCol, Integer filter ) {
-        List<ExpressionExperimentDetailsValueObject> filtered = new ArrayList<>();
-        Collection<ExpressionExperiment> eesToKeep = null;
-        List<ExpressionExperimentDetailsValueObject> eeVOsToKeep = null;
-
-        switch ( filter ) {
-            case 1: // eligible for diff and don't have it.
-                eesToKeep = expressionExperimentService.load( EntityUtils.getIds( eeValObjectCol ) );
-                auditEventService.retainLackingEvent( eesToKeep, DifferentialExpressionAnalysisEvent.class );
-                eesToKeep.removeAll( expressionExperimentService.loadLackingFactors() );
-                break;
-            case 2: // need coexp
-                eesToKeep = expressionExperimentService.load( EntityUtils.getIds( eeValObjectCol ) );
-                auditEventService.retainLackingEvent( eesToKeep, LinkAnalysisEvent.class );
-                break;
-            case 3:
-                eesToKeep = expressionExperimentService.load( EntityUtils.getIds( eeValObjectCol ) );
-                auditEventService.retainHavingEvent( eesToKeep, DifferentialExpressionAnalysisEvent.class );
-                break;
-            case 4:
-                eesToKeep = expressionExperimentService.load( EntityUtils.getIds( eeValObjectCol ) );
-                auditEventService.retainHavingEvent( eesToKeep, LinkAnalysisEvent.class );
-                break;
-            case 5:
-                // FIXME this can now be delegated to the DAO layer
-                eeVOsToKeep = this.returnTroubled( eeValObjectCol, true );
-                break;
-            case 6:
-                eesToKeep = expressionExperimentService.loadLackingFactors();
-                break;
-            case 7:
-                eesToKeep = expressionExperimentService.loadLackingTags();
-                break;
-            case 8: // needs batch info
-                eesToKeep = expressionExperimentService.load( EntityUtils.getIds( eeValObjectCol ) );
-                auditEventService.retainLackingEvent( eesToKeep, BatchInformationFetchingEvent.class );
-                auditEventService.retainLackingEvent( eesToKeep, FailedBatchInformationMissingEvent.class );
-                break;
-            case 9:
-                eesToKeep = expressionExperimentService.load( EntityUtils.getIds( eeValObjectCol ) );
-                auditEventService.retainHavingEvent( eesToKeep, BatchInformationFetchingEvent.class );
-                break;
-            case 10:
-                eesToKeep = expressionExperimentService.load( EntityUtils.getIds( eeValObjectCol ) );
-                auditEventService.retainLackingEvent( eesToKeep, PCAAnalysisEvent.class );
-                break;
-            case 11:
-                eesToKeep = expressionExperimentService.load( EntityUtils.getIds( eeValObjectCol ) );
-                auditEventService.retainHavingEvent( eesToKeep, PCAAnalysisEvent.class );
-                break;
-            case 12:
-                // FIXME this can now be delegated to the DAO layer
-                eeVOsToKeep = this.returnNeedsAttention( eeValObjectCol );
-                break;
-            case 13:
-                // FIXME this can now be delegated to the DAO layer
-                eeVOsToKeep = this.returnTroubled( eeValObjectCol, false );
-                break;
-            default:
-                throw new IllegalArgumentException( "Unknown filter: " + filter );
-
-        }
-
-        assert eesToKeep == null || eesToKeep.size() <= eeValObjectCol.size();
-
-        // get corresponding value objects from collection param
-        if ( eesToKeep != null ) {
-            if ( eesToKeep.isEmpty() ) {
-                return filtered;
-            }
-            // Map<Long, ExpressionExperiment> idMap = EntityUtils.getIdMap( eesToKeep );
-            Collection<Long> ids = EntityUtils.getIds( eesToKeep );
-            for ( ExpressionExperimentDetailsValueObject eevo : eeValObjectCol ) {
-                if ( ids.contains( eevo.getId() ) ) {
-                    filtered.add( eevo );
-                }
-            }
-            return filtered;
-
-        }
-        if ( eeVOsToKeep != null ) {
-            return eeVOsToKeep;
-        }
-
-        return eeValObjectCol;
-    }
-
-    private String format4File( Collection<ExpressionExperimentValueObject> ees, String eeSetName ) {
-        StringBuilder strBuff = new StringBuilder();
-        strBuff.append( "# Generated by Gemma\n# " ).append( new Date() ).append( "\n" );
-        strBuff.append( ExpressionDataFileService.DISCLAIMER + "#\n" );
-
-        if ( eeSetName != null && !eeSetName.isEmpty() )
-            strBuff.append( "# Experiment Set: " ).append( eeSetName ).append( "\n" );
-        strBuff.append( "# " ).append( ees.size() ).append( ( ees.size() > 1 ) ? " experiments" : " experiment" ).append( "\n#\n" );
-
-        // add header
-        strBuff.append( "Short Name\tFull Name\n" );
-        for ( ExpressionExperimentValueObject ee : ees ) {
-            if ( ee != null ) {
-                strBuff.append( ee.getShortName() ).append( "\t" ).append( ee.getName() );
-                strBuff.append( "\n" );
-            }
-        }
-
-        return strBuff.toString();
-    }
-
-    /**
-     * @param  ids        - takes precedence
-     * @param  limit      - return the N most recently (limit > 0) or least recently updated experiments (limit < 0) or
-     *                    all
-     *                    (limit == 0)
-     * @param  filter     setting
-     * @param  showPublic return the user's public datasets as well
-     * @return ee details vos
-     */
-    private Collection<ExpressionExperimentDetailsValueObject> getEEVOsForManager( Long taxonId, List<Long> ids, Integer limit, Integer filter, boolean showPublic ) {
-        Collection<ExpressionExperimentDetailsValueObject> eeVos;
-
-        Taxon taxon;
-        if ( taxonId != null ) {
-            taxon = taxonService.loadOrFail( taxonId, EntityNotFoundException::new, "No taxon with ID " + taxonId + "." );
-        } else {
-            taxon = null;
-        }
-
-        if ( limit == null ) {
-            limit = 0;
-        }
-
-        // Limit default desc - lastUpdated is a date and the most recent date is the largest one.
-        eeVos = this.getFilteredExpressionExperimentValueObjects( taxon, ids, limit, showPublic );
-
-        if ( filter != null && filter > 0 ) {
-            eeVos = this.applyFilter( eeVos, filter );
-        }
-
-        return eeVos;
-    }
-
-    private Collection<ExpressionExperimentSetValueObject> getExpressionExperimentSets( BioAssaySet ee ) {
-
-        Collection<Long> eeSetIds = expressionExperimentSetService.findIds( ee );
-
-        if ( eeSetIds.isEmpty() ) {
-            return new HashSet<>();
-        }
-
-        Collection<ExpressionExperimentSetValueObject> vos = expressionExperimentSetService.loadValueObjectsByIds( eeSetIds );
-        Collection<ExpressionExperimentSetValueObject> sVos = new ArrayList<>();
-
-        for ( ExpressionExperimentSetValueObject vo : vos ) {
-            if ( !expressionExperimentSetService.isAutomaticallyGenerated( vo.getDescription() ) ) {
-                sVos.add( vo );
-            }
-        }
-
-        return sVos;
-    }
-
-    /**
-     * Get the expression experiment value objects for the expression experiments.
-     *
-     * @param  taxon      can be null
-     * @param  limit      limit
-     * @param  eeIds      ee ids
-     * @param  showPublic show public
-     * @return Collection<ExpressionExperimentValueObject>
-     */
-    private Collection<ExpressionExperimentDetailsValueObject> getFilteredExpressionExperimentValueObjects( Taxon taxon, Collection<Long> eeIds, int limit, boolean showPublic ) {
-
-        Sort.Direction direction = limit < 0 ? Sort.Direction.ASC : Sort.Direction.DESC;
-        Collection<ExpressionExperimentDetailsValueObject> vos = expressionExperimentService.loadDetailsValueObjectsWithCache( eeIds, taxon, expressionExperimentService.getSort( "curationDetails.lastUpdated", direction ), 0, Math.abs( limit ) );
-        // Hide public data sets if desired.
-        if ( !vos.isEmpty() && !showPublic ) {
-            Collection<ExpressionExperimentDetailsValueObject> publicEEs = securityService.choosePublic( vos );
-            vos = new ArrayList<>( vos );
-            vos.removeAll( publicEEs );
-        }
-
-        return vos;
-    }
-
-    private List<ExpressionExperimentValueObject> getSubList( Integer limit, List<ExpressionExperimentValueObject> initialListOfValueObject ) {
-
-        if ( limit < initialListOfValueObject.size() ) {
-            initialListOfValueObject = initialListOfValueObject.subList( 0, limit );
-        }
-        return initialListOfValueObject;
-    }
-
-    private Slice<ExpressionExperimentDetailsValueObject> loadAllValueObjectsOrdered( ListBatchCommand batch, List<Long> ids, Taxon taxon ) {
-        String o = batch.getSort();
-        Sort.Direction direction;
-        if ( batch.getDir() == null ) {
-            direction = null;
-        } else if ( batch.getDir().equalsIgnoreCase( "ASC" ) ) {
-            direction = Sort.Direction.ASC;
-        } else if ( batch.getDir().equalsIgnoreCase( "DESC" ) ) {
-            direction = Sort.Direction.DESC;
-        } else {
-            log.warn( "Unsupported sorting direction " + batch.getDir() + ", defaulting to ascending order." );
-            direction = Sort.Direction.ASC;
-        }
-        int limit = batch.getLimit();
-        int start = batch.getStart();
-        return expressionExperimentService.loadDetailsValueObjectsWithCache( ids, taxon, expressionExperimentService.getSort( o, direction ), start, limit );
-    }
-
-    /**
-     * Read the troubled flag in each ExpressionExperimentValueObject and return only those object for which it is equal
-     * to the shouldBeTroubled parameter.
-     *
-     * @param  shouldBeTroubled set to true if the filter should keep the EEVOs that are troubled, or false to keep only
-     *                          the not-troubled ones.
-     * @param  eevos            ee vos
-     * @return ee vos
-     */
-    private <T extends ExpressionExperimentValueObject> List<T> returnTroubled( Collection<T> eevos, boolean shouldBeTroubled ) {
-        List<T> filtered = new ArrayList<>();
-
-        for ( T eevo : eevos ) {
-            if ( eevo.getTroubled() == shouldBeTroubled ) {
-                filtered.add( eevo );
-            }
-        }
-
-        return filtered;
-    }
-
-    /**
-     * Read the needs attention flag in each ExpressionExperimentValueObject and return only those object for which it
-     * is true
-     *
-     * @param  ees ees
-     * @return ee detail vos
-     */
-    private List<ExpressionExperimentDetailsValueObject> returnNeedsAttention( Collection<ExpressionExperimentDetailsValueObject> ees ) {
-        List<ExpressionExperimentDetailsValueObject> troubled = new ArrayList<>();
-
-        for ( ExpressionExperimentDetailsValueObject eevo : ees ) {
-            if ( eevo.getNeedsAttention() ) {
-                troubled.add( eevo );
-            }
-        }
-
-        return troubled;
-    }
-
-    /**
-     * Update the file used for the sample correlation heatmaps
-     * FIXME make this a background task, use the ProcessedExpressionDataVectorCreateTask
-     *
-     * @param id id
-     */
-    private void updateCorrelationMatrixFile( Long id ) {
-        ExpressionExperiment ee = getExperimentById( id, true );
-        try {
-            sampleCoexpressionAnalysisService.compute( ee );
-        } catch ( Exception e ) {
-            auditTrailService.addUpdateEvent( ee, FailedSampleCorrelationAnalysisEvent.class, null, e );
-            throw e;
-        }
-    }
-
-    private void updateMV( Long id ) {
-        ExpressionExperiment expressionExperiment = getExperimentById( id, false );
-        try {
-            meanVarianceService.create( expressionExperiment, true );
-        } catch ( Exception e ) {
-            auditTrailService.addUpdateEvent( expressionExperiment, FailedMeanVarianceUpdateEvent.class, null, e );
-            throw e;
-        }
-    }
-
-    /**
-     * Delete expression experiments.
-     *
-     * @author pavlidis
-     */
-    private class RemoveExpressionExperimentTask extends AbstractTask<TaskCommand> {
-
-        public RemoveExpressionExperimentTask( TaskCommand command ) {
-            super( command );
-        }
-
-        @Override
-        public TaskResult call() {
-            expressionExperimentService.remove( taskCommand.getEntityId() );
-
-            return new TaskResult( taskCommand, new ModelAndView( new RedirectView( "/expressionExperiment/showAllExpressionExperiments.html", true ) ).addObject( "message", "Dataset id: " + taskCommand.getEntityId() + " removed from Database" ) );
-
-        }
-    }
-
-    private class RemovePubMed extends AbstractTask<TaskCommand> {
-
-        public RemovePubMed( TaskCommand command ) {
-            super( command );
-        }
-
-        @Override
-        public TaskResult call() {
-            ExpressionExperiment ee = getExperimentById( taskCommand.getEntityId(), true );
-
-            if ( ee.getPrimaryPublication() == null ) {
-                return new TaskResult( taskCommand, false );
-            }
-
-            ExpressionExperimentController.log.info( "Removing reference" );
-            ee.setPrimaryPublication( null );
-
-            expressionExperimentService.update( ee );
-
-            return new TaskResult( taskCommand, true );
-        }
-
-    }
-
-    private class UpdatePubMed extends AbstractTask<UpdatePubMedCommand> {
-
-        public UpdatePubMed( UpdatePubMedCommand command ) {
-            super( command );
-        }
-
-        @Override
-        public TaskResult call() {
-            Long eeId = taskCommand.getEntityId();
-            ExpressionExperiment expressionExperiment = expressionExperimentService.loadWithPrimaryPublication( eeId );
-            if ( expressionExperiment == null )
-                throw new EntityNotFoundException( "Cannot access experiment with id=" + eeId );
-
-            String pubmedId = taskCommand.getPubmedId();
-            BibliographicReference publication = bibliographicReferenceService.findByExternalId( pubmedId );
-
-            if ( publication != null ) {
-                // check if the publication is actually being modified
-                if ( expressionExperiment.getPrimaryPublication() == null ||
-                        !expressionExperiment.getPrimaryPublication().equals( publication ) ) {
-                    ExpressionExperimentController.log.info( "Reference exists in system, copying over the metadata and associating..." );
-                    publication.setId( null );
-                    publication = ( BibliographicReference ) persisterHelper.persist( publication );
-                    // we need to thaw mesh terms, keywords, etc. for Hibernate Search
-                    publication = bibliographicReferenceService.thaw( publication );
-                    expressionExperiment.setPrimaryPublication( publication );
-                    expressionExperimentService.update( expressionExperiment );
-                }
-            } else {
-                ExpressionExperimentController.log.info( "Searching pubmed on line .." );
-
-                // search for pubmedId
-                PubMedSearch pms = new PubMedSearch();
-                Collection<String> searchTerms = new ArrayList<>();
-                searchTerms.add( pubmedId );
-                Collection<BibliographicReference> publications;
-                try {
-                    publications = pms.searchAndRetrieveIdByHTTP( searchTerms );
-                } catch ( IOException e ) {
-                    throw new RuntimeException( e );
-                }
-                // check to see if there are publications found
-                // if there are none, or more than one, add an error message and do nothing
-                if ( publications.isEmpty() ) {
-                    ExpressionExperimentController.log.info( "No matching publication found" );
-                    throw new EntityNotFoundException( "No matching publication found" );
-                } else if ( publications.size() > 1 ) {
-                    ExpressionExperimentController.log.info( "Multiple matching publications found!" );
-                    throw new IllegalArgumentException( "Multiple matching publications found!" );
-                } else {
-                    publication = publications.iterator().next();
-
-                    DatabaseEntry pubAccession = DatabaseEntry.Factory.newInstance();
-                    pubAccession.setAccession( pubmedId );
-                    ExternalDatabase ed = ExternalDatabase.Factory.newInstance();
-                    ed.setName( "PubMed" );
-                    pubAccession.setExternalDatabase( ed );
-
-                    publication.setPubAccession( pubAccession );
-
-                    // persist new publication
-                    ExpressionExperimentController.log.info( "Found new publication, associating ..." );
-
-                    publication = ( BibliographicReference ) persisterHelper.persist( publication );
-                    // publication = bibliographicReferenceService.findOrCreate( publication );
-                    // assign to expressionExperiment
-                    expressionExperiment.setPrimaryPublication( publication );
-
-                    expressionExperimentService.update( expressionExperiment );
-                }
-            }
-            ExpressionExperimentDetailsValueObject result = new ExpressionExperimentDetailsValueObject( expressionExperiment );
-            result.setPubmedId( Integer.parseInt( pubmedId ) );
-            publication = bibliographicReferenceService.thaw( publication );
-            result.setPrimaryCitation( CitationValueObject.convert2CitationValueObject( publication ) );
-            return new TaskResult( taskCommand, result );
-        }
-
-    }
-
-    /**
-     * Load an {@link ExpressionExperiment} by ID, optionally thawing it with {@link ExpressionExperimentService#thawLite}.
-     */
-    private ExpressionExperiment getExperimentById( Long id, boolean thawLite ) throws EntityNotFoundException {
-        if ( thawLite ) {
-            return this.expressionExperimentService.loadAndThawLiteOrFail( id,
-                    EntityNotFoundException::new, "No experiment with ID " + id + "." );
-        } else {
-            return this.expressionExperimentService.loadOrFail( id,
-                    EntityNotFoundException::new, "No experiment with ID " + id + "." );
-        }
-    }
-}
+/*
+ * The Gemma project
+ *
+ * Copyright (c) 2006 University of British Columbia
+ *
+ * Licensed under the Apache License, Version 2.0 (the "License");
+ * you may not use this file except in compliance with the License.
+ * You may obtain a copy of the License at
+ *
+ *       http://www.apache.org/licenses/LICENSE-2.0
+ *
+ * Unless required by applicable law or agreed to in writing, software
+ * distributed under the License is distributed on an "AS IS" BASIS,
+ * WITHOUT WARRANTIES OR CONDITIONS OF ANY KIND, either express or implied.
+ * See the License for the specific language governing permissions and
+ * limitations under the License.
+ *
+ */
+package ubic.gemma.web.controller.expression.experiment;
+
+import gemma.gsec.SecurityService;
+import gemma.gsec.util.SecurityUtil;
+import org.apache.commons.lang3.StringUtils;
+import org.apache.commons.lang3.time.StopWatch;
+import org.apache.commons.logging.Log;
+import org.apache.commons.logging.LogFactory;
+import org.springframework.beans.factory.annotation.Autowired;
+import org.springframework.context.i18n.LocaleContextHolder;
+import org.springframework.security.access.AccessDeniedException;
+import org.springframework.stereotype.Controller;
+import org.springframework.web.bind.annotation.RequestMapping;
+import org.springframework.web.bind.annotation.RequestParam;
+import org.springframework.web.servlet.ModelAndView;
+import org.springframework.web.servlet.view.RedirectView;
+import ubic.gemma.core.analysis.preprocess.MeanVarianceService;
+import ubic.gemma.core.analysis.preprocess.OutlierDetails;
+import ubic.gemma.core.analysis.preprocess.OutlierDetectionService;
+import ubic.gemma.core.analysis.preprocess.svd.SVDService;
+import ubic.gemma.core.analysis.report.ExpressionExperimentReportService;
+import ubic.gemma.core.analysis.report.WhatsNew;
+import ubic.gemma.core.analysis.report.WhatsNewService;
+import ubic.gemma.core.analysis.service.ExpressionDataFileService;
+import ubic.gemma.core.analysis.util.ExperimentalDesignUtils;
+import ubic.gemma.core.annotation.reference.BibliographicReferenceService;
+import ubic.gemma.core.expression.experiment.service.ExpressionExperimentSearchService;
+import ubic.gemma.core.job.TaskCommand;
+import ubic.gemma.core.job.TaskResult;
+import ubic.gemma.core.job.executor.webapp.TaskRunningService;
+import ubic.gemma.core.loader.entrez.pubmed.PubMedSearch;
+import ubic.gemma.core.search.SearchException;
+import ubic.gemma.core.search.SearchResultDisplayObject;
+import ubic.gemma.core.tasks.AbstractTask;
+import ubic.gemma.core.tasks.analysis.expression.UpdateEEDetailsCommand;
+import ubic.gemma.core.tasks.analysis.expression.UpdatePubMedCommand;
+import ubic.gemma.model.common.auditAndSecurity.eventType.*;
+import ubic.gemma.model.common.description.*;
+import ubic.gemma.model.common.quantitationtype.QuantitationType;
+import ubic.gemma.model.common.quantitationtype.QuantitationTypeValueObject;
+import ubic.gemma.model.expression.arrayDesign.ArrayDesign;
+import ubic.gemma.model.expression.arrayDesign.TechnologyType;
+import ubic.gemma.model.expression.bioAssay.BioAssay;
+import ubic.gemma.model.expression.biomaterial.BioMaterial;
+import ubic.gemma.model.expression.experiment.*;
+import ubic.gemma.model.genome.Taxon;
+import ubic.gemma.persistence.persister.Persister;
+import ubic.gemma.persistence.service.analysis.expression.coexpression.CoexpressionAnalysisService;
+import ubic.gemma.persistence.service.analysis.expression.sampleCoexpression.SampleCoexpressionAnalysisService;
+import ubic.gemma.persistence.service.common.auditAndSecurity.AuditEventService;
+import ubic.gemma.persistence.service.common.auditAndSecurity.AuditTrailService;
+import ubic.gemma.persistence.service.expression.arrayDesign.ArrayDesignService;
+import ubic.gemma.persistence.service.expression.bioAssay.BioAssayService;
+import ubic.gemma.persistence.service.expression.biomaterial.BioMaterialService;
+import ubic.gemma.persistence.service.expression.experiment.*;
+import ubic.gemma.persistence.service.genome.taxon.TaxonService;
+import ubic.gemma.persistence.util.EntityUtils;
+import ubic.gemma.persistence.util.Slice;
+import ubic.gemma.persistence.util.Sort;
+import ubic.gemma.web.controller.ControllerUtils;
+import ubic.gemma.web.persistence.SessionListManager;
+import ubic.gemma.web.remote.EntityDelegator;
+import ubic.gemma.web.remote.JsonReaderResponse;
+import ubic.gemma.web.remote.ListBatchCommand;
+import ubic.gemma.web.taglib.SimplePageContext;
+import ubic.gemma.web.taglib.expression.experiment.ExperimentQCTag;
+import ubic.gemma.web.util.EntityNotFoundException;
+import ubic.gemma.web.view.TextView;
+
+import javax.servlet.ServletContext;
+import javax.servlet.http.HttpServletRequest;
+import javax.servlet.http.HttpServletResponse;
+import java.io.IOException;
+import java.text.DateFormat;
+import java.text.NumberFormat;
+import java.util.*;
+import java.util.concurrent.TimeUnit;
+
+/**
+ * @author keshav
+ */
+@SuppressWarnings({ "unused", "WeakerAccess" })
+@Controller
+@RequestMapping(value = { "/expressionExperiment", "/ee" })
+public class ExpressionExperimentController {
+
+    private static final Log log = LogFactory.getLog( ExpressionExperimentController.class.getName() );
+    private static final Boolean AJAX = true;
+    private static final int TRIM_SIZE = 800;
+    private final String identifierNotFound = "Must provide a valid ExpressionExperiment identifier";
+    @Autowired
+    private TaskRunningService taskRunningService;
+    @Autowired
+    private ArrayDesignService arrayDesignService;
+    @Autowired
+    private AuditEventService auditEventService;
+    @Autowired
+    private BibliographicReferenceService bibliographicReferenceService;
+    @Autowired
+    private BioAssayService bioAssayService;
+    @Autowired
+    private BioMaterialService bioMaterialService;
+    @Autowired
+    private ExperimentalFactorService experimentalFactorService;
+    @Autowired
+    private ExpressionExperimentReportService expressionExperimentReportService;
+    @Autowired
+    private ExpressionExperimentService expressionExperimentService;
+    @Autowired
+    private AuditTrailService auditTrailService;
+    @Autowired
+    private ExpressionExperimentSearchService expressionExperimentSearchService;
+    @Autowired
+    private ExpressionExperimentSetService expressionExperimentSetService;
+    @Autowired
+    private ExpressionExperimentSubSetService expressionExperimentSubSetService;
+    @Autowired
+    private Persister persisterHelper;
+    @Autowired
+    private SecurityService securityService;
+    @Autowired
+    private TaxonService taxonService;
+    @Autowired
+    private SVDService svdService;
+    @Autowired
+    private WhatsNewService whatsNewService;
+    @Autowired
+    private SessionListManager sessionListManager;
+    @Autowired
+    private SampleCoexpressionAnalysisService sampleCoexpressionAnalysisService;
+    @Autowired
+    private MeanVarianceService meanVarianceService;
+    @Autowired
+    private OutlierDetectionService outlierDetectionService;
+    @Autowired
+    private CoexpressionAnalysisService coexpressionAnalysisService;
+    @Autowired
+    private GeeqService geeqService;
+    @Autowired
+    private ServletContext servletContext;
+
+    /**
+     * AJAX call for remote paging store security isn't incorporated in db query, so paging needs to occur at higher
+     * level.
+     * <ol>
+     * <li>a db call returns all experiments, which are filtered by the service method
+     * <li>if the user is an admin, we filter out the troubled experiments
+     * <li>an appropriate page-sized chunk is then taken from this (filtered) list
+     * <li>another round of db calls create and fill value objects for this chunk
+     * <li>value objects are returned
+     * </ol>
+     */
+    public JsonReaderResponse<ExpressionExperimentDetailsValueObject> browse( ListBatchCommand batch ) {
+
+        if ( batch.getLimit() == 0 ) {
+            batch.setStart( 0 );
+        }
+
+        return this.browseSpecific( batch, null, null );
+
+    }
+
+    public JsonReaderResponse<ExpressionExperimentDetailsValueObject> browseByTaxon( ListBatchCommand batch, Long taxonId ) {
+
+        if ( taxonId == null ) {
+            return this.browse( batch );
+        }
+        Taxon taxon = taxonService.load( taxonId );
+        if ( taxon == null ) {
+            ExpressionExperimentController.log.info( "Attempted to browse experiments by taxon with id = " + taxonId + ", but this id is invalid. Browsing without taxon restriction." );
+            return this.browse( batch );
+        }
+
+        return this.browseSpecific( batch, null, taxon );
+
+    }
+
+    /**
+     * AJAX call for remote paging store
+     */
+    public JsonReaderResponse<ExpressionExperimentDetailsValueObject> browseSpecificIds( ListBatchCommand batch, Collection<Long> ids ) {
+
+        if ( batch.getLimit() == 0 ) {
+            batch.setLimit( ids.size() );
+            batch.setStart( 0 );
+        }
+        List<Long> noDupIds = new ArrayList<>( ids );
+
+        return this.browseSpecific( batch, noDupIds, null );
+
+    }
+
+    /**
+     * AJAX returns a JSON string encoding whether the current user owns the experiment and whether they can edit it
+     */
+    public boolean canCurrentUserEditExperiment( Long eeId ) {
+        ExpressionExperiment ee = getExperimentById( eeId, false );
+        boolean userCanEditGroup;
+        try {
+            userCanEditGroup = securityService.isEditable( ee );
+        } catch ( org.springframework.security.access.AccessDeniedException ade ) {
+            return false;
+        }
+        return userCanEditGroup;
+    }
+
+    /**
+     * AJAX clear entries in caches relevant to experimental design for the experiment passed in. The caches cleared are
+     * the processedDataVectorCache and the caches held in ExperimentalDesignVisualizationService
+     */
+    public void clearFromCaches( Long eeId ) {
+        expressionExperimentReportService.evictFromCache( eeId );
+    }
+
+    /**
+     * Exposed for AJAX calls.
+     */
+    public String deleteById( Long id ) {
+        if ( id == null ) return null;
+        RemoveExpressionExperimentTask task = new RemoveExpressionExperimentTask( new TaskCommand( id ) );
+        return taskRunningService.submitTask( task );
+    }
+
+    /**
+     * AJAX returns a JSON string encoding whether the current user owns the experiment and whether they can edit it
+     */
+    public boolean doesCurrentUserOwnExperiment( Long eeId ) {
+        ExpressionExperiment ee = getExperimentById( eeId, false );
+        boolean userOwnsGroup;
+        try {
+            userOwnsGroup = securityService.isOwnedByCurrentUser( ee );
+        } catch ( org.springframework.security.access.AccessDeniedException ade ) {
+            return false;
+        }
+        return userOwnsGroup;
+    }
+
+    @RequestMapping("/filterExpressionExperiments.html")
+    public ModelAndView filter( HttpServletRequest request, HttpServletResponse response ) {
+        String searchString = request.getParameter( "filter" );
+
+        // Validate the filtering search criteria.
+        if ( StringUtils.isBlank( searchString ) ) {
+            return new ModelAndView( new RedirectView( "/expressionExperiment/showAllExpressionExperiments.html", true ) ).addObject( "message", "No search criteria provided" );
+        }
+
+        Collection<Long> ids;
+        try {
+            ids = expressionExperimentService.filter( searchString );
+        } catch ( SearchException e ) {
+            throw new IllegalArgumentException( "Invalid search settings.", e );
+        }
+
+        if ( ids.isEmpty() ) {
+
+            return new ModelAndView( new RedirectView( "/expressionExperiment/showAllExpressionExperiments.html", true ) ).addObject( "message", "Your search yielded no results." );
+
+        }
+
+        if ( ids.size() == 1 ) {
+            return new ModelAndView( new RedirectView( "/expressionExperiment/showExpressionExperiment.html?id=" + ids.iterator().next(), true ) ).addObject( "message", "Search Criteria: " + searchString + "; " + ids.size() + " Datasets matched." );
+        }
+
+        StringBuilder list = new StringBuilder();
+        for ( Long id : ids ) {
+            list.append( id ).append( "," );
+        }
+
+        return new ModelAndView( new RedirectView( "/expressionExperiment/showAllExpressionExperiments.html?id=" + list, true ) ).addObject( "message", "Search Criteria: " + searchString + "; " + ids.size() + " Datasets matched." );
+    }
+
+    /**
+     * AJAX TODO --- include a search of subsets. NOTE: only used via DataSetSearchAndGrabToolbar -{@literal >}
+     * DatasetGroupEditor?
+     *
+     * @param  query   search string
+     * @param  taxonId (if null, all taxa are searched)
+     * @return EE ids that match
+     */
+    public Collection<Long> find( String query, Long taxonId ) {
+        ExpressionExperimentController.log.info( "Search: query='" + query + "' taxon=" + taxonId );
+        try {
+            return expressionExperimentSearchService.searchExpressionExperiments( query, taxonId );
+        } catch ( SearchException e ) {
+            throw new IllegalArgumentException( "Invalid search settings.", e );
+        }
+    }
+
+    /**
+     *
+     */
+    public List<SearchResultDisplayObject> getAllTaxonExperimentGroup( Long taxonId ) {
+        return expressionExperimentSearchService.getAllTaxonExperimentGroup( taxonId );
+    }
+
+    /**
+     * AJAX
+     */
+    public Collection<AnnotationValueObject> getAnnotation( EntityDelegator<Characteristic> e ) {
+        if ( e == null || e.getId() == null )
+            return null;
+        return expressionExperimentService.getAnnotationsById( e.getId() );
+    }
+
+    /**
+     * AJAX call
+     *
+     * @return a more informative description than the regular description 1st 120 characters of ee.description +
+     *         Experimental Design information returned string contains HTML tags.
+     *         TODO: Would be more generic if passed back a DescriptionValueObject that contains all the info necessary
+     *         to reconstruct the HTML on the client side Currently only used by ExpressionExperimentGrid.js (row
+     *         expander)
+     */
+    public String getDescription( Long id ) {
+        ExpressionExperiment ee = getExperimentById( id, true );
+
+        Collection<ExperimentalFactor> efs = ee.getExperimentalDesign().getExperimentalFactors();
+
+        StringBuilder descriptive = new StringBuilder();
+
+        if ( ee.getDescription() != null ) {
+            descriptive.append( StringUtils.abbreviate( StringUtils.strip( ee.getDescription() ), "…",
+                    ExpressionExperimentController.TRIM_SIZE ) );
+        }
+
+        // Is there any factor info to add?
+        if ( efs.isEmpty() ) return descriptive.append( "</br><b>(No Factors)</b>" ).toString();
+
+        String efUri = "&nbsp;<a target='_blank' href='" + servletContext.getContextPath()
+                + "/experimentalDesign/showExperimentalDesign.html?eeid=" + ee.getId() + "'>(details)</a >";
+        int MAX_TAGS_TO_SHOW = 15;
+        Collection<Characteristic> tags = ee.getCharacteristics();
+        if ( !tags.isEmpty() ) {
+            descriptive.append( "</br>&nbsp;<b>Tags:</b>&nbsp;" );
+            int i = 0;
+            for ( Characteristic tag : tags ) {
+                descriptive.append( tag.getValue() ).append( ", " );
+                if ( ++i > MAX_TAGS_TO_SHOW ) {
+                    descriptive.append( " [more tags not shown]" );
+                    break;
+                }
+            }
+
+        }
+
+        descriptive.append( "</br>&nbsp;<b>Factors:</b>&nbsp;" );
+        for ( ExperimentalFactor ef : efs ) {
+            if ( !ExperimentalDesignUtils.isBatch( ef ) ) {
+                descriptive.append( ef.getName() ).append( " (" ).append( ef.getDescription() ).append( "), " );
+            }
+        }
+
+        // remove trailing "," and return as a string
+        return descriptive.substring( 0, descriptive.length() - 2 ) + efUri;
+
+    }
+
+    /**
+     * AJAX
+     */
+    public Collection<DesignMatrixRowValueObject> getDesignMatrixRows( EntityDelegator<ExpressionExperiment> e ) {
+        if ( e == null || e.getId() == null ) {
+            throw new IllegalArgumentException( "A non-null experiment ID must be supplied." );
+        }
+        ExpressionExperiment ee = getExperimentById( e.getId(), true );
+        return DesignMatrixRowValueObject.Factory.getDesignMatrix( ee, true ); // ignore "batch"
+    }
+
+    /**
+     * AJAX
+     *
+     * @return a collection of factor value objects that represent the factors of a given experiment
+     */
+    public Collection<ExperimentalFactorValueObject> getExperimentalFactors( EntityDelegator<ExpressionExperiment> e ) {
+        if ( e == null || e.getId() == null ) {
+            throw new IllegalArgumentException( "A non-null experiment ID must be supplied." );
+        }
+
+        ExpressionExperiment ee = getExperimentById( e.getId(), false );
+
+        Collection<ExperimentalFactorValueObject> result = new HashSet<>();
+
+        if ( ee.getExperimentalDesign() == null ) return null;
+
+        Collection<ExperimentalFactor> factors = ee.getExperimentalDesign().getExperimentalFactors();
+
+        for ( ExperimentalFactor factor : factors )
+            result.add( new ExperimentalFactorValueObject( factor ) );
+
+        return result;
+    }
+
+    /**
+     * AJAX
+     *
+     * @return A collection of factor value objects for the specified experimental factor
+     */
+    public Collection<FactorValueValueObject> getFactorValues( EntityDelegator<ExperimentalFactor> e ) {
+        if ( e == null || e.getId() == null ) {
+            throw new IllegalArgumentException( "A non-null ExperimentalFactor ID must be supplied." );
+        }
+
+        ExperimentalFactor ef = this.experimentalFactorService.loadOrFail( e.getId(), EntityNotFoundException::new, "ExperimentalFactor with ID " + e.getId() + " does not exist." );
+
+        Collection<FactorValueValueObject> result = new HashSet<>();
+
+        Collection<FactorValue> values = ef.getFactorValues();
+        for ( FactorValue value : values ) {
+            result.add( new FactorValueValueObject( value ) );
+        }
+
+        return result;
+    }
+
+    /**
+     * Used to include the html for the qc table in an ext panel (without using a tag) (This method should probably be
+     * in a service?)
+     */
+    public String getQCTagHTML( ExpressionExperiment ee ) {
+        ExperimentQCTag qc = new ExperimentQCTag();
+        // FIXME: replace this by some utility class reused by the tag
+        qc.setPageContext( new SimplePageContext( servletContext ) );
+        qc.setEe( ee.getId() );
+        qc.setEeManagerId( ee.getId() + "-eemanager" );
+        qc.setHasCorrMat( sampleCoexpressionAnalysisService.hasAnalysis( ee ) );
+        qc.setHasNodeDegreeDist( ExpressionExperimentQCUtils.hasNodeDegreeDistFile( ee ) );
+        qc.setHasPCA( svdService.hasPca( ee.getId() ) );
+        qc.setNumFactors( ExpressionExperimentQCUtils.numFactors( ee ) );
+        qc.setHasMeanVariance( ee.getMeanVarianceRelation() != null );
+        qc.setHasCorrDist( this.coexpressionAnalysisService.hasCoexpCorrelationDistribution( ee ) );
+        qc.setNumOutliersRemoved( this.numOutliersRemoved( ee ) );
+        try {
+            qc.setNumPossibleOutliers( this.numPossibleOutliers( ee ) );
+        } catch ( ArrayIndexOutOfBoundsException | IllegalStateException e ) {
+            ExpressionExperimentController.log.error( "Error while setting the number of possible outliers for " + ee + ".", e );
+        }
+        return qc.getQChtml();
+    }
+
+    /**
+     * AJAX method to get data for database summary table, returned as a JSON object the slow part here is loading each
+     * new or updated object in whatsNewService.retrieveReport() -&gt; fetch()
+     *
+     * @return json
+     */
+    public Map<String, Object> loadCountsForDataSummaryTable() {
+        StopWatch sw = StopWatch.createStarted();
+        StopWatch countTimer = StopWatch.create();
+        StopWatch reportTimer = StopWatch.create();
+
+        Map<String, Object> summary = new HashMap<>();
+        List<Map<String, Object>> taxonEntries = new ArrayList<>();
+
+        countTimer.start();
+        long bioMaterialCount = expressionExperimentService.countBioMaterials( null );
+        long arrayDesignCount = arrayDesignService.countWithCache( null );
+        long expressionExperimentCount = expressionExperimentService.countWithCache( null );
+        Map<Taxon, Long> eesPerTaxon = expressionExperimentService.getPerTaxonCount();
+        countTimer.stop();
+
+        // this is the slow part
+        reportTimer.start();
+        WhatsNew wn = whatsNewService.getLatestWeeklyReport();
+        if ( wn == null ) {
+            log.warn( "Latest What's new report is not available, recomputing it on-the-fly..." );
+            wn = whatsNewService.getWeeklyReport();
+        }
+        reportTimer.stop();
+
+        // Get count for new assays
+        long newBioMaterialCount = wn.getNewBioMaterialCount();
+
+        Collection<ExpressionExperiment> newExpressionExperiments = wn.getNewExpressionExperiments();
+        Collection<Long> newExpressionExperimentIds = ( newExpressionExperiments != null ) ? EntityUtils.getIds( newExpressionExperiments ) : new ArrayList<>();
+        Collection<ExpressionExperiment> updatedExpressionExperiments = wn.getUpdatedExpressionExperiments();
+        Collection<Long> updatedExpressionExperimentIds = ( updatedExpressionExperiments != null ) ? EntityUtils.getIds( updatedExpressionExperiments ) : new ArrayList<>();
+
+        int newExpressionExperimentCount = ( newExpressionExperiments != null ) ? newExpressionExperiments.size() : 0;
+        int updatedExpressionExperimentCount = ( updatedExpressionExperiments != null ) ? updatedExpressionExperiments.size() : 0;
+
+        /* Store counts for new and updated experiments by taxonId */
+        Map<Taxon, Collection<Long>> newEEsPerTaxon = wn.getNewEEIdsPerTaxon();
+        Map<Taxon, Collection<Long>> updatedEEsPerTaxon = wn.getUpdatedEEIdsPerTaxon();
+
+        Locale locale = LocaleContextHolder.getLocale();
+        NumberFormat integerFormat = NumberFormat.getIntegerInstance( locale );
+
+        for ( Taxon t : eesPerTaxon.keySet() ) {
+            Map<String, Object> taxLine = new HashMap<>();
+            taxLine.put( "taxonId", t.getId() );
+            taxLine.put( "taxonName", t.getScientificName() );
+            taxLine.put( "totalCount", integerFormat.format( eesPerTaxon.get( t ) ) );
+            if ( newEEsPerTaxon.containsKey( t ) ) {
+                taxLine.put( "newCount", integerFormat.format( newEEsPerTaxon.get( t ).size() ) );
+                taxLine.put( "newIds", newEEsPerTaxon.get( t ) );
+            }
+            if ( updatedEEsPerTaxon.containsKey( t ) ) {
+                taxLine.put( "updatedCount", integerFormat.format( updatedEEsPerTaxon.get( t ).size() ) );
+                taxLine.put( "updatedIds", updatedEEsPerTaxon.get( t ) );
+            }
+            taxonEntries.add( taxLine );
+        }
+
+        summary.put( "sortedCountsPerTaxon", taxonEntries );
+
+        // Get count for new and updated array designs
+        Collection<ArrayDesign> newArrayDesigns = wn.getNewArrayDesigns();
+        int newArrayCount = ( newArrayDesigns != null ) ? newArrayDesigns.size() : 0;
+        Collection<ArrayDesign> updatedArrayDesigns = wn.getUpdatedArrayDesigns();
+        int updatedArrayCount = ( updatedArrayDesigns != null ) ? updatedArrayDesigns.size() : 0;
+
+        boolean drawNewColumn = ( newExpressionExperimentCount > 0 || newArrayCount > 0 || newBioMaterialCount > 0 );
+        boolean drawUpdatedColumn = ( updatedExpressionExperimentCount > 0 || updatedArrayCount > 0 );
+        String date = ( wn.getDate() != null ) ? DateFormat.getDateInstance( DateFormat.LONG ).format( wn.getDate() ) : "";
+        date = date.replace( '-', ' ' );
+
+        summary.put( "updateDate", date );
+        summary.put( "drawNewColumn", drawNewColumn );
+        summary.put( "drawUpdatedColumn", drawUpdatedColumn );
+        if ( newBioMaterialCount != 0 )
+            summary.put( "newBioMaterialCount", integerFormat.format( newBioMaterialCount ) );
+        if ( newArrayCount != 0 ) summary.put( "newArrayDesignCount", integerFormat.format( newArrayCount ) );
+        if ( updatedArrayCount != 0 )
+            summary.put( "updatedArrayDesignCount", integerFormat.format( updatedArrayCount ) );
+        if ( newExpressionExperimentCount != 0 )
+            summary.put( "newExpressionExperimentCount", integerFormat.format( newExpressionExperimentCount ) );
+        if ( updatedExpressionExperimentCount != 0 )
+            summary.put( "updatedExpressionExperimentCount", integerFormat.format( updatedExpressionExperimentCount ) );
+        if ( newExpressionExperimentCount != 0 )
+            summary.put( "newExpressionExperimentIds", newExpressionExperimentIds );
+        if ( updatedExpressionExperimentCount != 0 )
+            summary.put( "updatedExpressionExperimentIds", updatedExpressionExperimentIds );
+
+        summary.put( "bioMaterialCount", integerFormat.format( bioMaterialCount ) );
+        summary.put( "arrayDesignCount", integerFormat.format( arrayDesignCount ) );
+
+        summary.put( "expressionExperimentCount", integerFormat.format( expressionExperimentCount ) );
+
+        if ( sw.getTime( TimeUnit.MILLISECONDS ) > 1000 ) {
+            log.info( "Retrieving EE summary took " + sw.getTime( TimeUnit.MILLISECONDS ) + " ms (" + "counting: " + countTimer.getTime() + " ms, " + "report: " + reportTimer.getTime() + " ms)." );
+        }
+
+        return summary;
+    }
+
+    /**
+     * AJAX; Populate all the details.
+     *
+     * @param  id Identifier for the experiment
+     * @return ee details vo
+     */
+    public ExpressionExperimentDetailsValueObject loadExpressionExperimentDetails( Long id ) {
+        ExpressionExperiment ee = getExperimentById( id, false );
+        ee = expressionExperimentService.thawLiter( ee );
+        if ( ee == null ) {
+            throw new EntityNotFoundException( "No experiment with ID " + id + "." );
+        }
+        Collection<ExpressionExperimentDetailsValueObject> initialResults = expressionExperimentService.loadDetailsValueObjectsByIdsWithCache( Collections.singleton( id ) );
+
+        if ( initialResults.isEmpty() ) {
+            throw new EntityNotFoundException( "No experiment with ID " + id + "." );
+        }
+
+        expressionExperimentReportService.populateReportInformation( initialResults );
+        expressionExperimentReportService.getAnnotationInformation( initialResults );
+        expressionExperimentReportService.populateEventInformation( initialResults );
+
+        ExpressionExperimentDetailsValueObject finalResult = initialResults.iterator().next();
+        // Most of DetailsVO values are set automatically through the constructor.
+        // We only need to set the additional values:
+
+        finalResult.setQChtml( this.getQCTagHTML( ee ) );
+        finalResult.setExpressionExperimentSets( this.getExpressionExperimentSets( ee ) );
+
+        this.setPreferredAndReprocessed( finalResult, ee );
+        this.setTechTypeInfo( finalResult, ee );
+
+        this.setPublicationAndAuthor( finalResult, ee );
+        this.setBatchInfo( finalResult, ee );
+
+        Date lastArrayDesignUpdate = expressionExperimentService.getLastArrayDesignUpdate( ee );
+        if ( lastArrayDesignUpdate != null ) {
+            finalResult.setLastArrayDesignUpdateDate( lastArrayDesignUpdate.toString() );
+        }
+
+        finalResult.setSuitableForDEA( expressionExperimentService.isSuitableForDEA( ee ) );
+
+        return finalResult;
+    }
+
+    public void recalculateBatchConfound( Long id ) {
+        ExpressionExperiment ee = getExperimentById( id, false );
+        ee.setBatchConfound( expressionExperimentService.getBatchConfound( ee ) );
+        expressionExperimentService.update( ee );
+    }
+
+    public void recalculateBatchEffect( Long id ) {
+        ExpressionExperiment ee = getExperimentById( id, false );
+        ee.setBatchEffect( expressionExperimentService.getBatchEffect( ee ) );
+        ee.setBatchEffectStatistics( expressionExperimentService.getBatchEffectStatistics( ee ) );
+        expressionExperimentService.update( ee );
+    }
+
+    public void runGeeq( Long id, String mode ) {
+        ExpressionExperiment ee = getExperimentById( id, false );
+        geeqService.calculateScore( ee, GeeqService.ScoreMode.valueOf( mode ) );
+    }
+
+    /**
+     * AJAX - for display in tables. Don't retrieve too much detail.
+     *
+     * @param  ids of EEs to load
+     * @return security-filtered set of value objects.
+     */
+    public Collection<ExpressionExperimentDetailsValueObject> loadExpressionExperiments( List<Long> ids ) {
+        if ( ids.isEmpty() ) {
+            return new HashSet<>();
+        }
+        return this.getFilteredExpressionExperimentValueObjects( null, ids, 0, true );
+    }
+
+    /**
+     * AJAX get experiments that used a given platform. Don't retrieve too much detail.
+     *
+     * @param id of platform
+     * @return collection of experiments that use this platform -- including those that were switched
+     */
+    public Collection<ExpressionExperimentDetailsValueObject> loadExperimentsForPlatform( Long id ) {
+        ArrayDesign ad = arrayDesignService.loadOrFail( id, EntityNotFoundException::new, "No platform with ID " + id + "." );
+
+        Collection<ExpressionExperimentDetailsValueObject> switchedExperiments = getFilteredExpressionExperimentValueObjects( null,
+                EntityUtils.getIds( arrayDesignService.getSwitchedExperiments( ad ) ), 0, true );
+        for ( ExpressionExperimentDetailsValueObject evo : switchedExperiments ) {
+            evo.setName( "[Switched to another platform] " + evo.getName() );
+        }
+
+        Collection<ExpressionExperimentDetailsValueObject> experiments = this.getFilteredExpressionExperimentValueObjects( null,
+                EntityUtils.getIds( arrayDesignService.getExpressionExperiments( ad ) ),
+                0, true );
+
+        // combine original and switched EES
+        Collection<ExpressionExperimentDetailsValueObject> vos = new ArrayList<>( experiments );
+        vos.addAll( switchedExperiments );
+
+        return vos;
+    }
+
+    /**
+     * AJAX - for display in tables. Get more details.
+     *
+     * @param  ids of EEs to load
+     * @return security-filtered set of value objects.
+     */
+    public Collection<ExpressionExperimentDetailsValueObject> loadDetailedExpressionExperiments( Collection<Long> ids ) {
+        Collection<ExpressionExperimentDetailsValueObject> result = this.getFilteredExpressionExperimentValueObjects( null, ids, 0, true );
+        this.expressionExperimentReportService.populateReportInformation( result );
+        return result;
+    }
+
+    /**
+     * AJAX; get a collection of experiments that have had samples removed due to outliers
+     * TODO: and experiment that have possible batch effects detected
+     *
+     * @return json reader response
+     */
+    public JsonReaderResponse<Map<String, Object>> loadExpressionExperimentsWithQcIssues() {
+
+        Collection<ExpressionExperiment> outlierEEs = expressionExperimentService.getExperimentsWithOutliers();
+
+        Collection<ExpressionExperiment> ees = new HashSet<>( outlierEEs );
+        // TODO: ees.addAll( batchEffectEEs );
+
+        List<Map<String, Object>> jsonRecords = new ArrayList<>();
+
+        for ( ExpressionExperiment ee : ees ) {
+            //noinspection MismatchedQueryAndUpdateOfCollection
+            Map<String, Object> record = new HashMap<>();
+            record.put( "id", ee.getId() );
+            record.put( "shortName", ee.getShortName() );
+            record.put( "name", ee.getName() );
+
+            if ( outlierEEs.contains( ee ) ) {
+                record.put( "sampleRemoved", true );
+            }
+
+            // record.put( "batchEffect", batchEffectEEs.contains( ee ) );
+            jsonRecords.add( record );
+        }
+
+        return new JsonReaderResponse<>( jsonRecords );
+
+    }
+
+    /**
+     * AJAX - for display in tables
+     *
+     * @param  eeId ee id
+     * @return security-filtered set of value objects.
+     */
+    public Collection<QuantitationTypeValueObject> loadQuantitationTypes( Long eeId ) {
+        // need to thawRawAndProcessed?
+        ExpressionExperiment ee = getExperimentById( eeId, true );
+        return expressionExperimentService.getQuantitationTypeValueObjects( ee );
+    }
+
+    /**
+     * AJAX. Data summarizing the status of experiments.
+     *
+     * @param  taxonId    can be null
+     * @param  limit      If &gt;0, get the most recently updated N experiments, where N &lt;= limit; or if &lt; 0, get
+     *                    the
+     *                    least
+     *                    recently updated; if 0, or null, return all.
+     * @param  filter     if non-null, limit data sets to ones meeting criteria.
+     * @param  showPublic return user's public datasets too
+     * @return ee details vos
+     */
+    public Collection<ExpressionExperimentDetailsValueObject> loadStatusSummaries( Long taxonId, List<Long> ids, Integer limit, Integer filter, Boolean showPublic ) {
+        StopWatch timer = new StopWatch();
+        timer.start();
+
+        Collection<ExpressionExperimentDetailsValueObject> vos;
+
+        if ( !SecurityUtil.isUserLoggedIn() ) {
+            throw new AccessDeniedException( "User does not have access to experiment management" );
+        }
+
+        // -1 is used in the frontend as a substitute for null
+        if ( taxonId != null && taxonId == -1L ) {
+            taxonId = null;
+        }
+
+        if ( limit == null ) {
+            limit = 50;
+        }
+        vos = this.getEEVOsForManager( taxonId, ids, limit, filter, showPublic );
+
+        if ( vos.isEmpty() ) {
+            return new HashSet<>();
+        }
+
+        if ( timer.getTime() > 1000 ) {
+            ExpressionExperimentController.log.info( "Fetching basic data took: " + timer.getTime() + "ms" );
+        }
+
+        timer.reset();
+        timer.start();
+
+        expressionExperimentReportService.getAnnotationInformation( vos );
+        expressionExperimentReportService.populateEventInformation( vos );
+
+        if ( timer.getTime() > 1000 ) {
+            ExpressionExperimentController.log.info( "Filling in report data for " + vos.size() + " EEs: " + timer.getTime() + "ms" );
+        }
+
+        // We need to convert the VOs to detailVos and add array designs so trouble info can be correctly displayed.
+        for ( ExpressionExperimentDetailsValueObject vo : vos ) {
+            vo.setArrayDesigns( arrayDesignService.loadValueObjectsForEE( vo.getId() ) );
+        }
+
+        return vos;
+    }
+
+    /**
+     * Remove the primary publication for the given expression experiment (by id). The reference is not actually deleted
+     * from the system. AJAX
+     *
+     * @param  eeId ee id
+     * @return string
+     */
+    @SuppressWarnings("UnusedReturnValue") // AJAX method - Possibly used in JS
+    public String removePrimaryPublication( Long eeId ) {
+        RemovePubMed task = new RemovePubMed( new TaskCommand( eeId ) );
+        return taskRunningService.submitTask( task );
+    }
+
+    /**
+     * AJAX (used by experimentAndExperimentGroupCombo.js)
+     *
+     * @param  taxonId if the search should not be limited by taxon, pass in null
+     * @param  query   query
+     * @return Collection of SearchResultDisplayObjects
+     */
+    public List<SearchResultDisplayObject> searchExperimentsAndExperimentGroups( String query, Long taxonId ) {
+        boolean taxonLimited = ( taxonId != null );
+
+        // add session bound sets
+        // get any session-bound groups
+        Collection<SessionBoundExpressionExperimentSetValueObject> sessionResult = ( taxonLimited ) ? sessionListManager.getModifiedExperimentSets( taxonId ) : sessionListManager.getModifiedExperimentSets();
+
+        List<SearchResultDisplayObject> sessionSets = new ArrayList<>();
+
+        // create SearchResultDisplayObjects
+        if ( sessionResult != null && !sessionResult.isEmpty() ) {
+            for ( SessionBoundExpressionExperimentSetValueObject eevo : sessionResult ) {
+                SearchResultDisplayObject srdo = new SearchResultDisplayObject( eevo );
+                srdo.setUserOwned( true );
+                sessionSets.add( srdo );
+            }
+        }
+
+        // keep sets in proper order (session-bound groups first)
+        Collections.sort( sessionSets );
+        List<SearchResultDisplayObject> displayResults = new ArrayList<>( sessionSets );
+        try {
+            displayResults.addAll( expressionExperimentSearchService.searchExperimentsAndExperimentGroups( query, taxonId ) );
+        } catch ( SearchException e ) {
+            throw new IllegalArgumentException( "Invalid search settings.", e );
+        }
+
+        for ( SearchResultDisplayObject r : displayResults ) {
+            r.setOriginalQuery( query );
+        }
+
+        return displayResults;
+    }
+
+    /**
+     * AJAX (used by ExperimentCombo.js)
+     *
+     * @param  query query
+     * @return Collection of expression experiment entity objects
+     */
+    public Collection<ExpressionExperimentValueObject> searchExpressionExperiments( String query ) {
+        try {
+            return expressionExperimentSearchService.searchExpressionExperiments( query );
+        } catch ( SearchException e ) {
+            throw new IllegalArgumentException( "Invalid search settings.", e );
+        }
+    }
+
+    /**
+     * Show all experiments (optionally conditioned on either a taxon, a list of ids, or a platform)
+     *
+     * @param  request  request
+     * @param  response response
+     * @return model and view
+     */
+    @RequestMapping(value = { "/showAllExpressionExperiments.html", "/showAll" })
+    public ModelAndView showAllExpressionExperiments( HttpServletRequest request, HttpServletResponse response ) {
+
+        return new ModelAndView( "expressionExperiments" );
+
+    }
+
+    @RequestMapping(value = { "/showAllExpressionExperimentLinkSummaries.html", "/manage.html" })
+    public ModelAndView showAllLinkSummaries( HttpServletRequest request, HttpServletResponse response ) {
+        return new ModelAndView( "expressionExperimentLinkSummary" );
+    }
+
+    @RequestMapping(value = { "/showBioAssaysFromExpressionExperiment.html", "/bioAssays" })
+    public ModelAndView showBioAssays( @RequestParam("id") Long id ) {
+        ExpressionExperiment expressionExperiment = getExperimentById( id, true );
+        ModelAndView mv = new ModelAndView( "bioAssays" ).addObject( "bioAssays", bioAssayService.thaw( expressionExperiment.getBioAssays() ) );
+        this.addQCInfo( expressionExperiment, mv );
+        mv.addObject( "expressionExperiment", expressionExperiment );
+        return mv;
+    }
+
+    @RequestMapping(value = { "/showBioMaterialsFromExpressionExperiment.html", "/bioMaterials" })
+    public ModelAndView showBioMaterials( @RequestParam("id") Long id ) {
+        ExpressionExperiment expressionExperiment = getExperimentById( id, true );
+
+        Collection<BioAssay> bioAssays = expressionExperiment.getBioAssays();
+        Collection<BioMaterial> bioMaterials = new ArrayList<>();
+        for ( BioAssay assay : bioAssays ) {
+            BioMaterial material = assay.getSampleUsed();
+            if ( material != null ) {
+                bioMaterials.add( material );
+            }
+        }
+
+        ModelAndView mav = new ModelAndView( "bioMaterials" );
+        if ( ExpressionExperimentController.AJAX ) {
+            mav.addObject( "bioMaterialIdList", bioMaterialService.getBioMaterialIdList( bioMaterials ) );
+        }
+
+        Integer numBioMaterials = bioMaterials.size();
+        mav.addObject( "numBioMaterials", numBioMaterials );
+        mav.addObject( "bioMaterials", bioMaterialService.thaw( bioMaterials ) );
+
+        this.addQCInfo( expressionExperiment, mav );
+
+        return mav;
+    }
+
+    @RequestMapping(value = { "/showExpressionExperiment.html", "/", "/show" }, params = { "id" })
+    public ModelAndView showExpressionExperiment( @RequestParam(value = "id") Long id ) {
+        BioAssaySet bioAssaySet;
+        bioAssaySet = expressionExperimentService.loadBioAssaySet( id );
+        if ( bioAssaySet == null ) {
+            throw new EntityNotFoundException( "No experiment with ID " + id + "." );
+        }
+        return showBioAssaySet( bioAssaySet );
+    }
+
+    @RequestMapping(value = { "/showExpressionExperiment.html", "/", "/show" }, params = { "shortName" })
+    public ModelAndView showExpressionExperimentByShortName( @RequestParam(value = "shortName") String shortName ) {
+        ExpressionExperiment experimentExperiment = expressionExperimentService.findByShortName( shortName );
+        if ( experimentExperiment == null ) {
+            throw new EntityNotFoundException( "No experiment with short name " + shortName + "." );
+        }
+        return showBioAssaySet( experimentExperiment );
+    }
+
+    private ModelAndView showBioAssaySet( BioAssaySet ee ) {
+        return new ModelAndView( "expressionExperiment.detail" )
+                .addObject( "expressionExperiment", ee )
+                .addObject( "eeId", ee.getId() )
+                .addObject( "eeClass", ee.getClass() );
+    }
+
+    /**
+     * shows a list of BioAssays for an expression experiment subset
+     *
+     * @param  request  request
+     * @param  response response
+     * @return model and view
+     */
+    @RequestMapping(value = { "/showExpressionExperimentSubSet.html", "/showSubset" })
+    public ModelAndView showSubSet( HttpServletRequest request, HttpServletResponse response ) {
+        Long id = Long.parseLong( request.getParameter( "id" ) );
+
+        ExpressionExperimentSubSet subset = expressionExperimentSubSetService.load( id );
+        if ( subset == null ) {
+            throw new EntityNotFoundException( id + " not found" );
+        }
+
+        // request.setAttribute( "id", id );
+        return new ModelAndView( "bioAssays" ).addObject( "bioAssays", subset.getBioAssays() );
+    }
+
+    /**
+     * Completely reset the pairing of bioassays to biomaterials, so they are no longer paired. New biomaterials are
+     * constructed where necessary; they retain the characteristics of the original. Experimental design might need to
+     * be redone after this operation. (AJAX)
+     *
+     * @param eeId ee id
+     */
+    public void unmatchAllBioAssays( Long eeId ) {
+        ExpressionExperiment ee = getExperimentById( eeId, true );
+
+        Collection<BioMaterial> needToProcess = new HashSet<>();
+
+        for ( BioAssay ba : ee.getBioAssays() ) {
+            BioMaterial bm = ba.getSampleUsed();
+            bm = this.bioMaterialService.thaw( bm );
+            Collection<BioAssay> bioAssaysUsedIn = bm.getBioAssaysUsedIn();
+            if ( bioAssaysUsedIn.size() > 1 ) {
+                needToProcess.add( bm );
+            }
+        }
+
+        // FIXME this should be in a transaction!
+        for ( BioMaterial bm : needToProcess ) {
+            int i = 0;
+            for ( BioAssay baU : bm.getBioAssaysUsedIn() ) {
+                if ( i > 0 ) {
+                    BioMaterial newMaterial = bioMaterialService.copy( bm );
+                    newMaterial = this.bioMaterialService.thaw( newMaterial );
+                    newMaterial.setName( "Modeled after " + bm.getName() );
+                    newMaterial.getFactorValues().clear();
+                    newMaterial.getBioAssaysUsedIn().add( baU );
+                    newMaterial = ( BioMaterial ) persisterHelper.persist( newMaterial );
+
+                    baU.setSampleUsed( newMaterial );
+                    bioAssayService.update( baU );
+
+                }
+                i++;
+            }
+
+        }
+
+    }
+
+    public ExpressionExperimentDetailsValueObject updateBasics( UpdateEEDetailsCommand command ) {
+        if ( command.getEntityId() == null ) {
+            throw new IllegalArgumentException( "Id cannot be null" );
+        }
+
+        /*
+         * This should be fast, so I'm not using a background task.
+         */
+        String details = "Changed: ";
+        boolean changed = false;
+        Long entityId = command.getEntityId();
+        ExpressionExperiment ee = expressionExperimentService.loadOrFail( entityId,
+                EntityNotFoundException::new, "Cannot locate or access experiment with id=" + entityId );
+
+        if ( StringUtils.isNotBlank( command.getShortName() ) && !command.getShortName().equals( ee.getShortName() ) ) {
+            if ( expressionExperimentService.findByShortName( command.getShortName() ) != null ) {
+                throw new IllegalArgumentException( "An experiment with short name '" + command.getShortName() + "' already exists, you must use a unique name" );
+            }
+            details += "short name (" + ee.getShortName() + " -> " + command.getShortName() + ")";
+            changed = true;
+            ee.setShortName( command.getShortName() );
+        }
+        if ( StringUtils.isNotBlank( command.getName() ) && !command.getName().equals( ee.getName() ) ) {
+            details += ( changed ? ", " : "" ) + "name (" + ee.getName() + " -> " + command.getName() + ")";
+            changed = true;
+            ee.setName( command.getName() );
+        }
+        if ( StringUtils.isNotBlank( command.getDescription() ) && !command.getDescription().equals( ee.getDescription() ) ) {
+            details += ( changed ? ", " : "" ) + "description (" + ee.getDescription() + " -> " + command.getDescription() + ")";
+            changed = true;
+            ee.setDescription( StringUtils.strip( command.getDescription() ) );
+        }
+        if ( !command.isRemovePrimaryPublication() && StringUtils.isNotBlank( command.getPubMedId() ) ) {
+            if ( ee.getPrimaryPublication() != null ) {
+                details += ( changed ? ", " : "" ) + "primary publication (id " + ee.getPrimaryPublication().getId() + " -> " + command.getPubMedId() + ")";
+            } else {
+                details += ( changed ? ", " : "" ) + "primary publication ( none -> " + command.getPubMedId() + ")";
+            }
+            changed = true;
+            this.updatePubMed( entityId, command.getPubMedId() );
+        } else if ( command.isRemovePrimaryPublication() ) {
+            details += ( changed ? ", " : "" ) + "removed primary publication";
+            changed = true;
+            this.removePrimaryPublication( entityId );
+        }
+
+        if ( changed ) {
+            ExpressionExperimentController.log.info( "Updating " + ee );
+            auditTrailService.addUpdateEvent( ee, CommentedEvent.class, "Updated experiment details", details );
+            expressionExperimentService.update( ee );
+        }
+
+        return this.loadExpressionExperimentDetails( ee.getId() );
+    }
+
+    /**
+     * AJAX. Associate the given pubmedId with the given expression experiment.
+     *
+     * @param  eeId     ee id
+     * @param  pubmedId pubmed id
+     * @return string
+     */
+    @SuppressWarnings("UnusedReturnValue") // AJAX method - possibly used in JS
+    public String updatePubMed( Long eeId, String pubmedId ) {
+        UpdatePubMedCommand command = new UpdatePubMedCommand( eeId );
+        command.setPubmedId( pubmedId );
+        UpdatePubMed task = new UpdatePubMed( command );
+        return taskRunningService.submitTask( task );
+    }
+
+    @RequestMapping("/downloadExpressionExperimentList.html")
+    public ModelAndView handleRequestInternal( HttpServletRequest request ) {
+
+        StopWatch watch = new StopWatch();
+        watch.start();
+
+        Collection<Long> eeIds = ControllerUtils.extractIds( request.getParameter( "e" ) ); // might not be any
+        Collection<Long> eeSetIds = ControllerUtils.extractIds( request.getParameter( "es" ) ); // might not be there
+        String eeSetName = request.getParameter( "esn" ); // might not be there
+
+        ModelAndView mav = new ModelAndView( new TextView() );
+        if ( eeIds.isEmpty() && eeSetIds.isEmpty() ) {
+            mav.addObject( TextView.TEXT_PARAM, "Could not find genes to match expression experiment ids: {" + eeIds + "} or expression experiment set ids {" + eeSetIds + "}" );
+            return mav;
+        }
+
+        Collection<ExpressionExperimentValueObject> ees = expressionExperimentService.loadValueObjectsByIds( eeIds );
+
+        for ( Long id : eeSetIds ) {
+            ees.addAll( expressionExperimentSetService.getExperimentValueObjectsInSet( id ) );
+        }
+
+        mav.addObject( TextView.TEXT_PARAM, this.format4File( ees, eeSetName ) );
+        watch.stop();
+        long time = watch.getTime();
+
+        if ( time > 100 ) {
+            ExpressionExperimentController.log.info( "Retrieved and Formated" + ees.size() + " genes in : " + time + " ms." );
+        }
+        return mav;
+    }
+
+    private JsonReaderResponse<ExpressionExperimentDetailsValueObject> browseSpecific( ListBatchCommand batch, List<Long> ids, Taxon taxon ) {
+
+        Slice<ExpressionExperimentDetailsValueObject> records = this.loadAllValueObjectsOrdered( batch, ids, taxon );
+
+        return new JsonReaderResponse<>( records, records.getTotalElements() != null ? records.getTotalElements() : -1L );
+    }
+
+    /**
+     * How many possible sample outliers are detected?
+     */
+    private int numPossibleOutliers( ExpressionExperiment ee ) {
+        int count;
+
+        if ( ee == null ) {
+            ExpressionExperimentController.log.warn( " Experiment is null " );
+            return 0;
+        }
+
+        // identify outliers
+        if ( !sampleCoexpressionAnalysisService.hasAnalysis( ee ) ) {
+            return 0;
+        }
+
+        Collection<OutlierDetails> outliers = outlierDetectionService.getOutlierDetails( ee );
+
+        if ( outliers == null ) {
+            log.warn( String.format( "%s does not have analysis performed, will return zero.", ee ) );
+            return 0;
+        }
+
+        count = outliers.size();
+
+        if ( count > 0 ) ExpressionExperimentController.log.info( count + " possible outliers detected." );
+
+        return count;
+    }
+
+    /**
+     * How many possible sample outliers were removed?
+     */
+    private int numOutliersRemoved( ExpressionExperiment ee ) {
+        int count = 0;
+
+        if ( ee == null ) {
+            ExpressionExperimentController.log.warn( " Experiment is null " );
+            return 0;
+        }
+
+        ee = expressionExperimentService.thawLite( ee );
+        for ( BioAssay assay : ee.getBioAssays() ) {
+            if ( assay.getIsOutlier() != null && assay.getIsOutlier() ) {
+                count++;
+            }
+
+        }
+
+        if ( count > 0 ) ExpressionExperimentController.log.info( count + " outliers were removed." );
+
+        return count;
+    }
+
+    /**
+     * Sets batch information and related properties
+     *
+     * @param  ee          ee
+     * @param  finalResult result
+     */
+    private void setBatchInfo( ExpressionExperimentDetailsValueObject finalResult, ExpressionExperiment ee ) {
+        boolean hasBatchInformation = expressionExperimentService.checkHasBatchInfo( ee );
+        finalResult.setHasBatchInformation( hasBatchInformation );
+        if ( hasBatchInformation ) {
+            finalResult.setBatchConfound( expressionExperimentService.getBatchConfound( ee ) );
+        }
+        finalResult.setBatchEffect( expressionExperimentService.getBatchEffect( ee ).name() );
+        finalResult.setBatchEffectStatistics( expressionExperimentService.getBatchEffectStatistics( ee ) );
+    }
+
+    /**
+     * populates the publication and author information
+     *
+     * @param  ee          ee
+     * @param  finalResult result
+     */
+    private void setPublicationAndAuthor( ExpressionExperimentDetailsValueObject finalResult, ExpressionExperiment ee ) {
+
+        finalResult.setDescription( ee.getDescription() );
+
+        if ( ee.getPrimaryPublication() != null && ee.getPrimaryPublication().getPubAccession() != null ) {
+            finalResult.setPrimaryCitation( CitationValueObject.convert2CitationValueObject( ee.getPrimaryPublication() ) );
+            String accession = ee.getPrimaryPublication().getPubAccession().getAccession();
+
+            try {
+                finalResult.setPubmedId( Integer.parseInt( accession ) );
+            } catch ( NumberFormatException e ) {
+                ExpressionExperimentController.log.warn( "Pubmed id not formatted correctly: " + accession );
+            }
+        }
+    }
+
+    /**
+     * Loads, checks not null, and thaws the array designs the given EE is associated with.
+     *
+     * @param  ee ee
+     * @return ads
+     */
+    private Collection<ArrayDesign> getADsSafely( ExpressionExperiment ee ) {
+        Collection<ArrayDesign> ads = expressionExperimentService.getArrayDesignsUsed( ee );
+        if ( ads.isEmpty() ) {
+            throw new EntityNotFoundException( "No array designs for experiment " + ee.getId() + " could be loaded." );
+        }
+        ads = arrayDesignService.thawLite( ads );
+
+        return ads;
+    }
+
+    /**
+     * Checks and sets multiple technology types and RNA-seq status
+     *
+     * @param  ee          ee
+     * @param  finalResult result
+     */
+    private void setTechTypeInfo( ExpressionExperimentDetailsValueObject finalResult, ExpressionExperiment ee ) {
+        Collection<TechnologyType> techTypes = new HashSet<>();
+        for ( ArrayDesign ad : expressionExperimentService.getArrayDesignsUsed( ee ) ) {
+            techTypes.add( ad.getTechnologyType() );
+        }
+
+        finalResult.setHasMultipleTechnologyTypes( techTypes.size() > 1 );
+
+        finalResult.setIsRNASeq( expressionExperimentService.isRNASeq( ee ) );
+    }
+
+    /**
+     * Check for multiple "preferred" qts and reprocessing.
+     *
+     * @param  ee          ee
+     * @param  finalResult result
+     */
+    private void setPreferredAndReprocessed( ExpressionExperimentDetailsValueObject finalResult, ExpressionExperiment ee ) {
+
+        Collection<QuantitationType> quantitationTypes = expressionExperimentService.getQuantitationTypes( ee );
+
+        boolean dataReprocessedFromRaw = false;
+        int countPreferred = 0;
+        for ( QuantitationType qt : quantitationTypes ) {
+            if ( qt.getIsPreferred() ) {
+                countPreferred++;
+            }
+            if ( qt.getIsRecomputedFromRawData() ) {
+                dataReprocessedFromRaw = true;
+            }
+        }
+
+        finalResult.setHasMultiplePreferredQuantitationTypes( countPreferred > 1 );
+        finalResult.setReprocessedFromRawData( dataReprocessedFromRaw );
+    }
+
+    private void addQCInfo( ExpressionExperiment expressionExperiment, ModelAndView mav ) {
+        mav.addObject( "hasCorrMat", sampleCoexpressionAnalysisService.hasAnalysis( expressionExperiment ) );
+        mav.addObject( "hasPvalueDist", ExpressionExperimentQCUtils.hasPvalueDistFiles( expressionExperiment ) );
+        mav.addObject( "hasPCA", svdService.hasPca( expressionExperiment.getId() ) );
+        mav.addObject( "hasMeanVariance", expressionExperiment.getMeanVarianceRelation() != null );
+
+        // FIXME don't store in a file.
+        mav.addObject( "hasNodeDegreeDist", ExpressionExperimentQCUtils.hasNodeDegreeDistFile( expressionExperiment ) );
+
+        mav.addObject( "numFactors", ExpressionExperimentQCUtils.numFactors( expressionExperiment ) );
+        mav.addObject( "hasCorrDist", true ); // FIXME
+
+        mav.addObject( "numPossibleOutliers", this.numPossibleOutliers( expressionExperiment ) );
+        mav.addObject( "numOutliersRemoved", this.numOutliersRemoved( expressionExperiment ) );
+    }
+
+    /**
+     * Filter based on criteria of which events etc. the data sets have.
+     *
+     * @param  eeValObjectCol ee vos
+     * @param  filter         filter
+     * @return filtered vos
+     */
+    private Collection<ExpressionExperimentDetailsValueObject> applyFilter( Collection<ExpressionExperimentDetailsValueObject> eeValObjectCol, Integer filter ) {
+        List<ExpressionExperimentDetailsValueObject> filtered = new ArrayList<>();
+        Collection<ExpressionExperiment> eesToKeep = null;
+        List<ExpressionExperimentDetailsValueObject> eeVOsToKeep = null;
+
+        switch ( filter ) {
+            case 1: // eligible for diff and don't have it.
+                eesToKeep = expressionExperimentService.load( EntityUtils.getIds( eeValObjectCol ) );
+                auditEventService.retainLackingEvent( eesToKeep, DifferentialExpressionAnalysisEvent.class );
+                eesToKeep.removeAll( expressionExperimentService.loadLackingFactors() );
+                break;
+            case 2: // need coexp
+                eesToKeep = expressionExperimentService.load( EntityUtils.getIds( eeValObjectCol ) );
+                auditEventService.retainLackingEvent( eesToKeep, LinkAnalysisEvent.class );
+                break;
+            case 3:
+                eesToKeep = expressionExperimentService.load( EntityUtils.getIds( eeValObjectCol ) );
+                auditEventService.retainHavingEvent( eesToKeep, DifferentialExpressionAnalysisEvent.class );
+                break;
+            case 4:
+                eesToKeep = expressionExperimentService.load( EntityUtils.getIds( eeValObjectCol ) );
+                auditEventService.retainHavingEvent( eesToKeep, LinkAnalysisEvent.class );
+                break;
+            case 5:
+                // FIXME this can now be delegated to the DAO layer
+                eeVOsToKeep = this.returnTroubled( eeValObjectCol, true );
+                break;
+            case 6:
+                eesToKeep = expressionExperimentService.loadLackingFactors();
+                break;
+            case 7:
+                eesToKeep = expressionExperimentService.loadLackingTags();
+                break;
+            case 8: // needs batch info
+                eesToKeep = expressionExperimentService.load( EntityUtils.getIds( eeValObjectCol ) );
+                auditEventService.retainLackingEvent( eesToKeep, BatchInformationFetchingEvent.class );
+                auditEventService.retainLackingEvent( eesToKeep, FailedBatchInformationMissingEvent.class );
+                break;
+            case 9:
+                eesToKeep = expressionExperimentService.load( EntityUtils.getIds( eeValObjectCol ) );
+                auditEventService.retainHavingEvent( eesToKeep, BatchInformationFetchingEvent.class );
+                break;
+            case 10:
+                eesToKeep = expressionExperimentService.load( EntityUtils.getIds( eeValObjectCol ) );
+                auditEventService.retainLackingEvent( eesToKeep, PCAAnalysisEvent.class );
+                break;
+            case 11:
+                eesToKeep = expressionExperimentService.load( EntityUtils.getIds( eeValObjectCol ) );
+                auditEventService.retainHavingEvent( eesToKeep, PCAAnalysisEvent.class );
+                break;
+            case 12:
+                // FIXME this can now be delegated to the DAO layer
+                eeVOsToKeep = this.returnNeedsAttention( eeValObjectCol );
+                break;
+            case 13:
+                // FIXME this can now be delegated to the DAO layer
+                eeVOsToKeep = this.returnTroubled( eeValObjectCol, false );
+                break;
+            default:
+                throw new IllegalArgumentException( "Unknown filter: " + filter );
+
+        }
+
+        assert eesToKeep == null || eesToKeep.size() <= eeValObjectCol.size();
+
+        // get corresponding value objects from collection param
+        if ( eesToKeep != null ) {
+            if ( eesToKeep.isEmpty() ) {
+                return filtered;
+            }
+            // Map<Long, ExpressionExperiment> idMap = EntityUtils.getIdMap( eesToKeep );
+            Collection<Long> ids = EntityUtils.getIds( eesToKeep );
+            for ( ExpressionExperimentDetailsValueObject eevo : eeValObjectCol ) {
+                if ( ids.contains( eevo.getId() ) ) {
+                    filtered.add( eevo );
+                }
+            }
+            return filtered;
+
+        }
+        if ( eeVOsToKeep != null ) {
+            return eeVOsToKeep;
+        }
+
+        return eeValObjectCol;
+    }
+
+    private String format4File( Collection<ExpressionExperimentValueObject> ees, String eeSetName ) {
+        StringBuilder strBuff = new StringBuilder();
+        strBuff.append( "# Generated by Gemma\n# " ).append( new Date() ).append( "\n" );
+        strBuff.append( ExpressionDataFileService.DISCLAIMER + "#\n" );
+
+        if ( eeSetName != null && !eeSetName.isEmpty() )
+            strBuff.append( "# Experiment Set: " ).append( eeSetName ).append( "\n" );
+        strBuff.append( "# " ).append( ees.size() ).append( ( ees.size() > 1 ) ? " experiments" : " experiment" ).append( "\n#\n" );
+
+        // add header
+        strBuff.append( "Short Name\tFull Name\n" );
+        for ( ExpressionExperimentValueObject ee : ees ) {
+            if ( ee != null ) {
+                strBuff.append( ee.getShortName() ).append( "\t" ).append( ee.getName() );
+                strBuff.append( "\n" );
+            }
+        }
+
+        return strBuff.toString();
+    }
+
+    /**
+     * @param  ids        - takes precedence
+     * @param  limit      - return the N most recently (limit > 0) or least recently updated experiments (limit < 0) or
+     *                    all
+     *                    (limit == 0)
+     * @param  filter     setting
+     * @param  showPublic return the user's public datasets as well
+     * @return ee details vos
+     */
+    private Collection<ExpressionExperimentDetailsValueObject> getEEVOsForManager( Long taxonId, List<Long> ids, Integer limit, Integer filter, boolean showPublic ) {
+        Collection<ExpressionExperimentDetailsValueObject> eeVos;
+
+        Taxon taxon;
+        if ( taxonId != null ) {
+            taxon = taxonService.loadOrFail( taxonId, EntityNotFoundException::new, "No taxon with ID " + taxonId + "." );
+        } else {
+            taxon = null;
+        }
+
+        if ( limit == null ) {
+            limit = 0;
+        }
+
+        // Limit default desc - lastUpdated is a date and the most recent date is the largest one.
+        eeVos = this.getFilteredExpressionExperimentValueObjects( taxon, ids, limit, showPublic );
+
+        if ( filter != null && filter > 0 ) {
+            eeVos = this.applyFilter( eeVos, filter );
+        }
+
+        return eeVos;
+    }
+
+    private Collection<ExpressionExperimentSetValueObject> getExpressionExperimentSets( BioAssaySet ee ) {
+
+        Collection<Long> eeSetIds = expressionExperimentSetService.findIds( ee );
+
+        if ( eeSetIds.isEmpty() ) {
+            return new HashSet<>();
+        }
+
+        Collection<ExpressionExperimentSetValueObject> vos = expressionExperimentSetService.loadValueObjectsByIds( eeSetIds );
+        Collection<ExpressionExperimentSetValueObject> sVos = new ArrayList<>();
+
+        for ( ExpressionExperimentSetValueObject vo : vos ) {
+            if ( !expressionExperimentSetService.isAutomaticallyGenerated( vo.getDescription() ) ) {
+                sVos.add( vo );
+            }
+        }
+
+        return sVos;
+    }
+
+    /**
+     * Get the expression experiment value objects for the expression experiments.
+     *
+     * @param  taxon      can be null
+     * @param  limit      limit
+     * @param  eeIds      ee ids
+     * @param  showPublic show public
+     * @return Collection<ExpressionExperimentValueObject>
+     */
+    private Collection<ExpressionExperimentDetailsValueObject> getFilteredExpressionExperimentValueObjects( Taxon taxon, Collection<Long> eeIds, int limit, boolean showPublic ) {
+
+        Sort.Direction direction = limit < 0 ? Sort.Direction.ASC : Sort.Direction.DESC;
+        Collection<ExpressionExperimentDetailsValueObject> vos = expressionExperimentService.loadDetailsValueObjectsWithCache( eeIds, taxon, expressionExperimentService.getSort( "curationDetails.lastUpdated", direction ), 0, Math.abs( limit ) );
+        // Hide public data sets if desired.
+        if ( !vos.isEmpty() && !showPublic ) {
+            Collection<ExpressionExperimentDetailsValueObject> publicEEs = securityService.choosePublic( vos );
+            vos = new ArrayList<>( vos );
+            vos.removeAll( publicEEs );
+        }
+
+        return vos;
+    }
+
+    private List<ExpressionExperimentValueObject> getSubList( Integer limit, List<ExpressionExperimentValueObject> initialListOfValueObject ) {
+
+        if ( limit < initialListOfValueObject.size() ) {
+            initialListOfValueObject = initialListOfValueObject.subList( 0, limit );
+        }
+        return initialListOfValueObject;
+    }
+
+    private Slice<ExpressionExperimentDetailsValueObject> loadAllValueObjectsOrdered( ListBatchCommand batch, List<Long> ids, Taxon taxon ) {
+        String o = batch.getSort();
+        Sort.Direction direction;
+        if ( batch.getDir() == null ) {
+            direction = null;
+        } else if ( batch.getDir().equalsIgnoreCase( "ASC" ) ) {
+            direction = Sort.Direction.ASC;
+        } else if ( batch.getDir().equalsIgnoreCase( "DESC" ) ) {
+            direction = Sort.Direction.DESC;
+        } else {
+            log.warn( "Unsupported sorting direction " + batch.getDir() + ", defaulting to ascending order." );
+            direction = Sort.Direction.ASC;
+        }
+        int limit = batch.getLimit();
+        int start = batch.getStart();
+        return expressionExperimentService.loadDetailsValueObjectsWithCache( ids, taxon, expressionExperimentService.getSort( o, direction ), start, limit );
+    }
+
+    /**
+     * Read the troubled flag in each ExpressionExperimentValueObject and return only those object for which it is equal
+     * to the shouldBeTroubled parameter.
+     *
+     * @param  shouldBeTroubled set to true if the filter should keep the EEVOs that are troubled, or false to keep only
+     *                          the not-troubled ones.
+     * @param  eevos            ee vos
+     * @return ee vos
+     */
+    private <T extends ExpressionExperimentValueObject> List<T> returnTroubled( Collection<T> eevos, boolean shouldBeTroubled ) {
+        List<T> filtered = new ArrayList<>();
+
+        for ( T eevo : eevos ) {
+            if ( eevo.getTroubled() == shouldBeTroubled ) {
+                filtered.add( eevo );
+            }
+        }
+
+        return filtered;
+    }
+
+    /**
+     * Read the needs attention flag in each ExpressionExperimentValueObject and return only those object for which it
+     * is true
+     *
+     * @param  ees ees
+     * @return ee detail vos
+     */
+    private List<ExpressionExperimentDetailsValueObject> returnNeedsAttention( Collection<ExpressionExperimentDetailsValueObject> ees ) {
+        List<ExpressionExperimentDetailsValueObject> troubled = new ArrayList<>();
+
+        for ( ExpressionExperimentDetailsValueObject eevo : ees ) {
+            if ( eevo.getNeedsAttention() ) {
+                troubled.add( eevo );
+            }
+        }
+
+        return troubled;
+    }
+
+    /**
+     * Update the file used for the sample correlation heatmaps
+     * FIXME make this a background task, use the ProcessedExpressionDataVectorCreateTask
+     *
+     * @param id id
+     */
+    private void updateCorrelationMatrixFile( Long id ) {
+        ExpressionExperiment ee = getExperimentById( id, true );
+        try {
+            sampleCoexpressionAnalysisService.compute( ee );
+        } catch ( Exception e ) {
+            auditTrailService.addUpdateEvent( ee, FailedSampleCorrelationAnalysisEvent.class, null, e );
+            throw e;
+        }
+    }
+
+    private void updateMV( Long id ) {
+        ExpressionExperiment expressionExperiment = getExperimentById( id, false );
+        try {
+            meanVarianceService.create( expressionExperiment, true );
+        } catch ( Exception e ) {
+            auditTrailService.addUpdateEvent( expressionExperiment, FailedMeanVarianceUpdateEvent.class, null, e );
+            throw e;
+        }
+    }
+
+    /**
+     * Delete expression experiments.
+     *
+     * @author pavlidis
+     */
+    private class RemoveExpressionExperimentTask extends AbstractTask<TaskCommand> {
+
+        public RemoveExpressionExperimentTask( TaskCommand command ) {
+            super( command );
+        }
+
+        @Override
+        public TaskResult call() {
+            expressionExperimentService.remove( taskCommand.getEntityId() );
+
+            return new TaskResult( taskCommand, new ModelAndView( new RedirectView( "/expressionExperiment/showAllExpressionExperiments.html", true ) ).addObject( "message", "Dataset id: " + taskCommand.getEntityId() + " removed from Database" ) );
+
+        }
+    }
+
+    private class RemovePubMed extends AbstractTask<TaskCommand> {
+
+        public RemovePubMed( TaskCommand command ) {
+            super( command );
+        }
+
+        @Override
+        public TaskResult call() {
+            ExpressionExperiment ee = getExperimentById( taskCommand.getEntityId(), true );
+
+            if ( ee.getPrimaryPublication() == null ) {
+                return new TaskResult( taskCommand, false );
+            }
+
+            ExpressionExperimentController.log.info( "Removing reference" );
+            ee.setPrimaryPublication( null );
+
+            expressionExperimentService.update( ee );
+
+            return new TaskResult( taskCommand, true );
+        }
+
+    }
+
+    private class UpdatePubMed extends AbstractTask<UpdatePubMedCommand> {
+
+        public UpdatePubMed( UpdatePubMedCommand command ) {
+            super( command );
+        }
+
+        @Override
+        public TaskResult call() {
+            Long eeId = taskCommand.getEntityId();
+            ExpressionExperiment expressionExperiment = expressionExperimentService.loadWithPrimaryPublication( eeId );
+            if ( expressionExperiment == null )
+                throw new EntityNotFoundException( "Cannot access experiment with id=" + eeId );
+
+            String pubmedId = taskCommand.getPubmedId();
+            BibliographicReference publication = bibliographicReferenceService.findByExternalId( pubmedId );
+
+            if ( publication != null ) {
+                // check if the publication is actually being modified
+                if ( expressionExperiment.getPrimaryPublication() == null ||
+                        !expressionExperiment.getPrimaryPublication().equals( publication ) ) {
+                    ExpressionExperimentController.log.info( "Reference exists in system, copying over the metadata and associating..." );
+                    publication.setId( null );
+                    publication = ( BibliographicReference ) persisterHelper.persist( publication );
+                    // we need to thaw mesh terms, keywords, etc. for Hibernate Search
+                    publication = bibliographicReferenceService.thaw( publication );
+                    expressionExperiment.setPrimaryPublication( publication );
+                    expressionExperimentService.update( expressionExperiment );
+                }
+            } else {
+                ExpressionExperimentController.log.info( "Searching pubmed on line .." );
+
+                // search for pubmedId
+                PubMedSearch pms = new PubMedSearch();
+                Collection<String> searchTerms = new ArrayList<>();
+                searchTerms.add( pubmedId );
+                Collection<BibliographicReference> publications;
+                try {
+                    publications = pms.searchAndRetrieveIdByHTTP( searchTerms );
+                } catch ( IOException e ) {
+                    throw new RuntimeException( e );
+                }
+                // check to see if there are publications found
+                // if there are none, or more than one, add an error message and do nothing
+                if ( publications.isEmpty() ) {
+                    ExpressionExperimentController.log.info( "No matching publication found" );
+                    throw new EntityNotFoundException( "No matching publication found" );
+                } else if ( publications.size() > 1 ) {
+                    ExpressionExperimentController.log.info( "Multiple matching publications found!" );
+                    throw new IllegalArgumentException( "Multiple matching publications found!" );
+                } else {
+                    publication = publications.iterator().next();
+
+                    DatabaseEntry pubAccession = DatabaseEntry.Factory.newInstance();
+                    pubAccession.setAccession( pubmedId );
+                    ExternalDatabase ed = ExternalDatabase.Factory.newInstance();
+                    ed.setName( "PubMed" );
+                    pubAccession.setExternalDatabase( ed );
+
+                    publication.setPubAccession( pubAccession );
+
+                    // persist new publication
+                    ExpressionExperimentController.log.info( "Found new publication, associating ..." );
+
+                    publication = ( BibliographicReference ) persisterHelper.persist( publication );
+                    // publication = bibliographicReferenceService.findOrCreate( publication );
+                    // assign to expressionExperiment
+                    expressionExperiment.setPrimaryPublication( publication );
+
+                    expressionExperimentService.update( expressionExperiment );
+                }
+            }
+            ExpressionExperimentDetailsValueObject result = new ExpressionExperimentDetailsValueObject( expressionExperiment );
+            result.setPubmedId( Integer.parseInt( pubmedId ) );
+            publication = bibliographicReferenceService.thaw( publication );
+            result.setPrimaryCitation( CitationValueObject.convert2CitationValueObject( publication ) );
+            return new TaskResult( taskCommand, result );
+        }
+
+    }
+
+    /**
+     * Load an {@link ExpressionExperiment} by ID, optionally thawing it with {@link ExpressionExperimentService#thawLite}.
+     */
+    private ExpressionExperiment getExperimentById( Long id, boolean thawLite ) throws EntityNotFoundException {
+        if ( thawLite ) {
+            return this.expressionExperimentService.loadAndThawLiteOrFail( id,
+                    EntityNotFoundException::new, "No experiment with ID " + id + "." );
+        } else {
+            return this.expressionExperimentService.loadOrFail( id,
+                    EntityNotFoundException::new, "No experiment with ID " + id + "." );
+        }
+    }
+}