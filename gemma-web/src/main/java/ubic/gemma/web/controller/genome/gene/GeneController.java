--- conflicted
+++ resolved
@@ -1,265 +1,212 @@
-/*
- * The Gemma project
- *
- * Copyright (c) 2006 University of British Columbia
- *
- * Licensed under the Apache License, Version 2.0 (the "License");
- * you may not use this file except in compliance with the License.
- * You may obtain a copy of the License at
- *
- *       http://www.apache.org/licenses/LICENSE-2.0
- *
- * Unless required by applicable law or agreed to in writing, software
- * distributed under the License is distributed on an "AS IS" BASIS,
- * WITHOUT WARRANTIES OR CONDITIONS OF ANY KIND, either express or implied.
- * See the License for the specific language governing permissions and
- * limitations under the License.
- *
- */
-package ubic.gemma.web.controller.genome.gene;
-
-import org.apache.commons.lang3.StringUtils;
-import org.apache.commons.lang3.time.StopWatch;
-import org.springframework.beans.factory.annotation.Autowired;
-import org.springframework.stereotype.Controller;
-import org.springframework.web.bind.annotation.RequestMapping;
-import org.springframework.web.bind.annotation.RequestMethod;
-import org.springframework.web.servlet.ModelAndView;
-import ubic.gemma.core.analysis.service.ExpressionDataFileService;
-import ubic.gemma.model.common.description.AnnotationValueObject;
-import ubic.gemma.model.genome.Gene;
-import ubic.gemma.model.genome.Taxon;
-import ubic.gemma.model.genome.gene.GeneProductValueObject;
-import ubic.gemma.model.genome.gene.GeneSetValueObject;
-import ubic.gemma.model.genome.gene.GeneValueObject;
-import ubic.gemma.persistence.service.genome.gene.GeneService;
-import ubic.gemma.persistence.service.genome.gene.GeneSetService;
-import ubic.gemma.persistence.service.genome.taxon.TaxonService;
-import ubic.gemma.web.controller.BaseController;
-import ubic.gemma.web.controller.ControllerUtils;
-import ubic.gemma.web.view.TextView;
-
-import javax.servlet.http.HttpServletRequest;
-<<<<<<< HEAD
-import javax.servlet.http.HttpServletResponse;
-import java.util.ArrayList;
-import java.util.Collection;
-import java.util.Collections;
-import java.util.Date;
-=======
-import java.io.IOException;
-import java.util.*;
->>>>>>> 83f45945
-
-/**
- * @author daq2101
- * @author pavlidis
- * @author joseph
- */
-@Controller
-@RequestMapping(value = { "/gene", "/g" })
-public class GeneController extends BaseController {
-
-    @Autowired
-    private GeneService geneService;
-    @Autowired
-    private TaxonService taxonService;
-    @Autowired
-    private GeneSetService geneSetService;
-
-    @SuppressWarnings("WeakerAccess") // Frontend ajax access
-    public Collection<AnnotationValueObject> findGOTerms( Long geneId ) {
-        return geneService.findGOTerms( geneId );
-    }
-
-    @SuppressWarnings({ "WeakerAccess", "unused" }) // Frontend ajax access
-    public Collection<GeneProductValueObject> getProducts( Long geneId ) {
-        if ( geneId == null )
-            throw new IllegalArgumentException( "Null id for gene" );
-        return geneService.getProducts( geneId );
-    }
-
-
-    @SuppressWarnings("unused") // Frontend ajax use, gene page
-    public GeneValueObject loadGeneDetails( Long geneId ) {
-        GeneValueObject gvo = geneService.loadFullyPopulatedValueObject( geneId );
-<<<<<<< HEAD
-=======
-        try {
-            Collection<EvidenceValueObject<? extends PhenotypeAssociation>> collEVO = phenotypeAssociationManagerService
-                    .findEvidenceByGeneId( geneId, new HashSet<>(),
-                            new EvidenceFilter( gvo.getTaxonId(), false, null ) );
-            Iterator<EvidenceValueObject<? extends PhenotypeAssociation>> iterator = collEVO.iterator();
-            Collection<CharacteristicValueObject> collFilteredDVO = new HashSet<>();
-            while ( iterator.hasNext() ) {
-                EvidenceValueObject<? extends PhenotypeAssociation> evo = iterator.next();
-                if ( !evo.isHomologueEvidence() )
-                    collFilteredDVO.addAll( evo.getPhenotypes() );
-            }
-            gvo.setPhenotypes( collFilteredDVO );
-        } catch ( RuntimeException e ) {
-            if ( "Ontologies are not fully loaded yet, try again soon".equals( e.getMessage() ) ) {
-                log.warn( "Phenocarta ontologies are not loaded, will ignore phenotypes for " + gvo + "." );
-            } else {
-                throw e;
-            }
-        }
->>>>>>> 83f45945
-        gvo.setNumGoTerms( this.findGOTerms( geneId ).size() );
-        return gvo;
-    }
-
-<<<<<<< HEAD
-=======
-    @SuppressWarnings("unused") // Frontend ajax use, gene page
-    public String getGeneABALink( Long geneId ) {
-        return allenBrainAtlasService.getGeneUrl( geneService.load( geneId ) );
-    }
-
-    /**
-     * AJAX used to show gene info in the phenotype tab FIXME Why is the taxonId a parameter, since we have the gene ID?
-     */
-    @SuppressWarnings({ "WeakerAccess", "unused" }) // Frontend ajax access
-    public Collection<EvidenceValueObject<? extends PhenotypeAssociation>> loadGeneEvidence( Long taxonId,
-            boolean showOnlyEditable, Collection<Long> databaseIds, Long geneId, String[] phenotypeValueUris ) {
-        return phenotypeAssociationManagerService.findEvidenceByGeneId( geneId, phenotypeValueUris == null ?
-                        new HashSet<>() :
-                        new HashSet<>( Arrays.asList( phenotypeValueUris ) ),
-                new EvidenceFilter( taxonId, showOnlyEditable, databaseIds ) );
-    }
-
-    @SuppressWarnings({ "WeakerAccess", "unused" }) // Frontend ajax access
-    public GeneValueObject loadGenePhenotypes( Long geneId ) {
-        return geneService.loadGenePhenotypes( geneId );
-    }
-
->>>>>>> 83f45945
-    @SuppressWarnings("unused") // Required
-    @RequestMapping(value = { "/showGene.html", "/" }, method = RequestMethod.GET)
-    public ModelAndView show( HttpServletRequest request ) {
-
-        String idString = request.getParameter( "id" );
-        String ncbiId = request.getParameter( "ncbiid" );
-        String geneName = request.getParameter( "name" );
-        String taxonName = request.getParameter( "taxon" );
-        String ensemblId = request.getParameter( "ensemblId" );
-
-        GeneValueObject geneVO = null;
-
-        try {
-            if ( StringUtils.isNotBlank( idString ) ) {
-                Long id = Long.parseLong( idString );
-
-                geneVO = geneService.loadValueObjectById( id );
-
-                if ( geneVO == null ) {
-                    addMessage( request, "object.notfound", new Object[] { "Gene " + id } );
-                    return new ModelAndView( "index" );
-                }
-            } else if ( StringUtils.isNotBlank( ncbiId ) ) {
-
-                geneVO = geneService.findByNCBIIdValueObject( Integer.parseInt( ncbiId ) );
-
-            } else if ( StringUtils.isNotBlank( ensemblId ) ) {
-                Collection<Gene> foundGenes = Collections
-                        .singleton( geneService.findByEnsemblId( ensemblId ) );
-
-                Gene gene = foundGenes.iterator().next();
-                if ( gene != null ) {
-                    geneVO = geneService.loadValueObjectById( gene.getId() );
-                }
-
-            } else if ( StringUtils.isNotBlank( geneName ) && StringUtils.isNotBlank( taxonName ) ) {
-                Taxon taxon = taxonService.findByCommonName( taxonName );
-                if ( taxon != null ) {
-                    Gene gene = geneService.findByOfficialSymbol( geneName, taxon );
-                    if ( gene != null ) {
-                        geneVO = geneService.loadValueObjectById( gene.getId() );
-                    }
-                }
-            }
-
-        } catch ( NumberFormatException e ) {
-            addMessage( request, "object.notfound", new Object[] { "Gene" } );
-            return new ModelAndView( "index" );
-        }
-
-        if ( geneVO == null ) {
-            addMessage( request, "object.notfound", new Object[] { "Gene" } );
-            return new ModelAndView( "index" );
-        }
-
-        Long id = geneVO.getId();
-
-        assert id != null;
-        ModelAndView mav = new ModelAndView( "gene.detail" );
-        mav.addObject( "geneId", id );
-        mav.addObject( "geneOfficialSymbol", geneVO.getOfficialSymbol() );
-        mav.addObject( "geneOfficialName", geneVO.getOfficialName() );
-        mav.addObject( "geneNcbiId", geneVO.getNcbiId() );
-        mav.addObject( "geneTaxonCommonName", geneVO.getTaxonCommonName() );
-        mav.addObject( "geneTaxonId", geneVO.getTaxonId() );
-
-        return mav;
-    }
-
-    @RequestMapping(value = "/downloadGeneList.html", method = RequestMethod.GET)
-    public ModelAndView handleRequestInternal( HttpServletRequest request ) {
-
-        StopWatch watch = new StopWatch();
-        watch.start();
-
-        Collection<Long> geneIds = ControllerUtils.extractIds( request.getParameter( "g" ) ); // might not be any
-        Collection<Long> geneSetIds = ControllerUtils.extractIds( request.getParameter( "gs" ) ); // might not be there
-        String geneSetName = request.getParameter( "gsn" ); // might not be there
-
-        ModelAndView mav = new ModelAndView( new TextView() );
-        if ( geneIds.isEmpty() && geneSetIds.isEmpty() ) {
-            mav.addObject( "text",
-                    "Could not find genes to match gene ids: {" + geneIds + "} or gene set ids {" + geneSetIds + "}" );
-            return mav;
-        }
-        Collection<GeneValueObject> genes = new ArrayList<>();
-        for ( Long id : geneIds ) {
-            GeneValueObject vo = geneService.loadValueObjectById( id );
-            if ( vo != null ) {
-                genes.add( vo );
-            }
-        }
-        for ( Long id : geneSetIds ) {
-            genes.addAll( geneSetService.getGenesInGroup( new GeneSetValueObject( id ) ) );
-        }
-
-        mav.addObject( "text", format4File( genes, geneSetName ) );
-        watch.stop();
-        long time = watch.getTime();
-
-        if ( time > 100 ) {
-            log.info( "Retrieved and Formated" + genes.size() + " genes in : " + time + " ms." );
-        }
-        return mav;
-
-    }
-
-    private String format4File( Collection<GeneValueObject> genes, String geneSetName ) {
-        StringBuilder strBuff = new StringBuilder();
-        strBuff.append( "# Generated by Gemma\n# " ).append( new Date() ).append( "\n" );
-        strBuff.append( ExpressionDataFileService.DISCLAIMER + "#\n" );
-
-        if ( geneSetName != null && !geneSetName.isEmpty() )
-            strBuff.append( "# Gene Set: " ).append( geneSetName ).append( "\n" );
-        strBuff.append( "# " ).append( genes.size() ).append( ( genes.size() > 1 ) ? " genes" : " gene" )
-                .append( "\n" );
-
-        // add header
-        strBuff.append( "Gene Symbol\tGene Name\tNCBI ID\n" );
-        for ( GeneValueObject gene : genes ) {
-            strBuff.append( gene.getOfficialSymbol() ).append( "\t" ).append( gene.getOfficialName() ).append( "\t" )
-                    .append( gene.getNcbiId() );
-            strBuff.append( "\n" );
-        }
-
-        return strBuff.toString();
-    }
-
+/*
+ * The Gemma project
+ *
+ * Copyright (c) 2006 University of British Columbia
+ *
+ * Licensed under the Apache License, Version 2.0 (the "License");
+ * you may not use this file except in compliance with the License.
+ * You may obtain a copy of the License at
+ *
+ *       http://www.apache.org/licenses/LICENSE-2.0
+ *
+ * Unless required by applicable law or agreed to in writing, software
+ * distributed under the License is distributed on an "AS IS" BASIS,
+ * WITHOUT WARRANTIES OR CONDITIONS OF ANY KIND, either express or implied.
+ * See the License for the specific language governing permissions and
+ * limitations under the License.
+ *
+ */
+package ubic.gemma.web.controller.genome.gene;
+
+import org.apache.commons.lang3.StringUtils;
+import org.apache.commons.lang3.time.StopWatch;
+import org.springframework.beans.factory.annotation.Autowired;
+import org.springframework.stereotype.Controller;
+import org.springframework.web.bind.annotation.RequestMapping;
+import org.springframework.web.bind.annotation.RequestMethod;
+import org.springframework.web.servlet.ModelAndView;
+import ubic.gemma.core.analysis.service.ExpressionDataFileService;
+import ubic.gemma.model.common.description.AnnotationValueObject;
+import ubic.gemma.model.genome.Gene;
+import ubic.gemma.model.genome.Taxon;
+import ubic.gemma.model.genome.gene.GeneProductValueObject;
+import ubic.gemma.model.genome.gene.GeneSetValueObject;
+import ubic.gemma.model.genome.gene.GeneValueObject;
+import ubic.gemma.persistence.service.genome.gene.GeneService;
+import ubic.gemma.persistence.service.genome.gene.GeneSetService;
+import ubic.gemma.persistence.service.genome.taxon.TaxonService;
+import ubic.gemma.web.controller.BaseController;
+import ubic.gemma.web.controller.ControllerUtils;
+import ubic.gemma.web.view.TextView;
+
+import javax.servlet.http.HttpServletRequest;
+import java.util.ArrayList;
+import java.util.Collection;
+import java.util.Collections;
+import java.util.Date;
+
+/**
+ * @author daq2101
+ * @author pavlidis
+ * @author joseph
+ */
+@Controller
+@RequestMapping(value = { "/gene", "/g" })
+public class GeneController extends BaseController {
+
+    @Autowired
+    private GeneService geneService;
+    @Autowired
+    private TaxonService taxonService;
+    @Autowired
+    private GeneSetService geneSetService;
+
+    @SuppressWarnings("WeakerAccess") // Frontend ajax access
+    public Collection<AnnotationValueObject> findGOTerms( Long geneId ) {
+        return geneService.findGOTerms( geneId );
+    }
+
+    @SuppressWarnings({ "WeakerAccess", "unused" }) // Frontend ajax access
+    public Collection<GeneProductValueObject> getProducts( Long geneId ) {
+        if ( geneId == null )
+            throw new IllegalArgumentException( "Null id for gene" );
+        return geneService.getProducts( geneId );
+    }
+
+
+    @SuppressWarnings("unused") // Frontend ajax use, gene page
+    public GeneValueObject loadGeneDetails( Long geneId ) {
+        GeneValueObject gvo = geneService.loadFullyPopulatedValueObject( geneId );
+        gvo.setNumGoTerms( this.findGOTerms( geneId ).size() );
+        return gvo;
+    }
+
+    @SuppressWarnings("unused") // Required
+    @RequestMapping(value = { "/showGene.html", "/" }, method = RequestMethod.GET)
+    public ModelAndView show( HttpServletRequest request ) {
+
+        String idString = request.getParameter( "id" );
+        String ncbiId = request.getParameter( "ncbiid" );
+        String geneName = request.getParameter( "name" );
+        String taxonName = request.getParameter( "taxon" );
+        String ensemblId = request.getParameter( "ensemblId" );
+
+        GeneValueObject geneVO = null;
+
+        try {
+            if ( StringUtils.isNotBlank( idString ) ) {
+                Long id = Long.parseLong( idString );
+
+                geneVO = geneService.loadValueObjectById( id );
+
+                if ( geneVO == null ) {
+                    addMessage( request, "object.notfound", new Object[] { "Gene " + id } );
+                    return new ModelAndView( "index" );
+                }
+            } else if ( StringUtils.isNotBlank( ncbiId ) ) {
+
+                geneVO = geneService.findByNCBIIdValueObject( Integer.parseInt( ncbiId ) );
+
+            } else if ( StringUtils.isNotBlank( ensemblId ) ) {
+                Collection<Gene> foundGenes = Collections
+                        .singleton( geneService.findByEnsemblId( ensemblId ) );
+
+                Gene gene = foundGenes.iterator().next();
+                if ( gene != null ) {
+                    geneVO = geneService.loadValueObjectById( gene.getId() );
+                }
+
+            } else if ( StringUtils.isNotBlank( geneName ) && StringUtils.isNotBlank( taxonName ) ) {
+                Taxon taxon = taxonService.findByCommonName( taxonName );
+                if ( taxon != null ) {
+                    Gene gene = geneService.findByOfficialSymbol( geneName, taxon );
+                    if ( gene != null ) {
+                        geneVO = geneService.loadValueObjectById( gene.getId() );
+                    }
+                }
+            }
+
+        } catch ( NumberFormatException e ) {
+            addMessage( request, "object.notfound", new Object[] { "Gene" } );
+            return new ModelAndView( "index" );
+        }
+
+        if ( geneVO == null ) {
+            addMessage( request, "object.notfound", new Object[] { "Gene" } );
+            return new ModelAndView( "index" );
+        }
+
+        Long id = geneVO.getId();
+
+        assert id != null;
+        ModelAndView mav = new ModelAndView( "gene.detail" );
+        mav.addObject( "geneId", id );
+        mav.addObject( "geneOfficialSymbol", geneVO.getOfficialSymbol() );
+        mav.addObject( "geneOfficialName", geneVO.getOfficialName() );
+        mav.addObject( "geneNcbiId", geneVO.getNcbiId() );
+        mav.addObject( "geneTaxonCommonName", geneVO.getTaxonCommonName() );
+        mav.addObject( "geneTaxonId", geneVO.getTaxonId() );
+
+        return mav;
+    }
+
+    @RequestMapping(value = "/downloadGeneList.html", method = RequestMethod.GET)
+    public ModelAndView handleRequestInternal( HttpServletRequest request ) {
+
+        StopWatch watch = new StopWatch();
+        watch.start();
+
+        Collection<Long> geneIds = ControllerUtils.extractIds( request.getParameter( "g" ) ); // might not be any
+        Collection<Long> geneSetIds = ControllerUtils.extractIds( request.getParameter( "gs" ) ); // might not be there
+        String geneSetName = request.getParameter( "gsn" ); // might not be there
+
+        ModelAndView mav = new ModelAndView( new TextView() );
+        if ( geneIds.isEmpty() && geneSetIds.isEmpty() ) {
+            mav.addObject( "text",
+                    "Could not find genes to match gene ids: {" + geneIds + "} or gene set ids {" + geneSetIds + "}" );
+            return mav;
+        }
+        Collection<GeneValueObject> genes = new ArrayList<>();
+        for ( Long id : geneIds ) {
+            GeneValueObject vo = geneService.loadValueObjectById( id );
+            if ( vo != null ) {
+                genes.add( vo );
+            }
+        }
+        for ( Long id : geneSetIds ) {
+            genes.addAll( geneSetService.getGenesInGroup( new GeneSetValueObject( id ) ) );
+        }
+
+        mav.addObject( "text", format4File( genes, geneSetName ) );
+        watch.stop();
+        long time = watch.getTime();
+
+        if ( time > 100 ) {
+            log.info( "Retrieved and Formated" + genes.size() + " genes in : " + time + " ms." );
+        }
+        return mav;
+
+    }
+
+    private String format4File( Collection<GeneValueObject> genes, String geneSetName ) {
+        StringBuilder strBuff = new StringBuilder();
+        strBuff.append( "# Generated by Gemma\n# " ).append( new Date() ).append( "\n" );
+        strBuff.append( ExpressionDataFileService.DISCLAIMER + "#\n" );
+
+        if ( geneSetName != null && !geneSetName.isEmpty() )
+            strBuff.append( "# Gene Set: " ).append( geneSetName ).append( "\n" );
+        strBuff.append( "# " ).append( genes.size() ).append( ( genes.size() > 1 ) ? " genes" : " gene" )
+                .append( "\n" );
+
+        // add header
+        strBuff.append( "Gene Symbol\tGene Name\tNCBI ID\n" );
+        for ( GeneValueObject gene : genes ) {
+            strBuff.append( gene.getOfficialSymbol() ).append( "\t" ).append( gene.getOfficialName() ).append( "\t" )
+                    .append( gene.getNcbiId() );
+            strBuff.append( "\n" );
+        }
+
+        return strBuff.toString();
+    }
+
 }