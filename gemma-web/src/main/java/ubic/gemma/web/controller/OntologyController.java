--- conflicted
+++ resolved
@@ -7,7 +7,6 @@
 import org.springframework.http.MediaType;
 import org.springframework.stereotype.Controller;
 import org.springframework.web.bind.annotation.*;
-import org.springframework.web.servlet.ModelAndView;
 import org.springframework.web.servlet.view.RedirectView;
 import ubic.basecode.ontology.model.AnnotationProperty;
 import ubic.basecode.ontology.model.OntologyIndividual;
@@ -52,18 +51,10 @@
     @Autowired
     private FactorValueOntologyService factorValueOntologyService;
 
-<<<<<<< HEAD
-    @Autowired
-    private ServletContext servletContext;
-
-    @RequestMapping(value = "/TGEMO.OWL", method = { RequestMethod.GET, RequestMethod.HEAD })
-=======
-
     @Autowired
     private ServletContext servletContext;
 
     @RequestMapping(value = { "/TGEMO", "/TGEMO.OWL" }, method = { RequestMethod.GET, RequestMethod.HEAD })
->>>>>>> e428e337
     public RedirectView getOntology() {
         String gemmaOntologyUrl = gemmaOntologyService.getOntologyUrl();
         RedirectView redirectView = new RedirectView( gemmaOntologyUrl );
