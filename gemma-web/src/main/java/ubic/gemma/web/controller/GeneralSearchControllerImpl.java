--- conflicted
+++ resolved
@@ -121,16 +121,7 @@
                 .withDoHighlighting( true );
 
         searchTimer.start();
-<<<<<<< HEAD
         Map<Class<? extends Identifiable>, List<SearchResult<? extends Identifiable>>> searchResults = searchService.search( searchSettings );
-=======
-        Map<Class<?>, List<SearchResult<?>>> searchResults;
-        try {
-            searchResults = searchService.search( searchSettings );
-        } catch ( SearchException e ) {
-            throw new IllegalArgumentException( "Invalid search settings.", e );
-        }
->>>>>>> 4c349ec5
         searchTimer.stop();
 
         // FIXME: sort by the number of hits per class, so the smallest number of hits is at the top.
@@ -151,11 +142,7 @@
                 /*
                  * Now put the valueObjects inside the SearchResults in score order.
                  */
-<<<<<<< HEAD
                 results = results.stream().sorted().collect( Collectors.toList() );
-=======
-                results.sort( SearchResult.getComparator() );
->>>>>>> 4c349ec5
                 this.fillValueObjects( clazz, results, searchSettings );
                 finalResults.addAll( results );
             }
@@ -378,11 +365,7 @@
         }
 
         // retained objects...
-<<<<<<< HEAD
-        Map<Long, Identifiable> idMap = EntityUtils.getIdMap( vos );
-=======
         Map<Long, ? extends Identifiable> idMap = EntityUtils.getIdMap( vos );
->>>>>>> 4c349ec5
 
         for ( Iterator<SearchResult<?>> it = results.iterator(); it.hasNext(); ) {
             SearchResult sr = it.next();
