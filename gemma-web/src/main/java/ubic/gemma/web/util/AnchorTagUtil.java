--- conflicted
+++ resolved
@@ -1,15 +1,11 @@
 package ubic.gemma.web.util;
 
-<<<<<<< HEAD
-import org.compass.core.util.Assert;
 import org.hibernate.Hibernate;
+import org.springframework.util.Assert;
 import ubic.gemma.model.common.Describable;
 import ubic.gemma.model.expression.biomaterial.BioMaterial;
 import ubic.gemma.model.expression.experiment.ExperimentalDesign;
 import ubic.gemma.model.expression.experiment.ExpressionExperiment;
-=======
-import org.apache.commons.lang3.StringUtils;
->>>>>>> 970672cc
 
 import javax.servlet.ServletContext;
 
@@ -23,25 +19,10 @@
  */
 public class AnchorTagUtil {
 
-<<<<<<< HEAD
     public static String getBioMaterialLink( BioMaterial bm, String link, ServletContext servletContext ) {
         Assert.notNull( bm.getId() );
         return getLink( String.format( servletContext.getContextPath() + "/bioMaterial/showBioMaterial.html?id=%d", bm.getId() ),
                 linkForDescribable( bm, link, "Sample" ) );
-=======
-    public static String getArrayDesignLink( Long adId, String link, ServletContext servletContext ) {
-        return AnchorTagUtil.getArrayDesignLink( adId, link, servletContext );
-    }
-
-    public static String getArrayDesignLink( Long adId, String link, String hover, ServletContext servletContext ) {
-        return AnchorTagUtil
-                .getLink( String.format( servletContext.getContextPath() + "/arrays/showArrayDesign.html?id=%d", adId ), link,
-                        hover );
-    }
-
-    public static String getBioMaterialLink( Long bmId, String link, ServletContext servletContext ) {
-        return AnchorTagUtil.getBioMaterialLink( bmId, link, null, servletContext );
->>>>>>> 970672cc
     }
 
     public static String getExperimentalDesignLink( ExperimentalDesign ed, String link, ServletContext servletContext ) {
