package ubic.gemma.web.util;

import org.hibernate.Hibernate;
import org.springframework.util.Assert;
import ubic.gemma.model.common.Describable;
import ubic.gemma.model.expression.biomaterial.BioMaterial;
import ubic.gemma.model.expression.experiment.ExperimentalDesign;
import ubic.gemma.model.expression.experiment.ExpressionExperiment;

import javax.servlet.ServletContext;

import static org.apache.commons.lang3.StringUtils.defaultIfBlank;
import static org.apache.commons.text.StringEscapeUtils.escapeHtml4;

/**
 * Used to generate hyperlinks to various things in Gemma.
 *
 * @author luke
 */
public class AnchorTagUtil {

<<<<<<< HEAD
    public static String getArrayDesignLink( Long adId, String link, ServletContext servletContext ) {
        return AnchorTagUtil.getArrayDesignLink( adId, link, servletContext );
    }

    public static String getArrayDesignLink( Long adId, String link, String hover, ServletContext servletContext ) {
        return AnchorTagUtil
                .getLink( String.format( servletContext.getContextPath() + "/arrays/showArrayDesign.html?id=%d", adId ), link,
                        hover );
    }

    public static String getBioMaterialLink( Long bmId, String link, ServletContext servletContext ) {
        return AnchorTagUtil.getBioMaterialLink( bmId, link, null,null );
=======
    public static String getBioMaterialLink( BioMaterial bm, String link, ServletContext servletContext ) {
        Assert.notNull( bm.getId() );
        return getLink( String.format( servletContext.getContextPath() + "/bioMaterial/showBioMaterial.html?id=%d", bm.getId() ),
                linkForDescribable( bm, link, "Sample" ) );
>>>>>>> 4ff5dbc0
    }

    public static String getExperimentalDesignLink( ExperimentalDesign ed, String link, ServletContext servletContext ) {
        Assert.notNull( ed.getId() );
        return getLink( String.format( servletContext.getContextPath() + "/experimentalDesign/showExperimentalDesign.html?edid=%d", ed.getId() ),
                linkForDescribable( ed, link, "Experimental Design" ) );
    }

    public static String getExpressionExperimentLink( ExpressionExperiment ee, String link, ServletContext servletContext ) {
        Assert.notNull( ee.getId() );
        return getLink( AnchorTagUtil.getExpressionExperimentUrl( ee, servletContext ),
                linkForDescribable( ee, defaultIfBlank( link, Hibernate.isInitialized( ee ) ? ee.getShortName() : null ), "Dataset" ) );
    }

    public static String getExpressionExperimentUrl( ExpressionExperiment ee, ServletContext servletContext ) {
        Assert.notNull( ee.getId() );
        return String.format( servletContext.getContextPath() + "/expressionExperiment/showExpressionExperiment.html?id=%d", ee.getId() );
    }

    private static String linkForDescribable( Describable d, String link, String entityName ) {
        return defaultIfBlank( link, defaultIfBlank( Hibernate.isInitialized( d ) ? d.getName() : null, entityName + " #" + d.getId() ) );
    }

    private static String getLink( String url, String link ) {
        return String.format( "<a href=\"%s\">%s</a>", url, escapeHtml4( link ) );
    }
}<|MERGE_RESOLUTION|>--- conflicted
+++ resolved
@@ -19,25 +19,10 @@
  */
 public class AnchorTagUtil {
 
-<<<<<<< HEAD
-    public static String getArrayDesignLink( Long adId, String link, ServletContext servletContext ) {
-        return AnchorTagUtil.getArrayDesignLink( adId, link, servletContext );
-    }
-
-    public static String getArrayDesignLink( Long adId, String link, String hover, ServletContext servletContext ) {
-        return AnchorTagUtil
-                .getLink( String.format( servletContext.getContextPath() + "/arrays/showArrayDesign.html?id=%d", adId ), link,
-                        hover );
-    }
-
-    public static String getBioMaterialLink( Long bmId, String link, ServletContext servletContext ) {
-        return AnchorTagUtil.getBioMaterialLink( bmId, link, null,null );
-=======
     public static String getBioMaterialLink( BioMaterial bm, String link, ServletContext servletContext ) {
         Assert.notNull( bm.getId() );
         return getLink( String.format( servletContext.getContextPath() + "/bioMaterial/showBioMaterial.html?id=%d", bm.getId() ),
                 linkForDescribable( bm, link, "Sample" ) );
->>>>>>> 4ff5dbc0
     }
 
     public static String getExperimentalDesignLink( ExperimentalDesign ed, String link, ServletContext servletContext ) {
