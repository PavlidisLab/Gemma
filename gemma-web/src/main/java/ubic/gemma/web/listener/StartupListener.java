/*
 * The Gemma project
 *
 * Copyright (c) 2006 University of British Columbia
 *
 * Licensed under the Apache License, Version 2.0 (the "License");
 * you may not use this file except in compliance with the License.
 * You may obtain a copy of the License at
 *
 *       http://www.apache.org/licenses/LICENSE-2.0
 *
 * Unless required by applicable law or agreed to in writing, software
 * distributed under the License is distributed on an "AS IS" BASIS,
 * WITHOUT WARRANTIES OR CONDITIONS OF ANY KIND, either express or implied.
 * See the License for the specific language governing permissions and
 * limitations under the License.
 *
 */
package ubic.gemma.web.listener;

import org.apache.commons.lang3.StringUtils;
import org.apache.commons.lang3.time.StopWatch;
import org.apache.commons.logging.Log;
import org.apache.commons.logging.LogFactory;
import org.quartz.Scheduler;
import org.springframework.context.ApplicationContext;
import org.springframework.context.ConfigurableApplicationContext;
import org.springframework.security.core.context.SecurityContextHolder;
import org.springframework.web.context.ContextLoaderListener;
import org.springframework.web.context.WebApplicationContext;
import org.springframework.web.context.support.WebApplicationContextUtils;
import ubic.gemma.persistence.util.Settings;
import ubic.gemma.persistence.util.SpringProfiles;
import ubic.gemma.web.scheduler.SchedulerUtils;
import ubic.gemma.web.util.Constants;

import javax.servlet.ServletContext;
import javax.servlet.ServletContextEvent;
import java.util.HashMap;
import java.util.Iterator;
import java.util.Map;
import java.util.concurrent.TimeUnit;

import static ubic.gemma.persistence.util.SpringContextUtil.prepareContext;

import static ubic.gemma.persistence.util.SpringContextUtil.prepareContext;

/**
 * StartupListener class used to initialize the spring context and make it available to the servlet context, so filters
 * that need the spring context can be configured. It also fills in parameters used by the application:
 * <ul>
 * <li>Theme (for styling pages)
 * <li>The version number of the application
 * <li>Ontologies that need to be preloaded.
 * <li>Google analytics tracking
 * </ul>
 *
 * @author keshav
 * @author pavlidis
 * @author Matt Raible (original version)
 */
public class StartupListener extends ContextLoaderListener {

    /**
     * The style to be used if one is not defined in web.xml.
     */
    private static final String DEFAULT_THEME = "simplicity";

    private static final Log log = LogFactory.getLog( StartupListener.class );

    @Override
    protected WebApplicationContext createWebApplicationContext( ServletContext servletContext ) {
        WebApplicationContext ctx = super.createWebApplicationContext( servletContext );
<<<<<<< HEAD

        // setup active profiles
        if ( ctx instanceof ConfigurableApplicationContext ) {
            ConfigurableApplicationContext cac = ( ConfigurableApplicationContext ) ctx;
            // FIXME: I think this is added in a later version of Spring (maybe https://github.com/PavlidisLab/Gemma/pull/508 will fix this?)
            if ( servletContext.getInitParameter( "spring.profiles.active" ) != null ) {
                for ( String activeProfile : servletContext.getInitParameter( "spring.profiles.active" ).split( "," ) ) {
                    cac.getEnvironment().addActiveProfile( activeProfile.trim() );
                }
            }
        }

        prepareContext( ctx );

=======
        prepareContext( ctx );
>>>>>>> 95258b46
        return ctx;
    }

    @Override
    public void contextInitialized( ServletContextEvent event ) {
<<<<<<< HEAD
        StartupListener.log.info( "Initializing Gemma Web context..." );
        StopWatch sw = StopWatch.createStarted();
=======
        StopWatch sw = new StopWatch();
        sw.start();
>>>>>>> 95258b46

        SecurityContextHolder.setStrategyName( SecurityContextHolder.MODE_INHERITABLETHREADLOCAL );

        // call Spring's context ContextLoaderListener to initialize
        // all the context files specified in web.xml
        super.contextInitialized( event );

        ServletContext servletContext = event.getServletContext();

        Map<String, Object> config = this.initializeConfiguration( servletContext );

        this.loadTheme( servletContext, config );

        this.loadVersionInformation( config );

        this.loadTrackerInformation( config );

        ApplicationContext ctx = WebApplicationContextUtils.getRequiredWebApplicationContext( servletContext );

        servletContext.setAttribute( Constants.CONFIG, config );

        this.configureJawr( ctx );

        this.configureScheduler( ctx );

        sw.stop();

        StartupListener.log.info( String.format( "Initialization of Gemma Web context took %d s. The following profiles are active: %s.",
                sw.getTime( TimeUnit.SECONDS ),
                String.join( ", ", ctx.getEnvironment().getActiveProfiles() ) ) );
    }

    private static final String JAWR_DEBUG_ON_SYSTEM_PROPERTY = "net.jawr.debug.on";

    /**
     * Set the net.jawr.debug.on system property to true if the current profile is {@link SpringProfiles#DEV} and no
     * value has been explicitly set by the user.
     */
    private void configureJawr( ApplicationContext ctx ) {
        if ( ctx.getEnvironment().acceptsProfiles( SpringProfiles.DEV )
                && System.getProperty( JAWR_DEBUG_ON_SYSTEM_PROPERTY ) == null ) {
            log.info( String.format( "Enabling debug mode for JAWR by setting %s=true.", JAWR_DEBUG_ON_SYSTEM_PROPERTY ) );
            System.setProperty( JAWR_DEBUG_ON_SYSTEM_PROPERTY, "true" );
        }
    }

    private void configureScheduler( ApplicationContext ctx ) {
        if ( !Settings.isSchedulerEnabled() ) {
            SchedulerUtils.disableScheduler( ctx.getBean( "schedulerFactoryBean", Scheduler.class ) );
            StartupListener.log.info( "Quartz scheduling disabled.  Set quartzOn=true in Gemma.properties to enable" );
        } else {
            StartupListener.log.info( "Quartz scheduling enabled.  Set quartzOn=false in Gemma.properties to disable" );
        }

    }

    private Map<String, Object> initializeConfiguration( ServletContext context ) {
        // Check if the config
        // object already exists
        @SuppressWarnings("unchecked") Map<String, Object> config = ( Map<String, Object> ) context
                .getAttribute( Constants.CONFIG );

        if ( config == null ) {
            config = new HashMap<>();
        }

        for ( Iterator<String> it = Settings.getKeys(); it.hasNext(); ) {
            String o = it.next();
            config.put( o, Settings.getProperty( o ) );
        }

        return config;
    }

    /**
     * Load the style theme for the site.
     *
     * @param context context
     * @param config  config
     */
    private void loadTheme( ServletContext context, Map<String, Object> config ) {
        if ( context.getInitParameter( "theme" ) != null ) {
            StartupListener.log.debug( "Found theme " + context.getInitParameter( "theme" ) );
            config.put( "theme", context.getInitParameter( "theme" ) );
        } else {
            StartupListener.log.warn( "No theme found, using default=" + StartupListener.DEFAULT_THEME );
            config.put( "theme", StartupListener.DEFAULT_THEME );
        }
    }

    /**
     * For google analytics
     *
     * @param config config
     */
    private void loadTrackerInformation( Map<String, Object> config ) {
        String gaTrackerKey = Settings.getAnalyticsKey();
        if ( StringUtils.isNotBlank( gaTrackerKey ) ) {
            config.put( "ga.tracker", gaTrackerKey );

            String gaTrackerDomain = Settings.getAnalyticsDomain();
            if ( StringUtils.isNotBlank( gaTrackerDomain ) ) {
                StartupListener.log.debug( "Tracker domain is " + gaTrackerDomain );
                config.put( "ga.domain", gaTrackerDomain );
                StartupListener.log.info( "Enabled Google analytics tracking with key " + gaTrackerKey + ", domain="
                        + gaTrackerDomain );

            } else {
                StartupListener.log.warn( "Google analytics will not work unless you also define the domain." );
            }
        }

    }

    private void loadVersionInformation( Map<String, Object> config ) {
        StartupListener.log.debug( "Version is " + Settings.getAppVersion() );
        config.put( "version", Settings.getAppVersion() );
    }
}<|MERGE_RESOLUTION|>--- conflicted
+++ resolved
@@ -43,8 +43,6 @@
 
 import static ubic.gemma.persistence.util.SpringContextUtil.prepareContext;
 
-import static ubic.gemma.persistence.util.SpringContextUtil.prepareContext;
-
 /**
  * StartupListener class used to initialize the spring context and make it available to the servlet context, so filters
  * that need the spring context can be configured. It also fills in parameters used by the application:
@@ -71,7 +69,6 @@
     @Override
     protected WebApplicationContext createWebApplicationContext( ServletContext servletContext ) {
         WebApplicationContext ctx = super.createWebApplicationContext( servletContext );
-<<<<<<< HEAD
 
         // setup active profiles
         if ( ctx instanceof ConfigurableApplicationContext ) {
@@ -86,21 +83,13 @@
 
         prepareContext( ctx );
 
-=======
-        prepareContext( ctx );
->>>>>>> 95258b46
         return ctx;
     }
 
     @Override
     public void contextInitialized( ServletContextEvent event ) {
-<<<<<<< HEAD
-        StartupListener.log.info( "Initializing Gemma Web context..." );
-        StopWatch sw = StopWatch.createStarted();
-=======
         StopWatch sw = new StopWatch();
         sw.start();
->>>>>>> 95258b46
 
         SecurityContextHolder.setStrategyName( SecurityContextHolder.MODE_INHERITABLETHREADLOCAL );
 
