--- conflicted
+++ resolved
@@ -21,17 +21,15 @@
 
       ## Updates
 
-<<<<<<< HEAD
       ### Update 2.5.2
 
       Restore `factors` in `BioMaterialValueObject` as it is being still used by our RNA-Seq pipeline. The attribute is
       deprecated and should not be used and will be removed when we find a suitable alternative.
-=======
+
       Introduce a new endpoint to retrieve quantitation types for a given dataset and parameters to retrieve expression
       data by quantitation type to `getDatasetProcessedExpression` and `getDatasetRawExpression`. As it was too difficult
       to extends `getDatasetExpression` to also support quantitation type while retaining the filter feature, we decided
       to deprecate it and reintroduce filtering for both raw and processed expression in the future.
->>>>>>> 338a5f25
 
       ### Update 2.5.1
 
