<?xml version="1.0" encoding="UTF-8"?>
<beans xmlns:xsi="http://www.w3.org/2001/XMLSchema-instance"
       xmlns:task="http://www.springframework.org/schema/task"
       xmlns="http://www.springframework.org/schema/beans"
       xsi:schemaLocation="http://www.springframework.org/schema/beans
            http://www.springframework.org/schema/beans/spring-beans.xsd
            http://www.springframework.org/schema/task
            http://www.springframework.org/schema/task/spring-task.xsd"
       profile="web">

    <!-- author: keshav -->

    <task:annotation-driven/>
    <!-- Note: we cannot use @Scheduled and @Async because the security context is not available to the runnables they create. -->

    <!-- Quartz Configuration. The schedulerFactorBean is the main entry point. See also QuartzUtils for how this can be turned
        off. -->
    <bean id="schedulerFactoryBean" class="org.springframework.scheduling.quartz.SchedulerFactoryBean">
        <property name="triggers">
            <list>
                <ref local="arrayDesignReportTrigger"/>
                <ref local="expressionExperimentReportTrigger"/>
                <ref local="whatsNewTrigger"/>
                <ref local="gene2CsUpdateTrigger"/>
                <ref local="batchInfoTrigger"/>
                <ref local="ee2cExperimentUpdateTrigger"/>
                <ref local="ee2cSampleUpdateTrigger"/>
                <ref local="ee2cExperimentalDesignUpdateTrigger"/>
                <!-- <ref local="viewTrigger" /> -->
                <!--<ref local="monitorSpaceTrigger" /> -->
            </list>
        </property>
        <property name="autoStartup" value="${quartzOn}"/>
    </bean>

    <bean id="expressionExperimentReportService"
          class="ubic.gemma.core.analysis.report.ExpressionExperimentReportServiceImpl"/>
    <bean id="phenotypeAssociationManagerService"
          class="ubic.gemma.core.association.phenotype.PhenotypeAssociationManagerServiceImpl"/>
    <bean id="tableMaintenanceUtil" class="ubic.gemma.persistence.service.TableMaintenanceUtilImpl"/>
    <bean id="whatsNewService" class="ubic.gemma.core.analysis.report.WhatsNewServiceImpl"/>
    <bean id="arrayDesignReportService" class="ubic.gemma.core.analysis.report.ArrayDesignReportServiceImpl"/>

    <!-- Triggers -->
    <!-- Cron trigger fields are: Seconds 0-59 , - * / Minutes 0-59 , - * / Hours 0-23 , - * / Day-of-month 1-31 , - * ? / L
        W Month 1-12 or JAN-DEC , - * / Day-of-Week 1-7 or SUN-SAT , - * ? / L # Year (Optional) empty, 1970-2099 , - * / See http://www.opensymphony.com/quartz/api/org/quartz/CronExpression.html
        for details, http://www.opensymphony.com/quartz/api/org/quartz/CronTrigger.html for examples. If you want a schedule that
        fire frequently for testing, try <value>0 0/2 * ? * *</value>. -->
    <bean id="batchInfoTrigger" class="org.springframework.scheduling.quartz.CronTriggerFactoryBean">
        <property name="jobDetail">
            <bean class="ubic.gemma.web.scheduler.SecureMethodInvokingJobDetailFactoryBean">
                <property name="targetObject" ref="expressionExperimentReportService"/>
                <property name="concurrent" value="false"/>
                <property name="targetMethod" value="recalculateBatchInfo"/>
            </bean>
        </property>
        <!-- every day at 00:30:00 -->
        <property name="cronExpression" value="0 30 0 * * ?"/>
    </bean>
    <bean id="expressionExperimentReportTrigger" class="org.springframework.scheduling.quartz.CronTriggerFactoryBean">
        <property name="jobDetail">
            <bean
                class="ubic.gemma.web.scheduler.SecureMethodInvokingJobDetailFactoryBean">
                <property name="targetObject" ref="expressionExperimentReportService"/>
                <property name="concurrent" value="false"/>
                <property name="targetMethod" value="generateSummaryObjects"/>
            </bean>
        </property>
        <!-- every first-of-the-month at 00:15:00 -->
        <property name="cronExpression" value="0 15 0 1 * ?"/>
    </bean>
    <bean id="arrayDesignReportTrigger" class="org.springframework.scheduling.quartz.CronTriggerFactoryBean">
        <property name="jobDetail">
            <bean
                class="ubic.gemma.web.scheduler.SecureMethodInvokingJobDetailFactoryBean">
                <property name="targetObject" ref="arrayDesignReportService"/>
                <property name="concurrent" value="false"/>
                <property name="targetMethod" value="generateArrayDesignReport"/>
            </bean>
        </property>
        <!-- every first-of-the-month at 01:30:00 -->
        <property name="cronExpression" value="0 30 1 1 * ?"/>
    </bean>
    <bean id="whatsNewTrigger" class="org.springframework.scheduling.quartz.CronTriggerFactoryBean">
        <property name="jobDetail">
            <bean
                class="ubic.gemma.web.scheduler.SecureMethodInvokingJobDetailFactoryBean">
                <property name="targetObject" ref="whatsNewService"/>
                <property name="concurrent" value="false"/>
                <property name="targetMethod" value="generateWeeklyReport"/>
            </bean>
        </property>
        <!-- every day at 00:15:00 -->
        <property name="cronExpression" value="0 15 0 * * ?"/>
    </bean>
    <bean id="gene2CsUpdateTrigger" class="org.springframework.scheduling.quartz.CronTriggerFactoryBean">
        <property name="jobDetail">
            <bean
                class="ubic.gemma.web.scheduler.SecureMethodInvokingJobDetailFactoryBean">
                <property name="targetObject" ref="tableMaintenanceUtil"/>
                <property name="concurrent" value="false"/>
                <property name="targetMethod" value="updateGene2CsEntries"/>
            </bean>
        </property>
        <!-- every day at 00:40:00 -->
        <property name="cronExpression" value="0 40 0 * * ?"/>
    </bean>
    <bean id="ee2cExperimentUpdateTrigger" class="org.springframework.scheduling.quartz.CronTriggerFactoryBean">
        <property name="jobDetail">
            <bean class="ubic.gemma.web.scheduler.SecureMethodInvokingJobDetailFactoryBean">
                <property name="targetObject" ref="tableMaintenanceUtil"/>
                <property name="targetMethod" value="updateExpressionExperiment2CharacteristicEntries"/>
                <property name="arguments">
                    <array>
                        <value type="java.lang.Class">ubic.gemma.model.expression.experiment.ExpressionExperiment
                        </value>
                    </array>
                </property>
                <property name="concurrent" value="false"/>
            </bean>
        </property>
        <!-- hourly during working hours when the curators actively dataset tags -->
        <property name="cronExpression" value="0 0 9-17 ? * MON-FRI"/>
    </bean>
    <bean id="ee2cSampleUpdateTrigger" class="org.springframework.scheduling.quartz.CronTriggerFactoryBean">
        <property name="jobDetail">
            <bean class="ubic.gemma.web.scheduler.SecureMethodInvokingJobDetailFactoryBean">
                <property name="targetObject" ref="tableMaintenanceUtil"/>
                <property name="targetMethod" value="updateExpressionExperiment2CharacteristicEntries"/>
                <property name="arguments">
                    <array>
                        <value type="java.lang.Class">ubic.gemma.model.expression.biomaterial.BioMaterial</value>
                    </array>
                </property>
                <property name="concurrent" value="false"/>
            </bean>
        </property>
        <!-- hourly during working hours, when new experiments are imported -->
        <!-- runs 10 minutes after tag update -->
        <property name="cronExpression" value="0 10 9-17 ? * MON-FRI"/>
    </bean>
    <bean id="ee2cExperimentalDesignUpdateTrigger" class="org.springframework.scheduling.quartz.CronTriggerFactoryBean">
        <property name="jobDetail">
            <bean class="ubic.gemma.web.scheduler.SecureMethodInvokingJobDetailFactoryBean">
                <property name="targetObject" ref="tableMaintenanceUtil"/>
                <property name="targetMethod" value="updateExpressionExperiment2CharacteristicEntries"/>
                <property name="arguments">
                    <array>
                        <value type="java.lang.Class">ubic.gemma.model.expression.experiment.ExperimentalDesign</value>
                    </array>
                </property>
                <property name="concurrent" value="false"/>
            </bean>
        </property>
        <!-- every 30 minutes during working hours (when the curators actively update annotations) -->
        <!-- runs 20 minutes after tag update -->
        <property name="cronExpression" value="0 20/30 9-17 ? * MON-FRI"/>
    </bean>
    <bean id="ee2adUpdateTrigger" class="org.springframework.scheduling.quartz.CronTriggerFactoryBean">
        <property name="jobDetail">
            <bean class="ubic.gemma.web.scheduler.SecureMethodInvokingJobDetailFactoryBean">
                <property name="targetObject" ref="tableMaintenanceUtil"/>
                <property name="targetMethod" value="updateExpressionExperiment2ArrayDesignEntries"/>
                <property name="concurrent" value="false"/>
            </bean>
        </property>
        <!-- every hour during working hours (mostly when new datasets are added & RNA-Seq data is imported which produce a platform switch) -->
        <!-- datasets are only made public during working hours, so even if they are imported by the pipeline, that will not be reflected until it is made public -->
        <property name="cronExpression" value="0 0 9-17 ? * MON-FRI"/>
    </bean>

    <!-- TODO make this work in the space, disabling until then. <bean id="viewTrigger" class="org.springframework.scheduling.quartz.CronTriggerBean">
        <property name="jobDetail"> <ref bean="viewJobDetail" /> </property> <property name="cronExpression"> <value>0 15 1 10 *
        ?</value> </property> </bean> -->
    <!--<bean id="monitorSpaceTrigger" class="org.springframework.scheduling.quartz.SimpleTriggerBean"> -->
    <!--<property name="jobDetail"> -->
    <!--<ref bean="monitorSpaceJobDetail" /> -->
    <!--</property> -->
    <!--<property name="repeatInterval"> -->
    <!--<value>5000</value> -->
    <!--</property> -->

    <!--<property name="startDelay" value="12" /> &lt;!&ndash; wait before beginning &ndash;&gt; -->
    <!--</bean> -->
<<<<<<< HEAD


    <!-- Job details -->
    <bean id="batchInfoDetail" class="ubic.gemma.web.scheduler.SecureMethodInvokingJobDetailFactoryBean">
        <property name="targetObject" ref="expressionExperimentReportService"/>
        <property name="concurrent" value="false"/>
        <property name="targetMethod" value="recalculateBatchInfo"/>
    </bean>
    <bean id="arrayDesignReportJobDetail"
          class="ubic.gemma.web.scheduler.SecureMethodInvokingJobDetailFactoryBean">
        <property name="targetObject" ref="arrayDesignReportService"/>
        <property name="concurrent" value="false"/>
        <property name="targetMethod" value="generateArrayDesignReport"/>
    </bean>
    <bean id="expressionExperimentReportJobDetail"
          class="ubic.gemma.web.scheduler.SecureMethodInvokingJobDetailFactoryBean">
        <property name="targetObject" ref="expressionExperimentReportService"/>
        <property name="concurrent" value="false"/>
        <property name="targetMethod" value="generateSummaryObjects"/>
    </bean>
    <bean id="whatsNewJobDetail"
          class="ubic.gemma.web.scheduler.SecureMethodInvokingJobDetailFactoryBean">
        <property name="targetObject" ref="whatsNewService"/>
        <property name="concurrent" value="false"/>
        <property name="targetMethod" value="generateWeeklyReport"/>
    </bean>

    <bean id="gene2CsUpdateJobDetail"
          class="ubic.gemma.web.scheduler.SecureMethodInvokingJobDetailFactoryBean">
        <property name="targetObject" ref="tableMaintenanceUtil"/>
        <property name="concurrent" value="false"/>
        <property name="targetMethod" value="updateGene2CsEntries"/>
    </bean>

    <bean id="expressionExperimentReportService"
          class="ubic.gemma.core.analysis.report.ExpressionExperimentReportServiceImpl"/>

    <bean id="tableMaintenanceUtil" class="ubic.gemma.persistence.service.TableMaintenanceUtilImpl"/>
    <bean id="whatsNewService" class="ubic.gemma.core.analysis.report.WhatsNewServiceImpl"/>
    <bean id="arrayDesignReportService" class="ubic.gemma.core.analysis.report.ArrayDesignReportServiceImpl"/>
=======
>>>>>>> cb00ec98
</beans><|MERGE_RESOLUTION|>--- conflicted
+++ resolved
@@ -35,8 +35,6 @@
 
     <bean id="expressionExperimentReportService"
           class="ubic.gemma.core.analysis.report.ExpressionExperimentReportServiceImpl"/>
-    <bean id="phenotypeAssociationManagerService"
-          class="ubic.gemma.core.association.phenotype.PhenotypeAssociationManagerServiceImpl"/>
     <bean id="tableMaintenanceUtil" class="ubic.gemma.persistence.service.TableMaintenanceUtilImpl"/>
     <bean id="whatsNewService" class="ubic.gemma.core.analysis.report.WhatsNewServiceImpl"/>
     <bean id="arrayDesignReportService" class="ubic.gemma.core.analysis.report.ArrayDesignReportServiceImpl"/>
@@ -182,47 +180,4 @@
 
     <!--<property name="startDelay" value="12" /> &lt;!&ndash; wait before beginning &ndash;&gt; -->
     <!--</bean> -->
-<<<<<<< HEAD
-
-
-    <!-- Job details -->
-    <bean id="batchInfoDetail" class="ubic.gemma.web.scheduler.SecureMethodInvokingJobDetailFactoryBean">
-        <property name="targetObject" ref="expressionExperimentReportService"/>
-        <property name="concurrent" value="false"/>
-        <property name="targetMethod" value="recalculateBatchInfo"/>
-    </bean>
-    <bean id="arrayDesignReportJobDetail"
-          class="ubic.gemma.web.scheduler.SecureMethodInvokingJobDetailFactoryBean">
-        <property name="targetObject" ref="arrayDesignReportService"/>
-        <property name="concurrent" value="false"/>
-        <property name="targetMethod" value="generateArrayDesignReport"/>
-    </bean>
-    <bean id="expressionExperimentReportJobDetail"
-          class="ubic.gemma.web.scheduler.SecureMethodInvokingJobDetailFactoryBean">
-        <property name="targetObject" ref="expressionExperimentReportService"/>
-        <property name="concurrent" value="false"/>
-        <property name="targetMethod" value="generateSummaryObjects"/>
-    </bean>
-    <bean id="whatsNewJobDetail"
-          class="ubic.gemma.web.scheduler.SecureMethodInvokingJobDetailFactoryBean">
-        <property name="targetObject" ref="whatsNewService"/>
-        <property name="concurrent" value="false"/>
-        <property name="targetMethod" value="generateWeeklyReport"/>
-    </bean>
-
-    <bean id="gene2CsUpdateJobDetail"
-          class="ubic.gemma.web.scheduler.SecureMethodInvokingJobDetailFactoryBean">
-        <property name="targetObject" ref="tableMaintenanceUtil"/>
-        <property name="concurrent" value="false"/>
-        <property name="targetMethod" value="updateGene2CsEntries"/>
-    </bean>
-
-    <bean id="expressionExperimentReportService"
-          class="ubic.gemma.core.analysis.report.ExpressionExperimentReportServiceImpl"/>
-
-    <bean id="tableMaintenanceUtil" class="ubic.gemma.persistence.service.TableMaintenanceUtilImpl"/>
-    <bean id="whatsNewService" class="ubic.gemma.core.analysis.report.WhatsNewServiceImpl"/>
-    <bean id="arrayDesignReportService" class="ubic.gemma.core.analysis.report.ArrayDesignReportServiceImpl"/>
-=======
->>>>>>> cb00ec98
 </beans>