<project xmlns="http://maven.apache.org/POM/4.0.0" xmlns:xsi="http://www.w3.org/2001/XMLSchema-instance"
		 xsi:schemaLocation="http://maven.apache.org/POM/4.0.0 http://maven.apache.org/maven-v4_0_0.xsd">
	<parent>
		<artifactId>gemma</artifactId>
		<groupId>gemma</groupId>
		<version>1.29.10</version>
	</parent>
	<modelVersion>4.0.0</modelVersion>
	<artifactId>gemma-web</artifactId>
	<packaging>war</packaging>
	<name>Gemma Web</name>
	<description>Gemma web application</description>
	<build>
		<finalName>Gemma</finalName>
		<testResources>
			<testResource>
				<targetPath>WEB-INF</targetPath>
				<directory>${project.basedir}/src/main/webapp/WEB-INF</directory>
			</testResource>
		</testResources>
		<plugins>
			<plugin>
				<groupId>com.github.klieber</groupId>
				<artifactId>phantomjs-maven-plugin</artifactId>
				<version>0.7</version>
				<executions>
					<execution>
						<phase>test-compile</phase>
						<goals>
							<goal>install</goal>
						</goals>
					</execution>
				</executions>
				<configuration>
					<version>1.9.7</version>
				</configuration>
			</plugin>
			<plugin>
				<groupId>com.github.searls</groupId>
				<artifactId>jasmine-maven-plugin</artifactId>
				<version>2.0</version>
				<executions>
					<execution>
						<phase>integration-test</phase>
						<goals>
							<goal>test</goal>
						</goals>
					</execution>
				</executions>
				<configuration>
					<jsSrcDir>src/main/webapp/scripts</jsSrcDir>
					<sourceIncludes>
						<!-- Order is observed. -->
						<include>lib/prototype.js</include>
						<include>lib/scriptaculous/scriptaculous.js</include>
						<include>lib/scriptaculous/effects.js</include>
						<include>lib/scriptaculous/**/*.js</include>
						<include>lib/ext/adapter/**/*.js</include>
						<include>lib/ext/ext-all-debug.js</include>
						<include>lib/ext/extensions/**/*.js</include>
						<include>lib/globals.js</include>
						<include>lib/excanvas.js</include>
						<include>lib/typeface.js</include>
						<include>lib/excanvas-text.js</include>
						<include>lib/faces/**/.js</include>
						<include>lib/rsvp.js</include>
						<include>lib/*.js</include>
						<include>api/ext/**/*.js</include>
						<include>api/valueObjectsInheritanceStructure.js</include>
						<include>api/userHelpMessages.js</include>
						<include>api/util/TutorialQtips.js</include>
						<include>api/util/*.js</include>
						<include>api/visualization/cytoscape/CytoscapeSettings.js</include>
						<include>api/visualization/cytoscape/CytoscapeDisplay.js</include>
						<include>api/visualization/cytoscape/*.js</include>
						<include>api/dwrServices.js</include>
						<include>api/**/*.js</include>
						<include>api/*.js</include>
					</sourceIncludes>
					<sourceExcludes>
						<!-- <exclude>api/dwrServices.js</exclude> -->
						<exclude>app/*.js</exclude>
					</sourceExcludes>
					<preloadSources>
						<source>lib/jquery-2.1.1.js</source>
						<source>helpers/FakeDWR.js</source>
						<source>helpers/jasmine-jquery.js</source>
						<source>helpers/globals.js</source>
					</preloadSources>
					<!-- instead of html unit -->
					<webDriverClassName>org.openqa.selenium.phantomjs.PhantomJSDriver</webDriverClassName>
					<webDriverCapabilities>
						<capability>
							<name>phantomjs.binary.path</name>
							<!--suppress MavenModelInspection -->
							<value>${phantomjs.binary}</value>
						</capability>
					</webDriverCapabilities>
				</configuration>
			</plugin>
			<plugin>
				<groupId>org.apache.maven.plugins</groupId>
				<artifactId>maven-war-plugin</artifactId>
				<version>3.3.2</version>
			</plugin>
		</plugins>
		<pluginManagement>
			<plugins>
				<!--This plugin's configuration is used to store Eclipse m2e settings only. It has no influence on the Maven build itself. -->
				<plugin>
					<groupId>org.eclipse.m2e</groupId>
					<artifactId>lifecycle-mapping</artifactId>
					<version>1.0.0</version>
					<configuration>
						<lifecycleMappingMetadata>
							<pluginExecutions>
								<pluginExecution>
									<pluginExecutionFilter>
										<groupId>org.apache.maven.plugins</groupId>
										<artifactId>maven-antrun-plugin</artifactId>
										<versionRange>[1.7,)</versionRange>
										<goals>
											<goal>run</goal>
										</goals>
									</pluginExecutionFilter>
									<action>
										<ignore/>
									</action>
								</pluginExecution>
								<pluginExecution>
									<pluginExecutionFilter>
										<groupId>com.github.klieber</groupId>
										<artifactId>phantomjs-maven-plugin</artifactId>
										<versionRange>[0.3,)</versionRange>
										<goals>
											<goal>install</goal>
										</goals>
									</pluginExecutionFilter>
									<action>
										<ignore/>
									</action>
								</pluginExecution>
							</pluginExecutions>
						</lifecycleMappingMetadata>
					</configuration>
				</plugin>
			</plugins>
		</pluginManagement>
	</build>
	<dependencies>
		<dependency>
			<groupId>gemma</groupId>
			<artifactId>gemma-core</artifactId>
			<version>${project.version}</version>
		</dependency>
		<!-- This is used for tests -->
		<dependency>
			<groupId>gemma</groupId>
			<artifactId>gemma-core</artifactId>
			<version>${project.version}</version>
			<type>test-jar</type>
			<scope>test</scope>
		</dependency>

		<dependency>
			<groupId>gemma</groupId>
			<artifactId>gemma-rest</artifactId>
			<version>${project.version}</version>
		</dependency>

		<!-- Spring -->
		<dependency>
			<groupId>org.springframework</groupId>
			<artifactId>spring-web</artifactId>
			<version>${spring.version}</version>
		</dependency>
		<dependency>
			<groupId>org.springframework</groupId>
			<artifactId>spring-webmvc</artifactId>
			<version>${spring.version}</version>
		</dependency>

		<!-- Spring Security -->
		<dependency>
			<groupId>org.springframework.security</groupId>
			<artifactId>spring-security-web</artifactId>
			<version>${spring.security.version}</version>
		</dependency>
		<dependency>
			<groupId>org.springframework.security</groupId>
			<artifactId>spring-security-taglibs</artifactId>
			<version>${spring.security.version}</version>
			<scope>runtime</scope>
		</dependency>

		<!-- Spring extra modules -->
		<!-- latest for Spring 3 -->
		<dependency>
			<groupId>org.springframework.social</groupId>
			<artifactId>spring-social-core</artifactId>
			<version>1.0.3.RELEASE</version>
			<scope>runtime</scope>
		</dependency>
		<!-- latest for Spring 3 -->
		<dependency>
			<groupId>org.springframework.ws</groupId>
			<artifactId>spring-ws-core</artifactId>
			<version>2.1.4.RELEASE</version>
		</dependency>

		<!-- Apache Commons -->
		<dependency>
<<<<<<< HEAD
=======
			<groupId>commons-fileupload</groupId>
			<artifactId>commons-fileupload</artifactId>
			<version>1.5</version>
		</dependency>
		<dependency>
>>>>>>> f9060770
			<groupId>commons-validator</groupId>
			<artifactId>commons-validator</artifactId>
			<version>1.7</version>
		</dependency>

		<!-- Scheduling -->
		<!-- This is the latest Quartz release compatible with Spring 3 -->
		<dependency>
			<groupId>org.quartz-scheduler</groupId>
			<artifactId>quartz</artifactId>
			<version>1.8.6</version>
		</dependency>

		<!-- RSS feeds (depends on spring-web version) -->
		<dependency>
			<groupId>rome</groupId>
			<artifactId>rome</artifactId>
			<version>1.0</version>
		</dependency>
		<dependency>
			<groupId>rome</groupId>
			<artifactId>rome-fetcher</artifactId>
			<version>1.0</version>
		</dependency>

		<!-- JSON -->
		<dependency>
			<groupId>org.json</groupId>
			<artifactId>json</artifactId>
			<version>20230227</version>
		</dependency>

		<!-- AJAX -->
		<dependency>
			<groupId>org.directwebremoting</groupId>
			<artifactId>dwr</artifactId>
			<version>2.0.11-RELEASE</version>
		</dependency>

		<!-- Templating -->
		<dependency>
			<groupId>opensymphony</groupId>
			<artifactId>sitemesh</artifactId>
			<version>2.4.2</version>
			<scope>runtime</scope>
		</dependency>

		<!-- Static assets compression -->
		<dependency>
			<groupId>net.jawr</groupId>
			<artifactId>jawr-core</artifactId>
			<version>${jawr.version}</version>
		</dependency>
		<dependency>
			<groupId>net.jawr.extensions</groupId>
			<artifactId>jawr-dwr2.x-extension</artifactId>
			<version>${jawr.version}</version>
			<scope>runtime</scope>
		</dependency>

		<!-- Tomcat (defined by production deployment constraints) -->
		<dependency>
			<groupId>org.apache.tomcat</groupId>
			<artifactId>tomcat-servlet-api</artifactId>
		</dependency>
		<dependency>
			<groupId>org.apache.tomcat</groupId>
			<artifactId>tomcat-jsp-api</artifactId>
		</dependency>

		<!-- logging -->
		<dependency>
			<groupId>org.apache.logging.log4j</groupId>
			<artifactId>log4j-web</artifactId>
		</dependency>

		<!-- JSTL -->
		<dependency>
			<groupId>org.apache.taglibs</groupId>
			<artifactId>taglibs-standard-spec</artifactId>
			<version>1.2.5</version>
			<scope>runtime</scope>
		</dependency>
		<dependency>
			<groupId>org.apache.taglibs</groupId>
			<artifactId>taglibs-standard-impl</artifactId>
			<version>1.2.5</version>
			<scope>runtime</scope>
		</dependency>
		<!-- optional dependency of taglibs-standard-impl that accelerates XML processing -->
		<dependency>
			<groupId>xalan</groupId>
			<artifactId>xalan</artifactId>
			<version>2.7.2</version>
			<scope>runtime</scope>
		</dependency>

		<!-- needed for Java 9+ -->
		<dependency>
			<groupId>com.sun.xml.messaging.saaj</groupId>
			<artifactId>saaj-impl</artifactId>
			<version>1.4.0</version>
			<scope>runtime</scope>
		</dependency>

		<!-- Gemma Slack Bot -->
		<dependency>
			<groupId>com.slack.api</groupId>
			<artifactId>slack-api-client</artifactId>
			<version>${slack.version}</version>
		</dependency>
		<dependency>
			<groupId>com.slack.api</groupId>
			<artifactId>slack-api-model</artifactId>
			<version>${slack.version}</version>
		</dependency>
	</dependencies>
</project><|MERGE_RESOLUTION|>--- conflicted
+++ resolved
@@ -210,14 +210,6 @@
 
 		<!-- Apache Commons -->
 		<dependency>
-<<<<<<< HEAD
-=======
-			<groupId>commons-fileupload</groupId>
-			<artifactId>commons-fileupload</artifactId>
-			<version>1.5</version>
-		</dependency>
-		<dependency>
->>>>>>> f9060770
 			<groupId>commons-validator</groupId>
 			<artifactId>commons-validator</artifactId>
 			<version>1.7</version>
