--- conflicted
+++ resolved
@@ -3,11 +3,7 @@
 	<parent>
 		<artifactId>gemma</artifactId>
 		<groupId>gemma</groupId>
-<<<<<<< HEAD
 		<version>1.28.0-SNAPSHOT</version>
-=======
-		<version>1.27.16</version>
->>>>>>> 6226ac4d
 	</parent>
 	<modelVersion>4.0.0</modelVersion>
 	<artifactId>gemma-web</artifactId>
@@ -269,12 +265,7 @@
 			<scope>runtime</scope>
 		</dependency>
 
-<<<<<<< HEAD
-		<!-- Jersey -->
-		<!-- This is the latest with Spring 3 support -->
-=======
 		<!-- Jersey (latest for Spring 3) -->
->>>>>>> 6226ac4d
 		<dependency>
 			<groupId>org.glassfish.jersey.core</groupId>
 			<artifactId>jersey-server</artifactId>
