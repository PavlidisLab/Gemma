--- conflicted
+++ resolved
@@ -3,11 +3,7 @@
 	<parent>
 		<artifactId>gemma</artifactId>
 		<groupId>gemma</groupId>
-<<<<<<< HEAD
 		<version>1.32.0-SNAPSHOT</version>
-=======
-		<version>1.31.10</version>
->>>>>>> 00d77255
 	</parent>
 	<modelVersion>4.0.0</modelVersion>
 	<artifactId>gemma-web</artifactId>
@@ -204,12 +200,8 @@
 		<dependency>
 			<groupId>opensymphony</groupId>
 			<artifactId>sitemesh</artifactId>
-<<<<<<< HEAD
-			<version>2.6.0</version>
-=======
 			<!-- 2.6+ requires Java 17 and Jakarta namespace -->
 			<version>2.5.0</version>
->>>>>>> 00d77255
 			<scope>runtime</scope>
 		</dependency>
 
