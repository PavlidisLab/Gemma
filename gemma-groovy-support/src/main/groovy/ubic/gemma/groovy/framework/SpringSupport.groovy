package ubic.gemma.groovy.framework

import gemma.gsec.authentication.ManualAuthenticationService
import org.springframework.context.ApplicationContext
import org.springframework.context.ConfigurableApplicationContext
<<<<<<< HEAD
import org.springframework.security.core.context.SecurityContextHolder
import ubic.gemma.persistence.util.SpringContextUtil
import ubic.gemma.persistence.util.EnvironmentProfiles
=======
import ubic.gemma.core.context.SpringContextUtils
import ubic.gemma.core.context.EnvironmentProfiles
>>>>>>> 08c8123a

/**
 * Class for creation of a spring context. Example usage:
 * <pre>
 * sx = new SpringSupport();
 * gs = sx.getBean("geneService");
 * listogenes = gs.findByOfficialSymbol("Grin1");
 * listogenes.each{println(it)}* sx.shutdown();
 * </pre>
 * With authentication use constructor that takes user name and password.
 *
 * @author Paul
 *
 */
class SpringSupport {

    /**
     * Available profiles for initializing a new {@link SpringSupport}.
     */
    public static final String PRODUCTION = EnvironmentProfiles.PRODUCTION,
                        DEV = EnvironmentProfiles.DEV,
                        TEST = EnvironmentProfiles.TEST;

    private final ApplicationContext ctx

    SpringSupport() {
        this(null, null, [])
    }

    SpringSupport(String userName, String password) {
        this(userName, password, [])
    }

    SpringSupport(String userName, String password, List<String> activeProfiles) {
        ctx = SpringContextUtils.getApplicationContext(activeProfiles as String[])
        authenticate(userName, password);
    }

    private void authenticate(String userName, String password) {
        ManualAuthenticationService manAuthentication = ctx.getBean(ManualAuthenticationService.class)
        if (userName == null && password == null) {
            manAuthentication.authenticateAnonymously()
        } else {
            def success = manAuthentication.validateRequest(userName, password)
            if (!success) {
                //noinspection GroovyAssignabilityCheck
                throw new Exception("Not authenticated. Make sure you entered a valid username (got '" + userName + "') and password")
            } else {
                println("Logged in as " + userName)
            }
        }
    }

    def getBean(String beanName) {
        return ctx.getBean(beanName)
    }

    def <T> T getBean(Class<T> requiredType) {
        return ctx.getBean(requiredType)
    }

    void shutdown() {
        if (ctx instanceof ConfigurableApplicationContext) {
            ctx.close();
        }
    }
}
<|MERGE_RESOLUTION|>--- conflicted
+++ resolved
@@ -3,14 +3,8 @@
 import gemma.gsec.authentication.ManualAuthenticationService
 import org.springframework.context.ApplicationContext
 import org.springframework.context.ConfigurableApplicationContext
-<<<<<<< HEAD
-import org.springframework.security.core.context.SecurityContextHolder
-import ubic.gemma.persistence.util.SpringContextUtil
-import ubic.gemma.persistence.util.EnvironmentProfiles
-=======
+import ubic.gemma.core.context.EnvironmentProfiles
 import ubic.gemma.core.context.SpringContextUtils
-import ubic.gemma.core.context.EnvironmentProfiles
->>>>>>> 08c8123a
 
 /**
  * Class for creation of a spring context. Example usage:
@@ -31,8 +25,8 @@
      * Available profiles for initializing a new {@link SpringSupport}.
      */
     public static final String PRODUCTION = EnvironmentProfiles.PRODUCTION,
-                        DEV = EnvironmentProfiles.DEV,
-                        TEST = EnvironmentProfiles.TEST;
+                               DEV = EnvironmentProfiles.DEV,
+                               TEST = EnvironmentProfiles.TEST;
 
     private final ApplicationContext ctx
 
