--- conflicted
+++ resolved
@@ -53,11 +53,7 @@
         <dependency>
             <groupId>org.apache.groovy</groupId>
             <artifactId>groovy-all</artifactId>
-<<<<<<< HEAD
-            <version>4.0.20</version>
-=======
             <version>4.0.21</version>
->>>>>>> ec632a77
             <type>pom</type>
         </dependency>
     </dependencies>
