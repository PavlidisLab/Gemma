<?xml version="1.0" encoding="UTF-8"?>
<project xmlns="http://maven.apache.org/POM/4.0.0" xmlns:xsi="http://www.w3.org/2001/XMLSchema-instance"
		 xsi:schemaLocation="http://maven.apache.org/POM/4.0.0 http://maven.apache.org/maven-v4_0_0.xsd">
	<modelVersion>4.0.0</modelVersion>
	<name>Gemma</name>
	<groupId>gemma</groupId>
	<artifactId>gemma</artifactId>
	<version>1.27.17</version>
	<inceptionYear>2005</inceptionYear>
	<description>The Gemma Project for meta-analysis of genomics data</description>
	<url>https://gemma.msl.ubc.ca</url>
	<organization>
		<name>Pavlidis lab, Michael Smith Laboratories and Department of Psychiatry, University of British Columbia</name>
		<url>https://pavlab.msl.ubc.ca/</url>
	</organization>
	<parent>
		<groupId>ubc.pavlab</groupId>
		<artifactId>pavlab-starter-parent</artifactId>
		<version>1.1.4</version>
	</parent>
	<modules>
		<module>gemma-core</module>
		<module>gemma-web</module>
	</modules>
	<packaging>pom</packaging>
	<scm>
		<connection>scm:git:https://github.com/PavlidisLab/Gemma.git</connection>
		<url>https://github.com/PavlidisLab/Gemma</url>
	</scm>
	<issueManagement>
		<system>GitHub</system>
		<url>https://github.com/PavlidisLab/Gemma/issues</url>
	</issueManagement>
	<ciManagement>
		<system>Jenkins</system>
		<url>https://jenkins.pavlab.msl.ubc.ca</url>
	</ciManagement>
	<licenses>
		<license>
			<name>The Apache Software License, Version 2.0</name>
			<url>https://www.apache.org/licenses/LICENSE-2.0.txt</url>
			<distribution>repo</distribution>
		</license>
	</licenses>
	<developers>
		<developer>
			<name>Paul Pavlidis</name>
			<id>paul</id>
			<email>paul@msl.ubc.ca</email>
			<organization>University of British Columbia</organization>
		</developer>
		<developer>
			<id>poirigui</id>
			<name>Guillaume Poirier-Morency</name>
			<email>poirigui@msl.ubc.ca</email>
			<organization>University of British Columbia</organization>
		</developer>
	</developers>
	<contributors>
		<contributor>
			<name>Nathaniel Lim</name>
		</contributor>
		<contributor>
			<name>Manuel Belmadani</name>
		</contributor>
		<contributor>
			<name>Stepan Tesar</name>
		</contributor>
		<contributor>
			<name>Matthew Jacobson</name>
		</contributor>
		<contributor>
			<name>Patrick Tan</name>
		</contributor>
		<contributor>
			<name>Anton Zoubarev</name>
		</contributor>
		<contributor>
			<name>Cam McDonald</name>
		</contributor>
		<contributor>
			<name>Kiran Keshav</name>
		</contributor>
		<contributor>
			<name>Kelsey Hamer</name>
		</contributor>
		<contributor>
			<name>Louise Donnison</name>
		</contributor>
		<contributor>
			<name>Leon French</name>
		</contributor>
		<contributor>
			<name>Vaneet Lotay</name>
		</contributor>
		<contributor>
			<name>Joseph Santos</name>
		</contributor>
		<contributor>
			<name>David Quigley</name>
		</contributor>
		<contributor>
			<name>Anshu Sinha</name>
		</contributor>
		<contributor>
			<name>Suzanne Lane</name>
		</contributor>
		<contributor>
			<name>Meeta Mistry</name>
		</contributor>
		<contributor>
			<name>Xiang Wan</name>
		</contributor>
		<contributor>
			<name>Jesse Gillis</name>
		</contributor>
		<contributor>
			<name>Gavin Ha</name>
		</contributor>
		<contributor>
			<name>Adam Hall</name>
		</contributor>
		<contributor>
			<name>Raymond Lim</name>
		</contributor>
		<contributor>
			<name>Luke McCarthy</name>
		</contributor>
		<contributor>
			<name>Thea Van Rossum</name>
		</contributor>
		<contributor>
			<name>Frances Liu</name>
		</contributor>
	</contributors>
	<dependencies>
		<dependency>
			<groupId>baseCode</groupId>
			<artifactId>baseCode</artifactId>
<<<<<<< HEAD
=======
			<version>1.1.4</version>
>>>>>>> 32ff0e3a
		</dependency>

		<dependency>
			<groupId>pavlab</groupId>
			<artifactId>gemma-gsec</artifactId>
			<version>${gsec.version}</version>
		</dependency>

		<!-- Spring -->
		<dependency>
			<groupId>org.springframework</groupId>
			<artifactId>spring-core</artifactId>
			<version>${spring.version}</version>
		</dependency>
		<dependency>
			<groupId>org.springframework</groupId>
			<artifactId>spring-beans</artifactId>
			<version>${spring.version}</version>
		</dependency>
		<dependency>
			<groupId>org.springframework</groupId>
			<artifactId>spring-expression</artifactId>
			<version>${spring.version}</version>
			<scope>runtime</scope>
		</dependency>
		<dependency>
			<groupId>org.springframework</groupId>
			<artifactId>spring-context</artifactId>
			<version>${spring.version}</version>
		</dependency>
		<dependency>
			<groupId>org.springframework</groupId>
			<artifactId>spring-context-support</artifactId>
			<version>${spring.version}</version>
		</dependency>
		<dependency>
			<groupId>org.springframework</groupId>
			<artifactId>spring-aspects</artifactId>
			<version>${spring.version}</version>
			<scope>runtime</scope>
		</dependency>
		<dependency>
			<groupId>org.springframework</groupId>
			<artifactId>spring-aop</artifactId>
			<version>${spring.version}</version>
			<scope>runtime</scope>
		</dependency>
		<dependency>
			<groupId>org.springframework</groupId>
			<artifactId>spring-tx</artifactId>
			<version>${spring.version}</version>
		</dependency>

		<!-- Spring Security -->
		<dependency>
			<groupId>org.springframework.security</groupId>
			<artifactId>spring-security-core</artifactId>
			<version>${spring.security.version}</version>
		</dependency>
		<dependency>
			<groupId>org.springframework.security</groupId>
			<artifactId>spring-security-acl</artifactId>
			<version>${spring.security.version}</version>
		</dependency>

		<!-- Database -->
		<dependency>
			<groupId>org.springframework</groupId>
			<artifactId>spring-jdbc</artifactId>
			<version>${spring.version}</version>
		</dependency>
		<dependency>
			<groupId>org.springframework</groupId>
			<artifactId>spring-orm</artifactId>
			<version>${spring.version}</version>
		</dependency>
		<dependency>
			<groupId>org.hibernate</groupId>
			<artifactId>hibernate-core</artifactId>
		</dependency>
		<dependency>
			<groupId>org.hibernate</groupId>
			<artifactId>hibernate-ehcache</artifactId>
		</dependency>
		<dependency>
			<groupId>org.hibernate.javax.persistence</groupId>
			<artifactId>hibernate-jpa-2.0-api</artifactId>
			<version>1.0.1.Final</version>
		</dependency>
		<dependency>
			<!-- required by hibernate, explicitly import so we get it at runtime. -->
			<groupId>org.javassist</groupId>
			<artifactId>javassist</artifactId>
		</dependency>
		<dependency>
			<groupId>mysql</groupId>
			<artifactId>mysql-connector-java</artifactId>
		</dependency>
		<!-- used in dataSource.xml and testDataSource.xml -->
		<dependency>
			<groupId>org.apache.commons</groupId>
			<artifactId>commons-dbcp2</artifactId>
			<scope>compile</scope>
		</dependency>

		<!-- Caching (version is dictated by hibernate-ehcache) -->
		<dependency>
			<groupId>net.sf.ehcache</groupId>
			<artifactId>ehcache-core</artifactId>
		</dependency>

		<!-- Scheduling -->
		<!-- This is the latest Quartz release compatible with Spring 3 -->
		<dependency>
			<groupId>org.quartz-scheduler</groupId>
			<artifactId>quartz</artifactId>
			<version>1.8.6</version>
		</dependency>

		<!-- Utilities -->
		<dependency>
			<groupId>colt</groupId>
			<artifactId>colt</artifactId>
			<version>1.2.0</version>
		</dependency>
		<dependency>
			<groupId>org.apache.xbean</groupId>
			<artifactId>xbean-spring</artifactId>
			<version>4.21</version>
		</dependency>
		<dependency>
			<groupId>com.google.guava</groupId>
			<artifactId>guava</artifactId>
			<version>31.1-jre</version>
		</dependency>
		<!-- needed for Java 11 -->
		<dependency>
			<groupId>javax.resource</groupId>
			<artifactId>javax.resource-api</artifactId>
			<version>1.7.1</version>
		</dependency>
		<!-- used for tar, a few others -->
		<dependency>
			<groupId>org.apache.ant</groupId>
			<artifactId>ant</artifactId>
			<version>1.10.12</version>
		</dependency>

		<!-- Plotting -->
		<dependency>
			<groupId>org.jfree</groupId>
			<artifactId>jfreechart</artifactId>
			<version>1.5.3</version>
		</dependency>

		<!-- Apache Commons -->
		<dependency>
			<groupId>org.apache.commons</groupId>
			<artifactId>commons-lang3</artifactId>
			<version>3.12.0</version>
		</dependency>
		<dependency>
			<groupId>org.apache.commons</groupId>
			<artifactId>commons-text</artifactId>
			<version>1.9</version>
		</dependency>
		<dependency>
			<groupId>commons-logging</groupId>
			<artifactId>commons-logging</artifactId>
		</dependency>
		<dependency>
			<groupId>commons-logging</groupId>
			<artifactId>commons-logging-api</artifactId>
			<version>1.1</version>
		</dependency>
		<dependency>
			<groupId>commons-beanutils</groupId>
			<artifactId>commons-beanutils</artifactId>
			<version>1.9.4</version>
		</dependency>
		<dependency>
			<groupId>org.apache.commons</groupId>
			<artifactId>commons-collections4</artifactId>
			<version>4.4</version>
		</dependency>
		<!-- We don't use this directly thus the runtime scope, but some of our dependencies (hibernate-core, velocity)
		indirectly import a vulnerable version of this package (see CVE-2015-6420 and CVE-2017-15708) -->
		<dependency>
			<groupId>commons-collections</groupId>
			<artifactId>commons-collections</artifactId>
			<version>3.2.2</version>
			<scope>runtime</scope>
		</dependency>
		<dependency>
			<groupId>org.apache.commons</groupId>
			<artifactId>commons-configuration2</artifactId>
			<version>2.8.0</version>
		</dependency>

		<!-- Jackson, for JSON serialization -->
		<dependency>
			<groupId>com.fasterxml.jackson.core</groupId>
			<artifactId>jackson-core</artifactId>
			<version>${jackson.version}</version>
		</dependency>
		<dependency>
			<groupId>com.fasterxml.jackson.core</groupId>
			<artifactId>jackson-annotations</artifactId>
			<version>${jackson.version}</version>
		</dependency>
		<dependency>
			<groupId>com.fasterxml.jackson.core</groupId>
			<artifactId>jackson-databind</artifactId>
			<version>${jackson.version}</version>
		</dependency>

		<!-- XML, XSLT and XPath -->
		<dependency>
			<groupId>xml-apis</groupId>
			<artifactId>xml-apis</artifactId>
			<!--suppress MavenPackageUpdate -->
			<version>1.4.01</version>
		</dependency>
		<!-- jena uses a deprecated org.apache.xerces.impl.dv.dtd.DTDDVFactoryImpl class, so this dependency cannot be updated further -->
		<dependency>
			<groupId>xerces</groupId>
			<artifactId>xercesImpl</artifactId>
			<!--suppress MavenPackageUpdate -->
			<version>2.10.0</version>
		</dependency>
		<!-- This is also used at runtime by taglibs-standard-impl in gemma-web -->
		<dependency>
			<groupId>xalan</groupId>
			<artifactId>xalan</artifactId>
			<version>2.7.2</version>
		</dependency>

		<!-- Logging -->
		<dependency>
			<groupId>org.apache.logging.log4j</groupId>
			<artifactId>log4j-core</artifactId>
		</dependency>
		<dependency>
			<groupId>org.apache.logging.log4j</groupId>
			<artifactId>log4j-slf4j-impl</artifactId>
		</dependency>
		<dependency>
			<groupId>org.apache.logging.log4j</groupId>
			<artifactId>log4j-1.2-api</artifactId>
		</dependency>
		<dependency>
			<groupId>org.slf4j</groupId>
			<artifactId>slf4j-api</artifactId>
		</dependency>
		<dependency>
			<groupId>org.slf4j</groupId>
			<artifactId>jcl-over-slf4j</artifactId>
		</dependency>

		<!-- Test -->
		<dependency>
			<groupId>org.springframework</groupId>
			<artifactId>spring-test</artifactId>
			<version>${spring.version}</version>
			<scope>test</scope>
		</dependency>
		<dependency>
			<groupId>junit</groupId>
			<artifactId>junit</artifactId>
		</dependency>
		<dependency>
			<groupId>io.takari.junit</groupId>
			<artifactId>takari-cpsuite</artifactId>
			<version>1.2.7</version>
			<scope>test</scope>
		</dependency>
		<dependency>
			<groupId>org.easymock</groupId>
			<artifactId>easymock</artifactId>
			<version>4.3</version>
			<scope>test</scope>
		</dependency>
		<dependency>
			<groupId>org.mockito</groupId>
			<artifactId>mockito-core</artifactId>
		</dependency>
		<dependency>
			<groupId>org.mockito</groupId>
			<artifactId>mockito-inline</artifactId>
		</dependency>
		<dependency>
			<groupId>org.assertj</groupId>
			<artifactId>assertj-core</artifactId>
		</dependency>

		<!-- Development tools -->
		<dependency>
			<groupId>org.projectlombok</groupId>
			<artifactId>lombok</artifactId>
		</dependency>
		<dependency>
			<groupId>com.google.code.findbugs</groupId>
			<artifactId>jsr305</artifactId>
			<version>3.0.2</version>
		</dependency>
	</dependencies>
	<build>
		<plugins>
			<plugin>
				<groupId>org.apache.maven.plugins</groupId>
				<artifactId>maven-enforcer-plugin</artifactId>
				<version>3.0.0</version>
				<executions>
					<execution>
						<id>enforce-maven</id>
						<goals>
							<goal>enforce</goal>
						</goals>
						<configuration>
							<rules>
								<requireMavenVersion>
									<version>[3.1.1,)</version>
								</requireMavenVersion>
							</rules>
						</configuration>
					</execution>
				</executions>
			</plugin>
			<plugin>
				<groupId>com.amashchenko.maven.plugin</groupId>
				<artifactId>gitflow-maven-plugin</artifactId>
				<configuration>
					<skipTestProject>true</skipTestProject>
				</configuration>
			</plugin>
			<plugin>
				<groupId>org.apache.maven.plugins</groupId>
				<artifactId>maven-surefire-plugin</artifactId>
				<version>2.22.2</version>
				<configuration>
					<argLine>-Dlog4j1.compatibility=true</argLine>
					<redirectTestOutputToFile>true</redirectTestOutputToFile>
					<excludes>
						<exclude>**/*Abstract*</exclude>
						<exclude>**/*IntegrationTest.java</exclude>
					</excludes>
				</configuration>
			</plugin>
			<plugin>
				<groupId>org.apache.maven.plugins</groupId>
				<artifactId>maven-site-plugin</artifactId>
				<version>3.9.1</version>
			</plugin>
			<plugin>
				<groupId>org.apache.maven.plugins</groupId>
				<artifactId>maven-assembly-plugin</artifactId>
				<version>3.3.0</version>
				<configuration>
					<descriptors>
						<descriptor>src/assembly/src.xml</descriptor>
					</descriptors>
				</configuration>
			</plugin>
			<plugin>
				<groupId>org.owasp</groupId>
				<artifactId>dependency-check-maven</artifactId>
				<version>7.1.1</version>
			</plugin>
		</plugins>
		<extensions>
			<extension>
				<groupId>org.apache.maven.wagon</groupId>
				<artifactId>wagon-ssh-external</artifactId>
				<version>3.4.2</version>
			</extension>
		</extensions>
	</build>
	<repositories>
		<repository>
			<id>pavlab</id>
			<name>PavLab</name>
			<url>https://maven2.pavlab.msl.ubc.ca/</url>
			<layout>default</layout>
			<snapshots>
				<enabled>true</enabled>
				<updatePolicy>daily</updatePolicy>
			</snapshots>
			<releases>
				<enabled>true</enabled>
				<updatePolicy>never</updatePolicy>
			</releases>
		</repository>
	</repositories>
	<profiles>
		<profile>
			<!-- For deployment where host is local (and ssh isn't available for builder, e.g. CI) -->
			<id>local-deploy</id>
			<activation>
				<activeByDefault>false</activeByDefault>
				<property>
					<name>deploy.local</name>
				</property>
			</activation>
			<distributionManagement>
				<site>
					<id>localDeploy</id>
					<name>localDeploy</name>
					<url>file:///space/gemmaData/gemma-devsite</url>
				</site>
				<repository>
					<id>repo</id>
					<name>Pavlab</name>
					<url>file:///space/maven2</url>
				</repository>
				<snapshotRepository>
					<id>repo</id>
					<name>Pavlab</name>
					<url>file:///space/maven2</url>
				</snapshotRepository>
			</distributionManagement>
		</profile>
	</profiles>
	<distributionManagement>
		<site>
			<id>website</id>
			<url>/space/gemmaData/gemma-devsite</url>
		</site>
		<repository>
			<id>repo</id>
			<name>Pavlab</name>
			<url>/space/maven2</url>
		</repository>
		<snapshotRepository>
			<id>repo</id>
			<name>Pavlab</name>
			<url>/space/maven2</url>
		</snapshotRepository>
	</distributionManagement>
	<reporting>
		<plugins>
			<plugin>
				<groupId>org.apache.maven.plugins</groupId>
				<artifactId>maven-project-info-reports-plugin</artifactId>
				<version>3.1.2</version>
			</plugin>
			<plugin>
				<groupId>org.apache.maven.plugins</groupId>
				<artifactId>maven-javadoc-plugin</artifactId>
				<version>3.3.1</version>
				<configuration>
					<quiet>true</quiet>
					<source>8</source>
					<doclint>none</doclint>
					<links>
						<link>https://gemma.msl.ubc.ca/resources/baseCode/apidocs/</link>
						<link>https://dst.lbl.gov/ACSSoftware/colt/api/</link>
						<link>https://static.springsource.org/spring/docs/${spring.version}/javadoc-api/</link>
						<link>https://docs.jboss.org/hibernate/orm/3.6/javadocs/</link>
					</links>
					<additionalJOptions>
						<additionalJOption>-J-Xmx2g</additionalJOption>
					</additionalJOptions>
				</configuration>
			</plugin>
		</plugins>
	</reporting>
	<properties>
		<project.build.sourceEncoding>UTF-8</project.build.sourceEncoding>
		<maven.compiler.source>1.8</maven.compiler.source>
		<maven.compiler.target>1.8</maven.compiler.target>
		<gsec.version>0.0.8</gsec.version>
		<spring.version>3.2.18.RELEASE</spring.version>
		<spring.security.version>3.2.10.RELEASE</spring.security.version>
		<jersey.version>2.25.1</jersey.version>
		<jackson.version>2.13.3</jackson.version>
		<swagger.version>2.2.1</swagger.version>
		<jawr.version>3.9</jawr.version>
		<lucene.version>3.6.2</lucene.version>
		<slack.version>1.23.0</slack.version>
	</properties>
</project><|MERGE_RESOLUTION|>--- conflicted
+++ resolved
@@ -5,7 +5,7 @@
 	<name>Gemma</name>
 	<groupId>gemma</groupId>
 	<artifactId>gemma</artifactId>
-	<version>1.27.17</version>
+	<version>1.28.0-SNAPSHOT</version>
 	<inceptionYear>2005</inceptionYear>
 	<description>The Gemma Project for meta-analysis of genomics data</description>
 	<url>https://gemma.msl.ubc.ca</url>
@@ -16,7 +16,7 @@
 	<parent>
 		<groupId>ubc.pavlab</groupId>
 		<artifactId>pavlab-starter-parent</artifactId>
-		<version>1.1.4</version>
+		<version>1.1.5</version>
 	</parent>
 	<modules>
 		<module>gemma-core</module>
@@ -137,10 +137,6 @@
 		<dependency>
 			<groupId>baseCode</groupId>
 			<artifactId>baseCode</artifactId>
-<<<<<<< HEAD
-=======
-			<version>1.1.4</version>
->>>>>>> 32ff0e3a
 		</dependency>
 
 		<dependency>
