--- conflicted
+++ resolved
@@ -5,11 +5,7 @@
 	<name>Gemma</name>
 	<groupId>gemma</groupId>
 	<artifactId>gemma</artifactId>
-<<<<<<< HEAD
 	<version>1.28.0-SNAPSHOT</version>
-=======
-	<version>1.27.16</version>
->>>>>>> 6226ac4d
 	<inceptionYear>2005</inceptionYear>
 	<description>The Gemma Project for meta-analysis of genomics data</description>
 	<url>https://gemma.msl.ubc.ca</url>
@@ -20,7 +16,7 @@
 	<parent>
 		<groupId>ubc.pavlab</groupId>
 		<artifactId>pavlab-starter-parent</artifactId>
-		<version>1.1.2</version>
+		<version>1.1.4</version>
 	</parent>
 	<modules>
 		<module>gemma-core</module>
@@ -142,10 +138,6 @@
 		<dependency>
 			<groupId>baseCode</groupId>
 			<artifactId>baseCode</artifactId>
-<<<<<<< HEAD
-=======
-			<version>1.1.3</version>
->>>>>>> 6226ac4d
 		</dependency>
 
 		<dependency>
@@ -239,11 +231,6 @@
 			<!-- required by hibernate, explicitly import so we get it at runtime. -->
 			<groupId>org.javassist</groupId>
 			<artifactId>javassist</artifactId>
-<<<<<<< HEAD
-=======
-			<version>3.29.0-GA</version>
-			<scope>runtime</scope>
->>>>>>> 6226ac4d
 		</dependency>
 		<dependency>
 			<groupId>mysql</groupId>
@@ -253,10 +240,6 @@
 		<dependency>
 			<groupId>org.apache.commons</groupId>
 			<artifactId>commons-dbcp2</artifactId>
-<<<<<<< HEAD
-=======
-			<version>2.9.0</version>
->>>>>>> 6226ac4d
 			<scope>compile</scope>
 		</dependency>
 
@@ -440,40 +423,20 @@
 		<dependency>
 			<groupId>org.mockito</groupId>
 			<artifactId>mockito-core</artifactId>
-<<<<<<< HEAD
-=======
-			<version>4.6.1</version>
-			<scope>test</scope>
->>>>>>> 6226ac4d
 		</dependency>
 		<dependency>
 			<groupId>org.mockito</groupId>
 			<artifactId>mockito-inline</artifactId>
-<<<<<<< HEAD
-=======
-			<version>4.6.1</version>
-			<scope>test</scope>
->>>>>>> 6226ac4d
 		</dependency>
 		<dependency>
 			<groupId>org.assertj</groupId>
 			<artifactId>assertj-core</artifactId>
-<<<<<<< HEAD
-=======
-			<version>3.23.1</version>
-			<scope>test</scope>
->>>>>>> 6226ac4d
 		</dependency>
 
 		<!-- Development tools -->
 		<dependency>
 			<groupId>org.projectlombok</groupId>
 			<artifactId>lombok</artifactId>
-<<<<<<< HEAD
-=======
-			<version>1.18.24</version>
-			<scope>compile</scope>
->>>>>>> 6226ac4d
 		</dependency>
 		<dependency>
 			<groupId>com.google.code.findbugs</groupId>
@@ -649,22 +612,10 @@
 		<spring.version>3.2.18.RELEASE</spring.version>
 		<spring.security.version>3.2.10.RELEASE</spring.security.version>
 		<jersey.version>2.25.1</jersey.version>
-<<<<<<< HEAD
-		<jackson.version>2.13.2</jackson.version>
-		<swagger.version>2.1.13</swagger.version>
-		<jawr.version>3.9</jawr.version>
-		<lucene.version>3.6.2</lucene.version>
-		<slack.version>1.20.1</slack.version>
-=======
 		<jackson.version>2.13.3</jackson.version>
 		<swagger.version>2.2.1</swagger.version>
 		<jawr.version>3.9</jawr.version>
-		<tomcat.version>8.5.81</tomcat.version>
-		<mysql.version>8.0.29</mysql.version>
 		<lucene.version>3.6.2</lucene.version>
-		<log4j2.version>2.17.2</log4j2.version>
-		<slf4j.version>1.7.36</slf4j.version>
 		<slack.version>1.23.0</slack.version>
->>>>>>> 6226ac4d
 	</properties>
 </project>