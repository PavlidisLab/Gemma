<?xml version="1.0" encoding="UTF-8"?>
<project xmlns="http://maven.apache.org/POM/4.0.0" xmlns:xsi="http://www.w3.org/2001/XMLSchema-instance"
         xsi:schemaLocation="http://maven.apache.org/POM/4.0.0 http://maven.apache.org/maven-v4_0_0.xsd">
    <modelVersion>4.0.0</modelVersion>
    <name>Gemma</name>
    <groupId>gemma</groupId>
    <artifactId>gemma</artifactId>
<<<<<<< HEAD
    <version>1.17-SNAPSHOT</version>
=======
    <version>1.16.1</version>
>>>>>>> ca9b9911
    <inceptionYear>2005</inceptionYear>
    <description>
        The Gemma Project for meta-analysis of genomics data
    </description>
    <url>http://www.chibi.ubc.ca/Gemma</url>
    <organization>
        <name>UBC Centre for High-throughput Biology</name>
        <url>http://www.chibi.ubc.ca/</url>
    </organization>
    <modules>
        <module>gemma-core</module>
        <module>gemma-web</module>
    </modules>
    <packaging>pom</packaging>
    <scm>
        <connection>scm:cvs:ext:@otto.pavlab.chibi.ubc.ca:/cvs:Gemma</connection>
        <developerConnection>scm:cvs:ext:@otto.pavlab.chibi.ubc.ca:/cvs:Gemma</developerConnection>
        <url>http://www.chibi.ubc.ca/faculty/pavlidis/fisheye/browse/pavlab/Gemma</url>
        <tag>gemma-1_7</tag>
    </scm>
    <issueManagement>
        <system>Bugzilla</system>
        <url>
            http://chibi.ubc.ca/faculty/pavlidis/lab/bugs/buglist.cgi?product=Gemma&amp;bug_status=__open__
        </url>
    </issueManagement>
    <ciManagement>
        <system>bamboo</system>
        <url>http://chibi.ubc.ca/faculty/pavlidis/bamboo</url>
    </ciManagement>
    <licenses>
        <license>
            <name>The Apache Software License, Version 2.0</name>
            <url>http://www.apache.org/licenses/LICENSE-2.0.txt</url>
            <distribution>repo</distribution>
        </license>
    </licenses>
    <developers>
        <developer>
            <name>Paul Pavlidis</name>
            <id>paul</id>
            <email>paul@chibi.ubc.ca</email>
            <organization>University of British Columbia</organization>
        </developer>
        <developer>
            <name>Anton Zoubarev</name>
            <id>azoubarev</id>
            <organization>University of British Columbia</organization>
        </developer>
        <developer>
            <name>Cam McDonald</name>
            <id>cam</id>
            <organization>University of British Columbia</organization>
        </developer>
        <developer>
            <name>Patrick Tan</name>
            <id>ptan</id>
            <organization>University of British Columbia</organization>
        </developer>
        <developer>
            <name>Matthew Jacobson</name>
            <id>jacobsonmt</id>
            <organization>University of British Columbia</organization>
        </developer>
    </developers>
    <contributors>
        <contributor>
            <name>Kiran Keshav</name>
        </contributor>
        <contributor>
            <name>Kelsey Hamer</name>
        </contributor>
        <contributor>
            <name>Louise Donnison</name>
        </contributor>
        <contributor>
            <name>Leon French</name>
        </contributor>
        <contributor>
            <name>Vaneet Lotay</name>
        </contributor>
        <contributor>
            <name>Joseph Santos</name>
        </contributor>
        <contributor>
            <name>David Quigley</name>
        </contributor>
        <contributor>
            <name>Anshu Sinha</name>
        </contributor>
        <contributor>
            <name>Suzanne Lane</name>
        </contributor>
        <contributor>
            <name>Meeta Mistry</name>
        </contributor>
        <contributor>
            <name>Xiang Wan</name>
        </contributor>
        <contributor>
            <name>Jesse Gillis</name>
        </contributor>
        <contributor>
            <name>Gavin Ha</name>
        </contributor>
        <contributor>
            <name>Adam Hall</name>
        </contributor>
        <contributor>
            <name>Raymond Lim</name>
        </contributor>
        <contributor>
            <name>Luke McCarthy</name>
        </contributor>
        <contributor>
            <name>Thea Van Rossum</name>
        </contributor>
        <contributor>
            <name>Frances Liu</name>
        </contributor>
    </contributors>
    <dependencies>
        <dependency>
            <groupId>org.hibernate</groupId>
            <artifactId>hibernate-ehcache</artifactId>
            <version>3.6.7.Final</version>
            <exclusions>
                <exclusion>
                    <groupId>net.sf.ehcache</groupId>
                    <artifactId>ehache-core</artifactId>
                </exclusion>
            </exclusions>
        </dependency>
        <dependency>
            <!-- required by hibernate, explicitly import so we get it at runtime. -->
            <groupId>javassist</groupId>
            <artifactId>javassist</artifactId>
            <version>3.4.GA</version>
            <scope>runtime</scope>
            <type>jar</type>
        </dependency>
        <dependency>
            <groupId>net.sf.ehcache</groupId>
            <artifactId>ehcache-core</artifactId>
            <version>2.6.6</version>
        </dependency>
        <dependency>
            <groupId>net.sf.ehcache</groupId>
            <artifactId>ehcache-terracotta</artifactId>
            <version>2.6.6</version>
            <scope>runtime</scope>
        </dependency>
        <dependency>
            <groupId>org.terracotta</groupId>
            <artifactId>terracotta-toolkit-1.6-runtime</artifactId>
            <version>5.5.0</version>
        </dependency>
        <dependency>
            <groupId>mysql</groupId>
            <artifactId>mysql-connector-java</artifactId>
            <version>5.1.10</version>
            <scope>runtime</scope>
        </dependency>
        <dependency>
            <groupId>org.springframework</groupId>
            <artifactId>spring-beans</artifactId>
            <version>${spring.version}</version>
            <type>jar</type>
        </dependency>
        <dependency>
            <groupId>org.springframework</groupId>
            <artifactId>spring-jdbc</artifactId>
            <version>${spring.version}</version>
            <type>jar</type>
        </dependency>
        <dependency>
            <groupId>org.springframework</groupId>
            <artifactId>spring-orm</artifactId>
            <version>${spring.version}</version>
        </dependency>
        <dependency>
            <groupId>org.springframework</groupId>
            <artifactId>spring-expression</artifactId>
            <version>${spring.version}</version>
            <type>jar</type>
        </dependency>
        <dependency>
            <groupId>org.springframework</groupId>
            <artifactId>spring-context</artifactId>
            <version>${spring.version}</version>
        </dependency>
        <dependency>
            <groupId>org.springframework</groupId>
            <artifactId>spring-web</artifactId>
            <version>${spring.version}</version>
        </dependency>
        <dependency>
            <groupId>org.springframework</groupId>
            <artifactId>spring-aspects</artifactId>
            <version>${spring.version}</version>
        </dependency>
        <dependency>
            <groupId>org.springframework</groupId>
            <artifactId>spring-aop</artifactId>
            <version>${spring.version}</version>
            <type>jar</type>
        </dependency>
        <dependency>
            <groupId>org.springframework</groupId>
            <artifactId>spring-test</artifactId>
            <version>${spring.version}</version>
        </dependency>
        <dependency>
            <groupId>org.springframework</groupId>
            <artifactId>spring-jms</artifactId>
            <version>${spring.version}</version>
        </dependency>
        <dependency>
            <groupId>org.apache.activemq</groupId>
            <artifactId>activemq-core</artifactId>
            <version>5.7.0</version>
            <type>jar</type>
        </dependency>
        <dependency>
            <groupId>org.apache.xbean</groupId>
            <artifactId>xbean-spring</artifactId>
            <version>3.11.1</version>
        </dependency>

        <dependency>
            <groupId>org.springframework.security</groupId>
            <artifactId>spring-security-web</artifactId>
            <version>${spring.security.version}</version>
        </dependency>
        <dependency>
            <groupId>org.springframework.social</groupId>
            <artifactId>spring-social-core</artifactId>
            <version>1.0.3.RELEASE</version>
        </dependency>
        <dependency>
            <groupId>org.springframework.social</groupId>
            <artifactId>spring-social-twitter</artifactId>
            <version>1.0.5.RELEASE</version>
        </dependency>
        <dependency>
            <groupId>com.google.guava</groupId>
            <artifactId>guava</artifactId>
            <version>13.0.1</version>
        </dependency>
        <dependency>
            <groupId>commons-logging</groupId>
            <artifactId>commons-logging</artifactId>
            <version>1.1.1</version>
            <type>jar</type>
        </dependency>
        <dependency>
            <groupId>commons-beanutils</groupId>
            <artifactId>commons-beanutils</artifactId>
            <version>1.8.3</version>
            <type>jar</type>
        </dependency>
        <dependency>
            <groupId>log4j</groupId>
            <artifactId>log4j</artifactId>
            <version>1.2.14</version>
            <type>jar</type>
        </dependency>
        <!--<dependency>
            <groupId>org.slf4j</groupId>
            <artifactId>slf4j-api</artifactId>
            <version>1.6.6</version>
            <type>jar</type>
        </dependency>
        <dependency>
            <groupId>org.slf4j</groupId>
            <artifactId>slf4j-log4j12</artifactId>
            <version>1.6.6</version>
            <type>jar</type>
        </dependency>-->
        <dependency>
            <groupId>junit</groupId>
            <artifactId>junit</artifactId>
            <version>4.7</version>
            <scope>test</scope>
            <type>jar</type>
        </dependency>
        <dependency>
            <groupId>org.easymock</groupId>
            <artifactId>easymock</artifactId>
            <version>3.2</version>
            <scope>test</scope>
            <type>jar</type>
        </dependency>
        <dependency>
            <groupId>cglib</groupId>
            <artifactId>cglib</artifactId>
            <version>2.2.2</version>
        </dependency>
        <dependency>
            <groupId>classmexer</groupId>
            <artifactId>classmexer</artifactId>
            <version>0.03</version>
            <scope>compile</scope>
            <type>jar</type>
        </dependency>
        <dependency>
            <groupId>baseCode</groupId>
            <artifactId>baseCode</artifactId>
            <version>1.0.21</version>
        </dependency>
    </dependencies>
    <build>
        <plugins>
            <plugin>
                <groupId>com.amashchenko.maven.plugin</groupId>
                <artifactId>gitflow-maven-plugin</artifactId>
                <version>1.6.0</version>
                <configuration>
                    <!-- Do not push to remote -->
                    <pushRemote>false</pushRemote>
                    <verbose>true</verbose>
                    <!-- Branch naming schemes -->
                    <gitFlowConfig>
                        <productionBranch>master</productionBranch>
                        <developmentBranch>development</developmentBranch>
                        <releaseBranchPrefix>release-</releaseBranchPrefix>
                        <versionTagPrefix></versionTagPrefix>
                        <origin>origin</origin>
                        <!-- Unused for releasing -->
                        <featureBranchPrefix>feature-</featureBranchPrefix>
                        <hotfixBranchPrefix>hotfix-</hotfixBranchPrefix>
                        <supportBranchPrefix>support-</supportBranchPrefix>
                    </gitFlowConfig>
                </configuration>
            </plugin>
            <plugin>
                <groupId>org.apache.maven.plugins</groupId>
                <artifactId>maven-compiler-plugin</artifactId>
                <version>2.5.1</version>
                <configuration>
                    <source>1.7</source>
                    <target>1.7</target>
                </configuration>
            </plugin>
            <plugin>
                <groupId>org.apache.maven.plugins</groupId>
                <artifactId>maven-surefire-plugin</artifactId>
                <version>2.8.1</version>
                <configuration>
                    <!-- UseSplitVerifier is so Cobertura works with Java 7 -->
                    <argLine>-Xmx1500M -ea -Djava.awt.headless=true -XX:MaxPermSize=512m -XX:-UseSplitVerifier</argLine>
                    <redirectTestOutputToFile>true</redirectTestOutputToFile>
                    <excludes>
                        <exclude>**/*Abstract*</exclude>
                        <exclude>**/*IntegrationTest.java</exclude>
                    </excludes>
                </configuration>
            </plugin>
            <plugin>
                <groupId>org.apache.maven.plugins</groupId>
                <artifactId>maven-release-plugin</artifactId>
                <version>2.4.1</version>
                <configuration>
                    <allowTimestampedSnapshots>
                        true
                    </allowTimestampedSnapshots>
                    <autoVersionSubmodules>true</autoVersionSubmodules>
                </configuration>
            </plugin>
            <plugin>
                <groupId>org.apache.maven.plugins</groupId>
                <artifactId>maven-site-plugin</artifactId>
                <version>3.3</version>
                <configuration>
                    <reportPlugins>
                        <plugin>
                            <groupId>org.apache.maven.plugins</groupId>
                            <artifactId>maven-project-info-reports-plugin</artifactId>
                            <version>2.7</version>
                            <reportSets>
                                <reportSet>
                                    <reports>
                                        <report>index</report>
                                        <report>dependencies</report>
                                        <report>license</report>
                                        <report>scm</report>
                                        <report>summary</report>
                                        <report>dependency-convergence</report>
                                    </reports>
                                </reportSet>
                            </reportSets>
                        </plugin>
                        <plugin>
                            <groupId>org.apache.maven.plugins</groupId>
                            <artifactId>maven-javadoc-plugin</artifactId>
                            <version>2.8</version>
                            <configuration>
                                <configuration>
                                    <quiet>true</quiet>
                                    <aggregate>false</aggregate>
                                    <links>
                                        <link>http://chibi.ubc.ca/faculty/pavlidis/basecode/apidocs/</link>
                                        <link>http://docs.oracle.com/javase/7/docs/api/</link>
                                        <link>http://commons.apache.org/proper/commons-dbcp/apidocs/</link>
                                        <link>http://commons.apache.org/proper/commons-dbcp/apidocs/</link>
                                        <link>http://commons.apache.org/proper/commons-fileupload/apidocs/</link>
                                        <link>http://hc.apache.org/httpclient-3.x/apidocs/</link>
                                        <link>http://commons.apache.org/proper/commons-logging/apidocs/</link>
                                        <link>http://jakarta.apache.org/commons/pool/apidocs/</link>
                                        <link>http://dsd.lbl.gov/~hoschek/colt/api/</link>
                                        <link>http://static.springsource.org/spring/docs/3.0.x/javadoc-api/</link>
                                        <link>http://docs.jboss.org/hibernate/orm/3.5/api/</link>
                                    </links>
                                    <additionalJOptions>
                                        <additionalJOption>-J-Xmx1.2g</additionalJOption>
                                        <additionalJOption>-J-XX:MaxPermSize=512m</additionalJOption>
                                    </additionalJOptions>
                                </configuration>
                            </configuration>
                        </plugin>
                        <!-- <plugin> <groupId>org.apache.maven.plugins</groupId> <artifactId>maven-surefire-report-plugin</artifactId> <version>2.14.1</version>
                            <configuration> <argLine>-Xmx1.2g -XX:MaxPermSize=512m</argLine> </configuration> </plugin> -->
                        <!--						<plugin>
                                                    <groupId>org.codehaus.mojo</groupId>
                                                    <artifactId>cobertura-maven-plugin</artifactId>
                                                    <version>2.5.2</version>
                                                    <configuration>
                                                        <aggregate>true</aggregate>
                                                        <check>
                                                            <haltOnFailure>false</haltOnFailure>
                                                        </check>
                                                    </configuration>
                                                </plugin> -->
                        <plugin>
                            <groupId>org.codehaus.mojo</groupId>
                            <artifactId>jdepend-maven-plugin</artifactId>
                            <version>2.0-beta-2</version>
                        </plugin>
                    </reportPlugins>
                </configuration>
            </plugin>
            <plugin>
                <!-- used when running cobertura outside of the 'site' plugin call. -->
                <groupId>org.codehaus.mojo</groupId>
                <artifactId>cobertura-maven-plugin</artifactId>
                <version>2.5.2</version>
                <configuration>
                    <aggregate>true</aggregate>
                    <outputDirectory>${cobertura.outputDirectory}/${project.artifactId}</outputDirectory>
                </configuration>
            </plugin>
        </plugins>
        <extensions>
            <extension>
                <groupId>org.apache.maven.wagon</groupId>
                <artifactId>wagon-ssh-external</artifactId>
                <version>2.4</version>
            </extension>
        </extensions>
    </build>
    <repositories>
        <repository>
            <id>pavlab</id>
            <name>PavLab</name>
            <url>
                http://www.chibi.ubc.ca/maven2
            </url>
            <layout>default</layout>
            <snapshots>
                <enabled>true</enabled>
                <updatePolicy>daily</updatePolicy>
            </snapshots>
            <releases>
                <enabled>true</enabled>
                <updatePolicy>never</updatePolicy>
            </releases>
        </repository>
        <repository>
            <id>ibiblio</id>
            <name>ibiblio</name>
            <url>
                http://maven.ibiblio.org/maven2/
            </url>
            <layout>default</layout>
            <snapshots>
                <enabled>false</enabled>
                <updatePolicy>never</updatePolicy>
            </snapshots>
            <releases>
                <enabled>true</enabled>
                <updatePolicy>never</updatePolicy>
            </releases>
        </repository>
        <repository>
            <id>central</id>
            <name>central</name>
            <url>http://repo1.maven.org/maven2/</url>
            <layout>default</layout>
            <snapshots>
                <enabled>false</enabled>
                <updatePolicy>never</updatePolicy>
            </snapshots>
            <releases>
                <enabled>true</enabled>
                <updatePolicy>never</updatePolicy>
            </releases>
        </repository>
        <repository>
            <id>jboss</id>
            <url>https://repository.jboss.org/nexus/content/repositories/releases</url>
            <layout>default</layout>
            <snapshots>
                <enabled>false</enabled>
                <updatePolicy>never</updatePolicy>
            </snapshots>
            <releases>
                <enabled>true</enabled>
                <updatePolicy>never</updatePolicy>
            </releases>
        </repository>
        <repository>
            <id>terracotta-releases</id>
            <url>http://www.terracotta.org/download/reflector/releases</url>
            <layout>default</layout>
            <snapshots>
                <enabled>false</enabled>
                <updatePolicy>never</updatePolicy>
            </snapshots>
            <releases>
                <enabled>true</enabled>
                <updatePolicy>never</updatePolicy>
            </releases>
        </repository>
    </repositories>
    <pluginRepositories>
        <pluginRepository>
            <id>apache.plugin.snapshots</id>
            <name>Apache Development Repository</name>
            <url>http://cvs.apache.org/maven-snapshot-repository</url>
            <layout>default</layout>
            <snapshots>
                <enabled>false</enabled>
                <updatePolicy>never</updatePolicy>
            </snapshots>
            <releases>
                <enabled>true</enabled>
                <updatePolicy>never</updatePolicy>
            </releases>
        </pluginRepository>
        <pluginRepository>
            <id>pavlab</id>
            <name>PavLab</name>
            <url>
                http://www.chibi.ubc.ca/maven2
            </url>
            <layout>default</layout>
            <snapshots>
                <enabled>true</enabled>
                <updatePolicy>daily</updatePolicy>
            </snapshots>
            <releases>
                <enabled>true</enabled>
                <updatePolicy>daily</updatePolicy>
            </releases>
        </pluginRepository>
    </pluginRepositories>
    <profiles>
        <profile>
            <id>assemble-src</id>
            <activation>
                <activeByDefault>false</activeByDefault>
                <property>
                    <name>assemble-src</name>
                </property>
            </activation>
            <build>
                <plugins>
                    <plugin>
                        <groupId>org.apache.maven.plugins</groupId>
                        <artifactId>maven-assembly-plugin</artifactId>
                        <configuration>
                            <descriptors>
                                <descriptor>
                                    src/assembly/src-assembly.xml
                                </descriptor>
                            </descriptors>
                        </configuration>
                    </plugin>
                </plugins>
            </build>
        </profile>
        <profile>
            <id>assemble-bin</id>
            <activation>
                <activeByDefault>false</activeByDefault>
                <property>
                    <name>assemble-bin</name>
                </property>
            </activation>
            <build>
                <plugins>
                    <plugin>
                        <groupId>org.apache.maven.plugins</groupId>
                        <artifactId>maven-assembly-plugin</artifactId>
                        <configuration>
                            <descriptors>
                                <descriptor>
                                    src/assembly/bin-assembly.xml
                                </descriptor>
                            </descriptors>
                        </configuration>
                    </plugin>
                </plugins>
            </build>
        </profile>
        <profile>
            <!-- For deployment where host is local (and ssh isn't available for builder, e.g. CI) -->
            <id>local-deploy</id>
            <activation>
                <activeByDefault>false</activeByDefault>
                <property>
                    <name>deploy.local</name>
                </property>
            </activation>
            <distributionManagement>
                <site>
                    <id>localDeploy</id>
                    <name>localDeploy</name>
                    <url>file:///space/gemmaData/gemma-devsite</url>
                </site>
                <repository>
                    <id>repo</id>
                    <name>Pavlab</name>
                    <url>file:///space/maven2</url>
                </repository>
                <snapshotRepository>
                    <id>repo</id>
                    <name>Pavlab</name>
                    <url>file:///space/maven2</url>
                </snapshotRepository>
            </distributionManagement>
        </profile>
    </profiles>
    <distributionManagement>
        <site>
            <id>website</id>
            <url>
                scpexe://apu.pavlab.chibi.ubc.ca:/space/gemmaData/gemma-devsite
            </url>
        </site>
        <repository>
            <id>repo</id>
            <name>Pavlab</name>
            <url>scpexe://apu.pavlab.chibi.ubc.ca:/space/maven2</url>
        </repository>
        <snapshotRepository>
            <id>repo</id>
            <name>Pavlab</name>
            <url>scpexe://apu.pavlab.chibi.ubc.ca:/space/maven2</url>
        </snapshotRepository>
    </distributionManagement>
    <properties>
        <project.build.sourceEncoding>UTF-8</project.build.sourceEncoding>
        <spring.version>3.2.4.RELEASE</spring.version>
        <spring.security.version>3.1.4.RELEASE</spring.security.version>
    </properties>
</project><|MERGE_RESOLUTION|>--- conflicted
+++ resolved
@@ -5,11 +5,7 @@
     <name>Gemma</name>
     <groupId>gemma</groupId>
     <artifactId>gemma</artifactId>
-<<<<<<< HEAD
-    <version>1.17-SNAPSHOT</version>
-=======
-    <version>1.16.1</version>
->>>>>>> ca9b9911
+    <version>1.16</version>
     <inceptionYear>2005</inceptionYear>
     <description>
         The Gemma Project for meta-analysis of genomics data
