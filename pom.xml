<?xml version="1.0" encoding="UTF-8"?>
<project xmlns="http://maven.apache.org/POM/4.0.0" xmlns:xsi="http://www.w3.org/2001/XMLSchema-instance"
	xsi:schemaLocation="http://maven.apache.org/POM/4.0.0 http://maven.apache.org/maven-v4_0_0.xsd">
	<modelVersion>4.0.0</modelVersion>
	<name>Gemma</name>
	<groupId>gemma</groupId>
	<artifactId>gemma</artifactId>
	<version>1.29.10</version>
	<inceptionYear>2005</inceptionYear>
	<description>The Gemma Project for meta-analysis of genomics data</description>
	<url>https://gemma.msl.ubc.ca</url>
	<organization>
		<name>Pavlidis lab, Michael Smith Laboratories and Department of Psychiatry, University of British Columbia</name>
		<url>https://pavlab.msl.ubc.ca/</url>
	</organization>
	<parent>
		<groupId>ubc.pavlab</groupId>
		<artifactId>pavlab-starter-parent</artifactId>
		<version>1.2.8</version>
	</parent>
	<modules>
		<module>gemma-core</module>
		<module>gemma-cli</module>
		<module>gemma-rest</module>
		<module>gemma-web</module>
		<module>gemma-groovy-support</module>
	</modules>
	<packaging>pom</packaging>
	<scm>
		<connection>scm:git:https://github.com/PavlidisLab/Gemma.git</connection>
		<url>https://github.com/PavlidisLab/Gemma</url>
	</scm>
	<issueManagement>
		<system>GitHub</system>
		<url>https://github.com/PavlidisLab/Gemma/issues</url>
	</issueManagement>
	<ciManagement>
		<system>Jenkins</system>
		<url>https://jenkins.pavlab.msl.ubc.ca</url>
	</ciManagement>
	<licenses>
		<license>
			<name>The Apache Software License, Version 2.0</name>
			<url>https://www.apache.org/licenses/LICENSE-2.0.txt</url>
			<distribution>repo</distribution>
		</license>
	</licenses>
	<developers>
		<developer>
			<name>Paul Pavlidis</name>
			<id>paul</id>
			<email>paul@msl.ubc.ca</email>
			<organization>University of British Columbia</organization>
		</developer>
		<developer>
			<id>poirigui</id>
			<name>Guillaume Poirier-Morency</name>
			<email>poirigui@msl.ubc.ca</email>
			<organization>University of British Columbia</organization>
		</developer>
	</developers>
	<contributors>
		<contributor>
			<name>Nathaniel Lim</name>
		</contributor>
		<contributor>
			<name>Manuel Belmadani</name>
		</contributor>
		<contributor>
			<name>Stepan Tesar</name>
		</contributor>
		<contributor>
			<name>Matthew Jacobson</name>
		</contributor>
		<contributor>
			<name>Patrick Tan</name>
		</contributor>
		<contributor>
			<name>Anton Zoubarev</name>
		</contributor>
		<contributor>
			<name>Cam McDonald</name>
		</contributor>
		<contributor>
			<name>Kiran Keshav</name>
		</contributor>
		<contributor>
			<name>Kelsey Hamer</name>
		</contributor>
		<contributor>
			<name>Louise Donnison</name>
		</contributor>
		<contributor>
			<name>Leon French</name>
		</contributor>
		<contributor>
			<name>Vaneet Lotay</name>
		</contributor>
		<contributor>
			<name>Joseph Santos</name>
		</contributor>
		<contributor>
			<name>David Quigley</name>
		</contributor>
		<contributor>
			<name>Anshu Sinha</name>
		</contributor>
		<contributor>
			<name>Suzanne Lane</name>
		</contributor>
		<contributor>
			<name>Meeta Mistry</name>
		</contributor>
		<contributor>
			<name>Xiang Wan</name>
		</contributor>
		<contributor>
			<name>Jesse Gillis</name>
		</contributor>
		<contributor>
			<name>Gavin Ha</name>
		</contributor>
		<contributor>
			<name>Adam Hall</name>
		</contributor>
		<contributor>
			<name>Raymond Lim</name>
		</contributor>
		<contributor>
			<name>Luke McCarthy</name>
		</contributor>
		<contributor>
			<name>Thea Van Rossum</name>
		</contributor>
		<contributor>
			<name>Frances Liu</name>
		</contributor>
	</contributors>
	<dependencies>
		<dependency>
			<groupId>baseCode</groupId>
			<artifactId>baseCode</artifactId>
		</dependency>

		<dependency>
			<groupId>pavlab</groupId>
			<artifactId>gemma-gsec</artifactId>
			<version>${gsec.version}</version>
		</dependency>

		<!-- Spring -->
		<dependency>
			<groupId>org.springframework</groupId>
			<artifactId>spring-core</artifactId>
			<version>${spring.version}</version>
		</dependency>
		<dependency>
			<groupId>org.springframework</groupId>
			<artifactId>spring-beans</artifactId>
			<version>${spring.version}</version>
		</dependency>
		<dependency>
			<groupId>org.springframework</groupId>
			<artifactId>spring-expression</artifactId>
			<version>${spring.version}</version>
			<scope>runtime</scope>
		</dependency>
		<dependency>
			<groupId>org.springframework</groupId>
			<artifactId>spring-context</artifactId>
			<version>${spring.version}</version>
		</dependency>
		<dependency>
			<groupId>org.springframework</groupId>
			<artifactId>spring-context-support</artifactId>
			<version>${spring.version}</version>
		</dependency>
		<dependency>
			<groupId>org.springframework</groupId>
			<artifactId>spring-aspects</artifactId>
			<version>${spring.version}</version>
			<scope>runtime</scope>
		</dependency>
		<dependency>
			<groupId>org.aspectj</groupId>
			<artifactId>aspectjweaver</artifactId>
			<version>1.9.19</version>
		</dependency>
		<dependency>
			<groupId>org.springframework</groupId>
			<artifactId>spring-aop</artifactId>
			<version>${spring.version}</version>
			<scope>runtime</scope>
		</dependency>
		<dependency>
			<groupId>org.springframework</groupId>
			<artifactId>spring-tx</artifactId>
			<version>${spring.version}</version>
		</dependency>

		<!-- Spring Security -->
		<dependency>
			<groupId>org.springframework.security</groupId>
			<artifactId>spring-security-core</artifactId>
			<version>${spring.security.version}</version>
		</dependency>
		<dependency>
			<groupId>org.springframework.security</groupId>
			<artifactId>spring-security-acl</artifactId>
			<version>${spring.security.version}</version>
		</dependency>

		<!-- Database -->
		<dependency>
			<groupId>org.springframework</groupId>
			<artifactId>spring-jdbc</artifactId>
			<version>${spring.version}</version>
		</dependency>
		<dependency>
			<groupId>org.springframework</groupId>
			<artifactId>spring-orm</artifactId>
			<version>${spring.version}</version>
		</dependency>
		<dependency>
			<groupId>org.hibernate</groupId>
			<artifactId>hibernate-core</artifactId>
			<exclusions>
				<exclusion>
					<groupId>dom4j</groupId>
					<artifactId>dom4j</artifactId>
				</exclusion>
			</exclusions>
		</dependency>
		<dependency>
			<groupId>org.dom4j</groupId>
			<artifactId>dom4j</artifactId>
			<version>${dom4j.version}</version>
			<scope>runtime</scope>
		</dependency>
		<dependency>
			<groupId>org.hibernate</groupId>
			<artifactId>hibernate-ehcache</artifactId>
			<scope>compile</scope>
		</dependency>
		<dependency>
			<groupId>com.mysql</groupId>
			<artifactId>mysql-connector-j</artifactId>
			<version>${mysql.version}</version>
		</dependency>
		<!-- used in dataSource.xml and testDataSource.xml -->
		<dependency>
			<groupId>org.apache.commons</groupId>
			<artifactId>commons-dbcp2</artifactId>
			<scope>compile</scope>
		</dependency>

		<!-- Caching (version is dictated by hibernate-ehcache) -->
		<dependency>
			<groupId>net.sf.ehcache</groupId>
			<artifactId>ehcache-core</artifactId>
		</dependency>

		<!-- Utilities -->
		<dependency>
			<groupId>colt</groupId>
			<artifactId>colt</artifactId>
			<version>1.2.0</version>
		</dependency>
		<dependency>
			<groupId>com.google.guava</groupId>
			<artifactId>guava</artifactId>
			<version>31.1-jre</version>
		</dependency>
		<!-- needed for Java 11 -->
		<dependency>
			<groupId>javax.resource</groupId>
			<artifactId>javax.resource-api</artifactId>
			<version>1.7.1</version>
		</dependency>
		<!-- used for tar, a few others -->
		<dependency>
			<groupId>org.apache.ant</groupId>
			<artifactId>ant</artifactId>
			<version>1.10.13</version>
		</dependency>

		<!-- Plotting -->
		<dependency>
			<groupId>org.jfree</groupId>
			<artifactId>jfreechart</artifactId>
			<version>1.5.4</version>
		</dependency>

		<!-- Apache Commons -->
		<dependency>
			<groupId>org.apache.commons</groupId>
			<artifactId>commons-lang3</artifactId>
			<version>3.12.0</version>
		</dependency>
		<dependency>
			<groupId>org.apache.commons</groupId>
			<artifactId>commons-text</artifactId>
			<version>1.10.0</version>
		</dependency>
		<dependency>
			<groupId>commons-logging</groupId>
			<artifactId>commons-logging</artifactId>
		</dependency>
		<dependency>
			<groupId>commons-logging</groupId>
			<artifactId>commons-logging-api</artifactId>
			<version>1.1</version>
		</dependency>
		<dependency>
			<groupId>commons-beanutils</groupId>
			<artifactId>commons-beanutils</artifactId>
			<version>1.9.4</version>
		</dependency>
		<dependency>
			<groupId>org.apache.commons</groupId>
			<artifactId>commons-collections4</artifactId>
			<version>4.4</version>
		</dependency>
		<!-- We don't use this directly thus the runtime scope, but some of our dependencies (hibernate-core, velocity)
		indirectly import a vulnerable version of this package (see CVE-2015-6420 and CVE-2017-15708) -->
		<dependency>
			<groupId>commons-collections</groupId>
			<artifactId>commons-collections</artifactId>
			<version>3.2.2</version>
			<scope>runtime</scope>
		</dependency>
		<dependency>
			<groupId>org.apache.commons</groupId>
			<artifactId>commons-configuration2</artifactId>
			<version>2.8.0</version>
		</dependency>
		<dependency>
			<groupId>commons-io</groupId>
			<artifactId>commons-io</artifactId>
			<version>2.11.0</version>
		</dependency>
		<dependency>
			<groupId>commons-fileupload</groupId>
			<artifactId>commons-fileupload</artifactId>
			<version>1.5</version>
		</dependency>

		<!-- Jackson, for JSON serialization -->
		<dependency>
			<groupId>com.fasterxml.jackson.core</groupId>
			<artifactId>jackson-core</artifactId>
			<version>${jackson.version}</version>
		</dependency>
		<dependency>
			<groupId>com.fasterxml.jackson.core</groupId>
			<artifactId>jackson-annotations</artifactId>
			<version>${jackson.version}</version>
		</dependency>
		<dependency>
			<groupId>com.fasterxml.jackson.core</groupId>
			<artifactId>jackson-databind</artifactId>
			<version>${jackson.version}</version>
		</dependency>

		<!-- XML, XSLT and XPath -->
		<dependency>
			<groupId>xml-apis</groupId>
			<artifactId>xml-apis</artifactId>
			<!--suppress MavenPackageUpdate -->
			<version>1.4.01</version>
		</dependency>
		<dependency>
			<groupId>xerces</groupId>
			<artifactId>xercesImpl</artifactId>
			<version>2.12.2</version>
		</dependency>

		<!-- Logging -->
		<dependency>
			<groupId>org.apache.logging.log4j</groupId>
			<artifactId>log4j-core</artifactId>
		</dependency>
		<dependency>
			<groupId>org.apache.logging.log4j</groupId>
			<artifactId>log4j-slf4j-impl</artifactId>
		</dependency>
		<dependency>
			<groupId>org.apache.logging.log4j</groupId>
			<artifactId>log4j-1.2-api</artifactId>
		</dependency>
		<dependency>
			<groupId>org.apache.logging.log4j</groupId>
			<artifactId>log4j-jcl</artifactId>
			<version>${log4j.version}</version>
		</dependency>
		<dependency>
			<groupId>org.apache.logging.log4j</groupId>
			<artifactId>log4j-jul</artifactId>
			<version>${log4j.version}</version>
		</dependency>


		<!-- Metrics -->
		<dependency>
			<groupId>io.micrometer</groupId>
			<artifactId>micrometer-core</artifactId>
			<version>${micrometer.version}</version>
		</dependency>
		<dependency>
			<groupId>io.micrometer</groupId>
			<artifactId>micrometer-registry-jmx</artifactId>
			<version>${micrometer.version}</version>
		</dependency>

		<!-- Test -->
		<dependency>
			<groupId>org.springframework</groupId>
			<artifactId>spring-test</artifactId>
			<version>${spring.version}</version>
			<scope>test</scope>
		</dependency>
		<dependency>
			<groupId>junit</groupId>
			<artifactId>junit</artifactId>
		</dependency>
		<dependency>
			<groupId>io.takari.junit</groupId>
			<artifactId>takari-cpsuite</artifactId>
			<version>1.2.7</version>
			<scope>test</scope>
		</dependency>
		<dependency>
			<groupId>org.mockito</groupId>
			<artifactId>mockito-core</artifactId>
		</dependency>
		<dependency>
			<groupId>org.mockito</groupId>
			<artifactId>mockito-inline</artifactId>
		</dependency>
		<dependency>
			<groupId>org.assertj</groupId>
			<artifactId>assertj-core</artifactId>
		</dependency>
		<dependency>
			<groupId>com.h2database</groupId>
			<artifactId>h2</artifactId>
			<version>2.1.214</version>
			<scope>test</scope>
		</dependency>

		<!-- Development tools -->
		<dependency>
			<groupId>org.projectlombok</groupId>
			<artifactId>lombok</artifactId>
		</dependency>
		<dependency>
			<groupId>com.google.code.findbugs</groupId>
			<artifactId>jsr305</artifactId>
			<version>3.0.2</version>
		</dependency>
	</dependencies>
	<build>
		<plugins>
			<plugin>
				<groupId>org.apache.maven.plugins</groupId>
				<artifactId>maven-enforcer-plugin</artifactId>
				<version>3.0.0</version>
				<executions>
					<execution>
						<id>enforce-maven</id>
						<goals>
							<goal>enforce</goal>
						</goals>
						<configuration>
							<rules>
								<requireMavenVersion>
									<version>[3.1.1,)</version>
								</requireMavenVersion>
							</rules>
						</configuration>
					</execution>
				</executions>
			</plugin>
			<plugin>
				<groupId>com.amashchenko.maven.plugin</groupId>
				<artifactId>gitflow-maven-plugin</artifactId>
				<configuration>
					<skipTestProject>true</skipTestProject>
					<versionDigitToIncrement>1</versionDigitToIncrement>
				</configuration>
			</plugin>
			<plugin>
				<groupId>org.apache.maven.plugins</groupId>
				<artifactId>maven-surefire-plugin</artifactId>
				<version>2.22.2</version>
				<configuration>
<<<<<<< HEAD
					<argLine>-Xmx1500m -Dlog4j1.compatibility=true -Djava.util.logging.manager=org.apache.logging.log4j.jul.LogManager</argLine>
=======
					<argLine>-Dlog4j1.compatibility=true -Djava.util.logging.manager=org.apache.logging.log4j.jul.LogManager</argLine>
>>>>>>> f9060770
					<redirectTestOutputToFile>true</redirectTestOutputToFile>
					<excludes>
						<exclude>**/*Abstract*</exclude>
						<exclude>**/*IntegrationTest.java</exclude>
						<exclude>**/*Tests.java</exclude>
					</excludes>
					<excludedGroups>ubic.gemma.core.util.test.category.SpringContextTest,${excludedGroups}</excludedGroups>
					<!--suppress MavenModelInspection -->
					<skip>${skipUnitTests}</skip>
				</configuration>
			</plugin>
			<plugin>
				<groupId>org.apache.maven.plugins</groupId>
				<artifactId>maven-failsafe-plugin</artifactId>
				<version>2.22.2</version>
				<configuration>
<<<<<<< HEAD
					<argLine>-Xmx1500m -Dlog4j1.compatibility=true -Djava.util.logging.manager=org.apache.logging.log4j.jul.LogManager</argLine>
=======
					<argLine>-Dlog4j1.compatibility=true -Djava.util.logging.manager=org.apache.logging.log4j.jul.LogManager</argLine>
>>>>>>> f9060770
					<redirectTestOutputToFile>true</redirectTestOutputToFile>
					<includes>
						<include>**/*Test.java</include>
					</includes>
					<excludes>
						<exclude>**/*Abstract*</exclude>
						<exclude>**/*IntegrationTest.java</exclude>
					</excludes>
					<groups>ubic.gemma.core.util.test.category.SpringContextTest</groups>
					<!--suppress MavenModelInspection -->
					<skip>${skipIntegrationTests}</skip>
				</configuration>
				<executions>
					<execution>
						<goals>
							<goal>integration-test</goal>
							<goal>verify</goal>
						</goals>
					</execution>
				</executions>
			</plugin>
			<plugin>
				<groupId>org.apache.maven.plugins</groupId>
				<artifactId>maven-site-plugin</artifactId>
			</plugin>
			<plugin>
				<groupId>org.apache.maven.plugins</groupId>
				<artifactId>maven-assembly-plugin</artifactId>
				<version>3.3.0</version>
				<configuration>
					<descriptors>
						<descriptor>src/assembly/src.xml</descriptor>
					</descriptors>
				</configuration>
			</plugin>
			<plugin>
				<groupId>org.apache.maven.plugins</groupId>
				<artifactId>maven-javadoc-plugin</artifactId>
				<version>3.3.2</version>
				<configuration>
					<quiet>true</quiet>
					<source>8</source>
					<!-- with lombok, some references are invalid in the original source code -->
					<doclint>all,-reference,-missing</doclint>
					<links>
						<link>https://gemma.msl.ubc.ca/resources/baseCode/apidocs/</link>
						<link>https://dst.lbl.gov/ACSSoftware/colt/api/</link>
						<link>https://static.springsource.org/spring/docs/${spring.version}/javadoc-api/</link>
						<link>https://docs.jboss.org/hibernate/orm/4.2/javadocs/</link>
					</links>
					<additionalJOptions>
						<additionalJOption>-J-Xmx2g</additionalJOption>
					</additionalJOptions>
				</configuration>
			</plugin>
			<plugin>
				<groupId>org.owasp</groupId>
				<artifactId>dependency-check-maven</artifactId>
				<version>7.4.4</version>
			</plugin>
		</plugins>
	</build>
	<repositories>
		<repository>
			<id>pavlab</id>
			<name>PavLab</name>
			<url>https://maven2.pavlab.msl.ubc.ca/</url>
			<layout>default</layout>
			<snapshots>
				<enabled>true</enabled>
				<updatePolicy>daily</updatePolicy>
			</snapshots>
			<releases>
				<enabled>true</enabled>
				<updatePolicy>never</updatePolicy>
			</releases>
		</repository>
	</repositories>
	<profiles>
		<profile>
			<!-- For deployment where host is local (and ssh isn't available for builder, e.g. CI) -->
			<id>local-deploy</id>
			<activation>
				<activeByDefault>false</activeByDefault>
				<property>
					<name>deploy.local</name>
				</property>
			</activation>
			<distributionManagement>
				<site>
					<id>pavlab</id>
					<url>file:///space/web/maven-sites/${project.groupId}/gemma-${project.version}</url>
				</site>
			</distributionManagement>
		</profile>
	</profiles>
	<distributionManagement>
		<site>
			<id>pavlab</id>
			<url>scpexe://frink.msl.ubc.ca/space/web/maven-sites/${project.groupId}/gemma-${project.version}</url>
		</site>
	</distributionManagement>
	<reporting>
		<plugins>
			<plugin>
				<groupId>org.apache.maven.plugins</groupId>
				<artifactId>maven-project-info-reports-plugin</artifactId>
				<version>3.1.2</version>
			</plugin>
			<plugin>
				<groupId>org.apache.maven.plugins</groupId>
				<artifactId>maven-javadoc-plugin</artifactId>
				<version>3.3.2</version>
				<configuration>
					<quiet>true</quiet>
					<source>8</source>
					<doclint>all,-reference,-missing</doclint>
					<links>
						<link>https://gemma.msl.ubc.ca/resources/baseCode/apidocs/</link>
						<link>https://dst.lbl.gov/ACSSoftware/colt/api/</link>
						<link>https://static.springsource.org/spring/docs/${spring.version}/javadoc-api/</link>
						<link>https://docs.jboss.org/hibernate/orm/4.2/javadocs/</link>
					</links>
					<additionalJOptions>
						<additionalJOption>-J-Xmx2g</additionalJOption>
					</additionalJOptions>
				</configuration>
			</plugin>
		</plugins>
	</reporting>
	<properties>
		<gsec.version>0.0.11</gsec.version>
		<spring.version>3.2.18.RELEASE</spring.version>
		<spring.security.version>3.2.10.RELEASE</spring.security.version>
		<jersey.version>2.25.1</jersey.version>
		<jackson.version>2.14.2</jackson.version>
		<swagger.version>2.2.9</swagger.version>
		<jawr.version>3.9</jawr.version>
		<lucene.version>3.6.2</lucene.version>
<<<<<<< HEAD
		<slack.version>1.28.0</slack.version>
		<micrometer.version>1.10.4</micrometer.version>
=======
		<slack.version>1.29.2</slack.version>
>>>>>>> f9060770
		<dom4j.version>2.1.4</dom4j.version>
		<!-- this ensures that -DexcludedGroups works properly -->
		<excludedGroups/>
		<!--suppress UnresolvedMavenProperty -->
		<skipUnitTests>${skipTests}</skipUnitTests>
		<!--suppress UnresolvedMavenProperty -->
		<skipIntegrationTests>${skipTests}</skipIntegrationTests>
	</properties>
</project><|MERGE_RESOLUTION|>--- conflicted
+++ resolved
@@ -494,11 +494,7 @@
 				<artifactId>maven-surefire-plugin</artifactId>
 				<version>2.22.2</version>
 				<configuration>
-<<<<<<< HEAD
-					<argLine>-Xmx1500m -Dlog4j1.compatibility=true -Djava.util.logging.manager=org.apache.logging.log4j.jul.LogManager</argLine>
-=======
 					<argLine>-Dlog4j1.compatibility=true -Djava.util.logging.manager=org.apache.logging.log4j.jul.LogManager</argLine>
->>>>>>> f9060770
 					<redirectTestOutputToFile>true</redirectTestOutputToFile>
 					<excludes>
 						<exclude>**/*Abstract*</exclude>
@@ -515,11 +511,7 @@
 				<artifactId>maven-failsafe-plugin</artifactId>
 				<version>2.22.2</version>
 				<configuration>
-<<<<<<< HEAD
-					<argLine>-Xmx1500m -Dlog4j1.compatibility=true -Djava.util.logging.manager=org.apache.logging.log4j.jul.LogManager</argLine>
-=======
 					<argLine>-Dlog4j1.compatibility=true -Djava.util.logging.manager=org.apache.logging.log4j.jul.LogManager</argLine>
->>>>>>> f9060770
 					<redirectTestOutputToFile>true</redirectTestOutputToFile>
 					<includes>
 						<include>**/*Test.java</include>
@@ -659,12 +651,8 @@
 		<swagger.version>2.2.9</swagger.version>
 		<jawr.version>3.9</jawr.version>
 		<lucene.version>3.6.2</lucene.version>
-<<<<<<< HEAD
-		<slack.version>1.28.0</slack.version>
+		<slack.version>1.29.2</slack.version>
 		<micrometer.version>1.10.4</micrometer.version>
-=======
-		<slack.version>1.29.2</slack.version>
->>>>>>> f9060770
 		<dom4j.version>2.1.4</dom4j.version>
 		<!-- this ensures that -DexcludedGroups works properly -->
 		<excludedGroups/>
