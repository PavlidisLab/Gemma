--- conflicted
+++ resolved
@@ -5,11 +5,7 @@
 	<name>Gemma</name>
 	<groupId>gemma</groupId>
 	<artifactId>gemma</artifactId>
-<<<<<<< HEAD
-	<version>1.31.13</version>
-=======
 	<version>1.32.0</version>
->>>>>>> ef89b2a3
 	<inceptionYear>2005</inceptionYear>
 	<description>The Gemma Project for meta-analysis of genomics data</description>
 	<url>https://gemma.msl.ubc.ca</url>
@@ -20,11 +16,7 @@
 	<parent>
 		<groupId>ubc.pavlab</groupId>
 		<artifactId>pavlab-starter-parent</artifactId>
-<<<<<<< HEAD
-		<version>1.2.19</version>
-=======
 		<version>1.2.20</version>
->>>>>>> ef89b2a3
 	</parent>
 	<modules>
 		<module>gemma-core</module>
@@ -198,11 +190,7 @@
 		<dependency>
 			<groupId>org.aspectj</groupId>
 			<artifactId>aspectjweaver</artifactId>
-<<<<<<< HEAD
-			<version>1.9.23</version>
-=======
 			<version>1.9.24</version>
->>>>>>> ef89b2a3
 		</dependency>
 		<dependency>
 			<groupId>org.springframework</groupId>
@@ -779,46 +767,6 @@
 				</site>
 			</distributionManagement>
 		</profile>
-<<<<<<< HEAD
-		<profile>
-			<id>depcheck</id>
-			<build>
-				<plugins>
-					<plugin>
-						<groupId>org.codehaus.mojo</groupId>
-						<artifactId>versions-maven-plugin</artifactId>
-						<version>2.17.1</version>
-						<configuration>
-							<ignoredVersions>.*-a.*,.*-b.*,.*-M.*</ignoredVersions>
-							<dependencyExcludes>
-								<dependencyExclude>org.apache.commons:commons-configuration2:*</dependencyExclude>
-								<dependencyExclude>org.apache.commons:commons-text:*</dependencyExclude>
-								<dependencyExclude>org.hibernate:hibernate-core:*</dependencyExclude>
-								<dependencyExclude>org.hibernate:hibernate-ehcache:*</dependencyExclude>
-								<dependencyExclude>net.sf.ehcache:ehcache-core:*</dependencyExclude>
-								<dependencyExclude>com.googlecode.javaewah:JavaEWAH:*</dependencyExclude>
-								<dependencyExclude>org.springframework.retry:spring-retry:*</dependencyExclude>
-								<dependencyExclude>org.springframework.social:spring-social-core:*</dependencyExclude>
-								<dependencyExclude>org.springframework.ws:spring-ws-core:*</dependencyExclude>
-								<dependencyExclude>org.glassfish.jersey.*:*:*</dependencyExclude>
-								<dependencyExclude>javax.ws.rs:javax.ws.rs-api:*</dependencyExclude>
-								<dependencyExclude>org.antlr:antlr4-runtime:*</dependencyExclude>
-								<dependencyExclude>com.jayway.jsonpath:json-path:*</dependencyExclude>
-								<dependencyExclude>opensymphony:sitemesh:*</dependencyExclude>
-								<dependencyExclude>org.apache.commons:commons-lang3:*</dependencyExclude>
-								<!-- there seems to be a regression in the 1.14 series -->
-								<dependencyExclude>io.micrometer:*:*</dependencyExclude>
-							</dependencyExcludes>
-							<pluginDependencyExcludes>
-								<pluginDependencyExclude>org.antlr:antlr4-maven-plugin:*</pluginDependencyExclude>
-							</pluginDependencyExcludes>
-						</configuration>
-					</plugin>
-				</plugins>
-			</build>
-		</profile>
-=======
->>>>>>> ef89b2a3
 	</profiles>
 	<distributionManagement>
 		<site>
@@ -865,16 +813,6 @@
 		<spring.version>3.2.18.RELEASE</spring.version>
 		<spring.security.version>3.2.10.RELEASE</spring.security.version>
 		<jersey.version>2.25.1</jersey.version>
-<<<<<<< HEAD
-		<jackson.version>2.18.3</jackson.version>
-		<swagger.version>2.2.29</swagger.version>
-		<jawr.version>3.9</jawr.version>
-		<lucene.version>3.6.2</lucene.version>
-		<slack.version>1.45.3</slack.version>
-		<micrometer.version>1.13.6</micrometer.version>
-		<dom4j.version>2.1.4</dom4j.version>
-		<log4j.version>2.24.3</log4j.version>
-=======
 		<jackson.version>2.18.2</jackson.version>
 		<swagger.version>2.2.30</swagger.version>
 		<lucene.version>3.6.2</lucene.version>
@@ -888,7 +826,6 @@
 		<hdf5.libDir>/usr/lib64/hdf5</hdf5.libDir>
 		<!-- full path to the HDF5 JAR -->
 		<hdf5.jarPath>/usr/lib/java/hdf5.jar</hdf5.jarPath>
->>>>>>> ef89b2a3
 		<mysql.version>8.4.0</mysql.version>
 		<tomcat.version>9.0.104</tomcat.version>
 		<antlr4.version>4.13.2</antlr4.version>
