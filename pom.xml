<?xml version="1.0" encoding="UTF-8"?>
<project xmlns="http://maven.apache.org/POM/4.0.0" xmlns:xsi="http://www.w3.org/2001/XMLSchema-instance"
	xsi:schemaLocation="http://maven.apache.org/POM/4.0.0 http://maven.apache.org/maven-v4_0_0.xsd">
	<modelVersion>4.0.0</modelVersion>
	<name>Gemma</name>
	<groupId>gemma</groupId>
	<artifactId>gemma</artifactId>
<<<<<<< HEAD
	<version>1.30.0-SNAPSHOT</version>
=======
	<version>1.29.5</version>
>>>>>>> a3836499
	<inceptionYear>2005</inceptionYear>
	<description>The Gemma Project for meta-analysis of genomics data</description>
	<url>https://gemma.msl.ubc.ca</url>
	<organization>
		<name>Pavlidis lab, Michael Smith Laboratories and Department of Psychiatry, University of British Columbia</name>
		<url>https://pavlab.msl.ubc.ca/</url>
	</organization>
	<parent>
		<groupId>ubc.pavlab</groupId>
		<artifactId>pavlab-starter-parent</artifactId>
		<version>1.2.6</version>
	</parent>
	<modules>
		<module>gemma-core</module>
		<module>gemma-cli</module>
		<module>gemma-rest</module>
		<module>gemma-web</module>
		<module>gemma-groovy-support</module>
	</modules>
	<packaging>pom</packaging>
	<scm>
		<connection>scm:git:https://github.com/PavlidisLab/Gemma.git</connection>
		<url>https://github.com/PavlidisLab/Gemma</url>
	</scm>
	<issueManagement>
		<system>GitHub</system>
		<url>https://github.com/PavlidisLab/Gemma/issues</url>
	</issueManagement>
	<ciManagement>
		<system>Jenkins</system>
		<url>https://jenkins.pavlab.msl.ubc.ca</url>
	</ciManagement>
	<licenses>
		<license>
			<name>The Apache Software License, Version 2.0</name>
			<url>https://www.apache.org/licenses/LICENSE-2.0.txt</url>
			<distribution>repo</distribution>
		</license>
	</licenses>
	<developers>
		<developer>
			<name>Paul Pavlidis</name>
			<id>paul</id>
			<email>paul@msl.ubc.ca</email>
			<organization>University of British Columbia</organization>
		</developer>
		<developer>
			<id>poirigui</id>
			<name>Guillaume Poirier-Morency</name>
			<email>poirigui@msl.ubc.ca</email>
			<organization>University of British Columbia</organization>
		</developer>
	</developers>
	<contributors>
		<contributor>
			<name>Nathaniel Lim</name>
		</contributor>
		<contributor>
			<name>Manuel Belmadani</name>
		</contributor>
		<contributor>
			<name>Stepan Tesar</name>
		</contributor>
		<contributor>
			<name>Matthew Jacobson</name>
		</contributor>
		<contributor>
			<name>Patrick Tan</name>
		</contributor>
		<contributor>
			<name>Anton Zoubarev</name>
		</contributor>
		<contributor>
			<name>Cam McDonald</name>
		</contributor>
		<contributor>
			<name>Kiran Keshav</name>
		</contributor>
		<contributor>
			<name>Kelsey Hamer</name>
		</contributor>
		<contributor>
			<name>Louise Donnison</name>
		</contributor>
		<contributor>
			<name>Leon French</name>
		</contributor>
		<contributor>
			<name>Vaneet Lotay</name>
		</contributor>
		<contributor>
			<name>Joseph Santos</name>
		</contributor>
		<contributor>
			<name>David Quigley</name>
		</contributor>
		<contributor>
			<name>Anshu Sinha</name>
		</contributor>
		<contributor>
			<name>Suzanne Lane</name>
		</contributor>
		<contributor>
			<name>Meeta Mistry</name>
		</contributor>
		<contributor>
			<name>Xiang Wan</name>
		</contributor>
		<contributor>
			<name>Jesse Gillis</name>
		</contributor>
		<contributor>
			<name>Gavin Ha</name>
		</contributor>
		<contributor>
			<name>Adam Hall</name>
		</contributor>
		<contributor>
			<name>Raymond Lim</name>
		</contributor>
		<contributor>
			<name>Luke McCarthy</name>
		</contributor>
		<contributor>
			<name>Thea Van Rossum</name>
		</contributor>
		<contributor>
			<name>Frances Liu</name>
		</contributor>
	</contributors>
	<dependencies>
		<dependency>
			<groupId>baseCode</groupId>
			<artifactId>baseCode</artifactId>
<<<<<<< HEAD
			<version>1.1.7</version>
=======
			<version>1.1.9</version>
>>>>>>> a3836499
		</dependency>

		<dependency>
			<groupId>pavlab</groupId>
			<artifactId>gemma-gsec</artifactId>
			<version>${gsec.version}</version>
		</dependency>

		<!-- Spring -->
		<dependency>
			<groupId>org.springframework</groupId>
			<artifactId>spring-core</artifactId>
			<version>${spring.version}</version>
		</dependency>
		<dependency>
			<groupId>org.springframework</groupId>
			<artifactId>spring-beans</artifactId>
			<version>${spring.version}</version>
		</dependency>
		<dependency>
			<groupId>org.springframework</groupId>
			<artifactId>spring-expression</artifactId>
			<version>${spring.version}</version>
			<scope>runtime</scope>
		</dependency>
		<dependency>
			<groupId>org.springframework</groupId>
			<artifactId>spring-context</artifactId>
			<version>${spring.version}</version>
		</dependency>
		<dependency>
			<groupId>org.springframework</groupId>
			<artifactId>spring-context-support</artifactId>
			<version>${spring.version}</version>
		</dependency>
		<dependency>
			<groupId>org.springframework</groupId>
			<artifactId>spring-aspects</artifactId>
			<version>${spring.version}</version>
			<scope>runtime</scope>
		</dependency>
		<dependency>
			<groupId>org.springframework</groupId>
			<artifactId>spring-aop</artifactId>
			<version>${spring.version}</version>
			<scope>runtime</scope>
		</dependency>
		<dependency>
			<groupId>org.springframework</groupId>
			<artifactId>spring-tx</artifactId>
			<version>${spring.version}</version>
		</dependency>

		<!-- Spring Security -->
		<dependency>
			<groupId>org.springframework.security</groupId>
			<artifactId>spring-security-core</artifactId>
			<version>${spring.security.version}</version>
		</dependency>
		<dependency>
			<groupId>org.springframework.security</groupId>
			<artifactId>spring-security-acl</artifactId>
			<version>${spring.security.version}</version>
		</dependency>

		<!-- Database -->
		<dependency>
			<groupId>org.springframework</groupId>
			<artifactId>spring-jdbc</artifactId>
			<version>${spring.version}</version>
		</dependency>
		<dependency>
			<groupId>org.springframework</groupId>
			<artifactId>spring-orm</artifactId>
			<version>${spring.version}</version>
		</dependency>
		<dependency>
			<groupId>org.hibernate</groupId>
			<artifactId>hibernate-core</artifactId>
			<exclusions>
				<exclusion>
					<groupId>dom4j</groupId>
					<artifactId>dom4j</artifactId>
				</exclusion>
			</exclusions>
		</dependency>
		<dependency>
			<groupId>org.dom4j</groupId>
			<artifactId>dom4j</artifactId>
			<version>${dom4j.version}</version>
			<scope>runtime</scope>
		</dependency>
		<dependency>
			<groupId>org.hibernate</groupId>
			<artifactId>hibernate-ehcache</artifactId>
			<scope>compile</scope>
		</dependency>
		<dependency>
			<groupId>mysql</groupId>
			<artifactId>mysql-connector-java</artifactId>
		</dependency>
		<!-- used in dataSource.xml and testDataSource.xml -->
		<dependency>
			<groupId>org.apache.commons</groupId>
			<artifactId>commons-dbcp2</artifactId>
			<scope>compile</scope>
		</dependency>

		<!-- Caching (version is dictated by hibernate-ehcache) -->
		<dependency>
			<groupId>net.sf.ehcache</groupId>
			<artifactId>ehcache-core</artifactId>
		</dependency>

		<!-- Utilities -->
		<dependency>
			<groupId>colt</groupId>
			<artifactId>colt</artifactId>
			<version>1.2.0</version>
		</dependency>
		<dependency>
			<groupId>com.google.guava</groupId>
			<artifactId>guava</artifactId>
			<version>31.1-jre</version>
		</dependency>
		<!-- needed for Java 11 -->
		<dependency>
			<groupId>javax.resource</groupId>
			<artifactId>javax.resource-api</artifactId>
			<version>1.7.1</version>
		</dependency>
		<!-- used for tar, a few others -->
		<dependency>
			<groupId>org.apache.ant</groupId>
			<artifactId>ant</artifactId>
			<version>1.10.13</version>
		</dependency>

		<!-- Plotting -->
		<dependency>
			<groupId>org.jfree</groupId>
			<artifactId>jfreechart</artifactId>
			<version>1.5.4</version>
		</dependency>

		<!-- Apache Commons -->
		<dependency>
			<groupId>org.apache.commons</groupId>
			<artifactId>commons-lang3</artifactId>
			<version>3.12.0</version>
		</dependency>
		<dependency>
			<groupId>org.apache.commons</groupId>
			<artifactId>commons-text</artifactId>
			<version>1.10.0</version>
		</dependency>
		<dependency>
			<groupId>commons-logging</groupId>
			<artifactId>commons-logging</artifactId>
		</dependency>
		<dependency>
			<groupId>commons-logging</groupId>
			<artifactId>commons-logging-api</artifactId>
			<version>1.1</version>
		</dependency>
		<dependency>
			<groupId>commons-beanutils</groupId>
			<artifactId>commons-beanutils</artifactId>
			<version>1.9.4</version>
		</dependency>
		<dependency>
			<groupId>org.apache.commons</groupId>
			<artifactId>commons-collections4</artifactId>
			<version>4.4</version>
		</dependency>
		<!-- We don't use this directly thus the runtime scope, but some of our dependencies (hibernate-core, velocity)
		indirectly import a vulnerable version of this package (see CVE-2015-6420 and CVE-2017-15708) -->
		<dependency>
			<groupId>commons-collections</groupId>
			<artifactId>commons-collections</artifactId>
			<version>3.2.2</version>
			<scope>runtime</scope>
		</dependency>
		<dependency>
			<groupId>org.apache.commons</groupId>
			<artifactId>commons-configuration2</artifactId>
			<version>2.8.0</version>
		</dependency>
		<dependency>
			<groupId>commons-io</groupId>
			<artifactId>commons-io</artifactId>
			<version>2.11.0</version>
		</dependency>

		<!-- Jackson, for JSON serialization -->
		<dependency>
			<groupId>com.fasterxml.jackson.core</groupId>
			<artifactId>jackson-core</artifactId>
			<version>${jackson.version}</version>
		</dependency>
		<dependency>
			<groupId>com.fasterxml.jackson.core</groupId>
			<artifactId>jackson-annotations</artifactId>
			<version>${jackson.version}</version>
		</dependency>
		<dependency>
			<groupId>com.fasterxml.jackson.core</groupId>
			<artifactId>jackson-databind</artifactId>
			<version>${jackson.version}</version>
		</dependency>

		<!-- XML, XSLT and XPath -->
		<dependency>
			<groupId>xml-apis</groupId>
			<artifactId>xml-apis</artifactId>
			<!--suppress MavenPackageUpdate -->
			<version>1.4.01</version>
		</dependency>
		<dependency>
			<groupId>xerces</groupId>
			<artifactId>xercesImpl</artifactId>
			<version>2.12.2</version>
		</dependency>

		<!-- Logging -->
		<dependency>
			<groupId>org.apache.logging.log4j</groupId>
			<artifactId>log4j-core</artifactId>
		</dependency>
		<dependency>
			<groupId>org.apache.logging.log4j</groupId>
			<artifactId>log4j-slf4j-impl</artifactId>
		</dependency>
		<dependency>
			<groupId>org.apache.logging.log4j</groupId>
			<artifactId>log4j-1.2-api</artifactId>
		</dependency>
		<dependency>
			<groupId>org.apache.logging.log4j</groupId>
			<artifactId>log4j-jcl</artifactId>
			<version>${log4j.version}</version>
		</dependency>
		<dependency>
			<groupId>org.slf4j</groupId>
			<artifactId>slf4j-api</artifactId>
		</dependency>


		<!-- Metrics -->
		<dependency>
			<groupId>io.micrometer</groupId>
			<artifactId>micrometer-core</artifactId>
			<version>${micrometer.version}</version>
		</dependency>
		<dependency>
			<groupId>io.micrometer</groupId>
			<artifactId>micrometer-registry-jmx</artifactId>
			<version>${micrometer.version}</version>
		</dependency>

		<!-- Test -->
		<dependency>
			<groupId>org.springframework</groupId>
			<artifactId>spring-test</artifactId>
			<version>${spring.version}</version>
			<scope>test</scope>
		</dependency>
		<dependency>
			<groupId>junit</groupId>
			<artifactId>junit</artifactId>
		</dependency>
		<dependency>
			<groupId>io.takari.junit</groupId>
			<artifactId>takari-cpsuite</artifactId>
			<version>1.2.7</version>
			<scope>test</scope>
		</dependency>
		<dependency>
			<groupId>org.mockito</groupId>
			<artifactId>mockito-core</artifactId>
		</dependency>
		<dependency>
			<groupId>org.mockito</groupId>
			<artifactId>mockito-inline</artifactId>
		</dependency>
		<dependency>
			<groupId>org.assertj</groupId>
			<artifactId>assertj-core</artifactId>
		</dependency>

		<!-- Development tools -->
		<dependency>
			<groupId>org.projectlombok</groupId>
			<artifactId>lombok</artifactId>
		</dependency>
		<dependency>
			<groupId>com.google.code.findbugs</groupId>
			<artifactId>jsr305</artifactId>
			<version>3.0.2</version>
		</dependency>
	</dependencies>
	<build>
		<plugins>
			<plugin>
				<groupId>org.apache.maven.plugins</groupId>
				<artifactId>maven-enforcer-plugin</artifactId>
				<version>3.0.0</version>
				<executions>
					<execution>
						<id>enforce-maven</id>
						<goals>
							<goal>enforce</goal>
						</goals>
						<configuration>
							<rules>
								<requireMavenVersion>
									<version>[3.1.1,)</version>
								</requireMavenVersion>
							</rules>
						</configuration>
					</execution>
				</executions>
			</plugin>
			<plugin>
				<groupId>com.amashchenko.maven.plugin</groupId>
				<artifactId>gitflow-maven-plugin</artifactId>
				<configuration>
					<skipTestProject>true</skipTestProject>
					<versionDigitToIncrement>1</versionDigitToIncrement>
				</configuration>
			</plugin>
			<plugin>
				<groupId>org.apache.maven.plugins</groupId>
				<artifactId>maven-surefire-plugin</artifactId>
				<version>2.22.2</version>
				<configuration>
					<argLine>-Xmx750m -Dlog4j1.compatibility=true</argLine>
					<redirectTestOutputToFile>true</redirectTestOutputToFile>
					<excludes>
						<exclude>**/*Abstract*</exclude>
						<exclude>**/*IntegrationTest.java</exclude>
						<exclude>**/*Tests.java</exclude>
					</excludes>
					<excludedGroups>ubic.gemma.core.util.test.category.SpringContextTest,${excludedGroups}</excludedGroups>
				</configuration>
			</plugin>
			<plugin>
				<groupId>org.apache.maven.plugins</groupId>
				<artifactId>maven-failsafe-plugin</artifactId>
				<version>2.22.2</version>
				<configuration>
					<argLine>-Xmx750m -Dlog4j1.compatibility=true</argLine>
					<redirectTestOutputToFile>true</redirectTestOutputToFile>
					<includes>
						<include>**/*Test.java</include>
					</includes>
					<excludes>
						<exclude>**/*Abstract*</exclude>
						<exclude>**/*IntegrationTest.java</exclude>
					</excludes>
					<groups>ubic.gemma.core.util.test.category.SpringContextTest</groups>
				</configuration>
				<executions>
					<execution>
						<goals>
							<goal>integration-test</goal>
							<goal>verify</goal>
						</goals>
					</execution>
				</executions>
			</plugin>
			<plugin>
				<groupId>org.apache.maven.plugins</groupId>
				<artifactId>maven-site-plugin</artifactId>
			</plugin>
			<plugin>
				<groupId>org.apache.maven.plugins</groupId>
				<artifactId>maven-assembly-plugin</artifactId>
				<version>3.3.0</version>
				<configuration>
					<descriptors>
						<descriptor>src/assembly/src.xml</descriptor>
					</descriptors>
				</configuration>
			</plugin>
			<plugin>
				<groupId>org.apache.maven.plugins</groupId>
				<artifactId>maven-javadoc-plugin</artifactId>
				<version>3.3.2</version>
				<configuration>
					<quiet>true</quiet>
					<source>8</source>
					<!-- with lombok, some references are invalid in the original source code -->
					<doclint>all,-reference,-missing</doclint>
					<links>
						<link>https://gemma.msl.ubc.ca/resources/baseCode/apidocs/</link>
						<link>https://dst.lbl.gov/ACSSoftware/colt/api/</link>
						<link>https://static.springsource.org/spring/docs/${spring.version}/javadoc-api/</link>
						<link>https://docs.jboss.org/hibernate/orm/4.2/javadocs/</link>
					</links>
					<additionalJOptions>
						<additionalJOption>-J-Xmx2g</additionalJOption>
					</additionalJOptions>
				</configuration>
			</plugin>
			<plugin>
				<groupId>org.owasp</groupId>
				<artifactId>dependency-check-maven</artifactId>
				<version>7.4.4</version>
			</plugin>
		</plugins>
	</build>
	<repositories>
		<repository>
			<id>pavlab</id>
			<name>PavLab</name>
			<url>https://maven2.pavlab.msl.ubc.ca/</url>
			<layout>default</layout>
			<snapshots>
				<enabled>true</enabled>
				<updatePolicy>daily</updatePolicy>
			</snapshots>
			<releases>
				<enabled>true</enabled>
				<updatePolicy>never</updatePolicy>
			</releases>
		</repository>
	</repositories>
	<profiles>
		<profile>
			<!-- For deployment where host is local (and ssh isn't available for builder, e.g. CI) -->
			<id>local-deploy</id>
			<activation>
				<activeByDefault>false</activeByDefault>
				<property>
					<name>deploy.local</name>
				</property>
			</activation>
			<distributionManagement>
				<site>
					<id>pavlab</id>
					<url>file:///space/web/maven-sites/${project.groupId}/gemma-${project.version}</url>
				</site>
			</distributionManagement>
		</profile>
	</profiles>
	<distributionManagement>
		<site>
			<id>pavlab</id>
			<url>scpexe://frink.msl.ubc.ca/space/web/maven-sites/${project.groupId}/gemma-${project.version}</url>
		</site>
	</distributionManagement>
	<reporting>
		<plugins>
			<plugin>
				<groupId>org.apache.maven.plugins</groupId>
				<artifactId>maven-project-info-reports-plugin</artifactId>
				<version>3.1.2</version>
			</plugin>
			<plugin>
				<groupId>org.apache.maven.plugins</groupId>
				<artifactId>maven-javadoc-plugin</artifactId>
				<version>3.3.2</version>
				<configuration>
					<quiet>true</quiet>
					<source>8</source>
					<doclint>all,-reference,-missing</doclint>
					<links>
						<link>https://gemma.msl.ubc.ca/resources/baseCode/apidocs/</link>
						<link>https://dst.lbl.gov/ACSSoftware/colt/api/</link>
						<link>https://static.springsource.org/spring/docs/${spring.version}/javadoc-api/</link>
						<link>https://docs.jboss.org/hibernate/orm/4.2/javadocs/</link>
					</links>
					<additionalJOptions>
						<additionalJOption>-J-Xmx2g</additionalJOption>
					</additionalJOptions>
				</configuration>
			</plugin>
		</plugins>
	</reporting>
	<properties>
		<gsec.version>0.0.10</gsec.version>
		<spring.version>3.2.18.RELEASE</spring.version>
		<spring.security.version>3.2.10.RELEASE</spring.security.version>
		<jersey.version>2.25.1</jersey.version>
		<jackson.version>2.14.2</jackson.version>
		<swagger.version>2.2.8</swagger.version>
		<jawr.version>3.9</jawr.version>
		<lucene.version>3.6.2</lucene.version>
		<slack.version>1.27.3</slack.version>
		<micrometer.version>1.10.3</micrometer.version>
		<dom4j.version>2.1.4</dom4j.version>
		<!-- this ensures that -DexcludedGroups works properly -->
		<excludedGroups/>
	</properties>
</project><|MERGE_RESOLUTION|>--- conflicted
+++ resolved
@@ -5,11 +5,7 @@
 	<name>Gemma</name>
 	<groupId>gemma</groupId>
 	<artifactId>gemma</artifactId>
-<<<<<<< HEAD
-	<version>1.30.0-SNAPSHOT</version>
-=======
 	<version>1.29.5</version>
->>>>>>> a3836499
 	<inceptionYear>2005</inceptionYear>
 	<description>The Gemma Project for meta-analysis of genomics data</description>
 	<url>https://gemma.msl.ubc.ca</url>
@@ -144,11 +140,7 @@
 		<dependency>
 			<groupId>baseCode</groupId>
 			<artifactId>baseCode</artifactId>
-<<<<<<< HEAD
-			<version>1.1.7</version>
-=======
 			<version>1.1.9</version>
->>>>>>> a3836499
 		</dependency>
 
 		<dependency>
