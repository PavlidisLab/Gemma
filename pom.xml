--- conflicted
+++ resolved
@@ -5,11 +5,7 @@
 	<name>Gemma</name>
 	<groupId>gemma</groupId>
 	<artifactId>gemma</artifactId>
-<<<<<<< HEAD
 	<version>1.32.0-SNAPSHOT</version>
-=======
-	<version>1.31.13-SNAPSHOT</version>
->>>>>>> e428e337
 	<inceptionYear>2005</inceptionYear>
 	<description>The Gemma Project for meta-analysis of genomics data</description>
 	<url>https://gemma.msl.ubc.ca</url>
@@ -20,11 +16,7 @@
 	<parent>
 		<groupId>ubc.pavlab</groupId>
 		<artifactId>pavlab-starter-parent</artifactId>
-<<<<<<< HEAD
 		<version>1.2.20-SNAPSHOT</version>
-=======
-		<version>1.2.18</version>
->>>>>>> e428e337
 	</parent>
 	<modules>
 		<module>gemma-core</module>
@@ -43,11 +35,7 @@
 	</issueManagement>
 	<ciManagement>
 		<system>Jenkins</system>
-<<<<<<< HEAD
-		<url>https://jenkins.pavlab.msl.ubc.ca/job/Gemma</url>
-=======
 		<url>https://jenkins.pavlab.msl.ubc.ca/job/Gemma/</url>
->>>>>>> e428e337
 	</ciManagement>
 	<licenses>
 		<license>
@@ -323,7 +311,6 @@
 		<dependency>
 			<groupId>org.apache.commons</groupId>
 			<artifactId>commons-text</artifactId>
-<<<<<<< HEAD
 			<version>1.13.0</version>
 			<exclusions>
 				<exclusion>
@@ -331,10 +318,6 @@
 					<artifactId>commons-lang3</artifactId>
 				</exclusion>
 			</exclusions>
-=======
-			<!-- 1.13.0 is not compatible with commons-configuration2 2.8.0 -->
-			<version>1.12.0</version>
->>>>>>> e428e337
 		</dependency>
 		<dependency>
 			<groupId>commons-logging</groupId>
@@ -622,12 +605,7 @@
 			<plugin>
 				<groupId>org.owasp</groupId>
 				<artifactId>dependency-check-maven</artifactId>
-<<<<<<< HEAD
 				<version>12.1.0</version>
-=======
-				<!-- 7.00 and newer do not work with Maven 3.1.1 -->
-				<version>6.5.3</version>
->>>>>>> e428e337
 				<configuration>
 					<assemblyAnalyzerEnabled>false</assemblyAnalyzerEnabled>
 					<yarnAuditAnalyzerEnabled>false</yarnAuditAnalyzerEnabled>
@@ -636,12 +614,7 @@
 			<plugin>
 				<groupId>org.codehaus.mojo</groupId>
 				<artifactId>versions-maven-plugin</artifactId>
-<<<<<<< HEAD
 				<version>2.18.0</version>
-=======
-				<!-- a newer version with better filters can be enabled with -Pdepcheck, but it's incompatible with the Maven minimum requirement -->
-				<version>2.14.1</version>
->>>>>>> e428e337
 				<configuration>
 					<allowMajorUpdates>false</allowMajorUpdates>
 					<processDependencyManagement>false</processDependencyManagement>
@@ -778,52 +751,10 @@
 			<distributionManagement>
 				<site>
 					<id>pavlab</id>
-<<<<<<< HEAD
 					<url>file://${pavlab.repoDir}/${project.groupId}/gemma-${project.version}</url>
 				</site>
 			</distributionManagement>
 		</profile>
-=======
-					<url>file://${pavlab.siteDir}/${project.groupId}/gemma-${project.version}</url>
-				</site>
-			</distributionManagement>
-		</profile>
-		<profile>
-			<id>depcheck</id>
-			<build>
-				<plugins>
-					<plugin>
-						<groupId>org.codehaus.mojo</groupId>
-						<artifactId>versions-maven-plugin</artifactId>
-						<version>2.17.1</version>
-						<configuration>
-							<ignoredVersions>.*-a.*,.*-b.*,.*-M.*</ignoredVersions>
-							<dependencyExcludes>
-								<dependencyExclude>org.apache.commons:commons-configuration2:*</dependencyExclude>
-								<dependencyExclude>org.apache.commons:commons-text:*</dependencyExclude>
-								<dependencyExclude>org.hibernate:hibernate-core:*</dependencyExclude>
-								<dependencyExclude>org.hibernate:hibernate-ehcache:*</dependencyExclude>
-								<dependencyExclude>net.sf.ehcache:ehcache-core:*</dependencyExclude>
-								<dependencyExclude>com.googlecode.javaewah:JavaEWAH:*</dependencyExclude>
-								<dependencyExclude>org.springframework.retry:spring-retry:*</dependencyExclude>
-								<dependencyExclude>org.springframework.social:spring-social-core:*</dependencyExclude>
-								<dependencyExclude>org.springframework.ws:spring-ws-core:*</dependencyExclude>
-								<dependencyExclude>org.glassfish.jersey.*:*:*</dependencyExclude>
-								<dependencyExclude>javax.ws.rs:javax.ws.rs-api:*</dependencyExclude>
-								<dependencyExclude>org.antlr:antlr4-runtime:*</dependencyExclude>
-								<dependencyExclude>com.jayway.jsonpath:json-path:*</dependencyExclude>
-								<dependencyExclude>opensymphony:sitemesh:*</dependencyExclude>
-								<dependencyExclude>org.apache.commons:commons-lang3:*</dependencyExclude>
-							</dependencyExcludes>
-							<pluginDependencyExcludes>
-								<pluginDependencyExclude>org.antlr:antlr4-maven-plugin:*</pluginDependencyExclude>
-							</pluginDependencyExcludes>
-						</configuration>
-					</plugin>
-				</plugins>
-			</build>
-		</profile>
->>>>>>> e428e337
 	</profiles>
 	<distributionManagement>
 		<site>
@@ -872,7 +803,6 @@
 		<jersey.version>2.25.1</jersey.version>
 		<jackson.version>2.18.2</jackson.version>
 		<swagger.version>2.2.28</swagger.version>
-<<<<<<< HEAD
 		<lucene.version>3.6.2</lucene.version>
 		<slack.version>1.45.3</slack.version>
 		<!-- I've been running into some issues with the 1.14 series, to be investigated... -->
@@ -884,14 +814,6 @@
 		<hdf5.libDir>/usr/lib64/hdf5</hdf5.libDir>
 		<!-- full path to the HDF5 JAR -->
 		<hdf5.jarPath>/usr/lib/java/hdf5.jar</hdf5.jarPath>
-=======
-		<jawr.version>3.9</jawr.version>
-		<lucene.version>3.6.2</lucene.version>
-		<slack.version>1.45.1</slack.version>
-		<micrometer.version>1.13.6</micrometer.version>
-		<dom4j.version>2.1.4</dom4j.version>
-		<log4j.version>2.24.3</log4j.version>
->>>>>>> e428e337
 		<mysql.version>8.4.0</mysql.version>
 		<tomcat.version>9.0.100</tomcat.version>
 		<antlr4.version>4.13.2</antlr4.version>
