<<<<<<< HEAD
function __gemma_cli_staging_complete() {
=======
function __gemma_cli_gemma_cli_staging_complete() {
>>>>>>> e428e337
    COMPREPLY=()
    words="${COMP_WORDS[*]}"
    current_option="${COMP_WORDS[$COMP_CWORD-1]}"
    if ! [[ " $words " =~ ' '(adATcleanup|addChangelogEntry|addExternalDatabase|addGEOData|addMetadataFile|addPlatformSequences|addProtocol|addTSVData|affyAltsUpdate|affyCollapse|affyFromCel|aggregateSingleCellData|blackList|blatPlatform|coexpAnalyze|complete|corrMat|deleteDiffEx|deleteExperiments|deletePlatformElements|deleteProcessedData|deleteProtocol|deleteRawData|deleteSingleCellData|deleteSingleCellDataAggregate|detachSequences|detectQuantitationType|diffExAnalyze|downloadSingleCellData|dumpForNIF|fetchMeshTerms|fillBatchInfo|findDatasetPubs|findObsoleteTerms|fixOntologyTermLabels|geneUpdate|generateDataFile|generateDatabaseUpdate|genericPlatform|getDataMatrix|getRawDataMatrix|getSingleCellDataMatrix|importDesign|listDataFileLocks|listExternalDatabases|listGEOData|listProtocols|listQuantitationTypes|loadGenesFromFile|loadSingleCellData|loadTaxa|lockDataFile|makePlatformAnnotFiles|makePrivate|makeProcessedData|makePublic|mapPlatformToGenes|mergePlatforms|migrateFactorValues|orderVectorsByDesign|pca|platformMapSummary|platformRepeatScan|platformSubsumptionTest|printExperimentalDesign|probeRename|pubmedAssociateToExperiments|pubmedLoad|pubmedSearchAndSave|refreshExperiment|replaceData|rnaseqBatchInfo|rnaseqDataAdd|runGeeq|searchIndex|seqCleanup|splitExperiment|switchExperimentPlatform|transformSingleCellData|ubic.gemma.apps.AffyDataFromCelCli|ubic.gemma.apps.AffyProbeCollapseCli|ubic.gemma.apps.ArrayDesignAlternativePopulateCli|ubic.gemma.apps.ArrayDesignAnnotationFileCli|ubic.gemma.apps.ArrayDesignAuditTrailCleanupCli|ubic.gemma.apps.ArrayDesignBioSequenceDetachCli|ubic.gemma.apps.ArrayDesignBlatCli|ubic.gemma.apps.ArrayDesignMapSummaryCli|ubic.gemma.apps.ArrayDesignMergeCli|ubic.gemma.apps.ArrayDesignProbeCleanupCLI|ubic.gemma.apps.ArrayDesignProbeMapperCli|ubic.gemma.apps.ArrayDesignProbeRenamerCli|ubic.gemma.apps.ArrayDesignRepeatScanCli|ubic.gemma.apps.ArrayDesignSequenceAssociationCli|ubic.gemma.apps.ArrayDesignSubsumptionTesterCli|ubic.gemma.apps.BatchEffectPopulationCli|ubic.gemma.apps.BibRefUpdaterCli|ubic.gemma.apps.BioSequenceCleanupCli|ubic.gemma.apps.BlacklistCli|ubic.gemma.apps.CompleteCli|ubic.gemma.apps.DatabaseViewGeneratorCLI|ubic.gemma.apps.DeleteDiffExCli|ubic.gemma.apps.DeleteExperimentsCli|ubic.gemma.apps.DetectQuantitationTypeCli|ubic.gemma.apps.DifferentialExpressionAnalysisCli|ubic.gemma.apps.ExperimentalDesignImportCli|ubic.gemma.apps.ExperimentalDesignViewCli|ubic.gemma.apps.ExperimentalDesignWriterCLI|ubic.gemma.apps.ExpressionDataCorrMatCli|ubic.gemma.apps.ExpressionDataMatrixWriterCLI|ubic.gemma.apps.ExpressionExperimentDataFileGeneratorCli|ubic.gemma.apps.ExpressionExperimentDataUpdaterCli|ubic.gemma.apps.ExpressionExperimentMetadataChangelogEntryAdderCli|ubic.gemma.apps.ExpressionExperimentMetadataChangelogViewerCli|ubic.gemma.apps.ExpressionExperimentMetadataFileAdderCli|ubic.gemma.apps.ExpressionExperimentPlatformSwitchCli|ubic.gemma.apps.ExpressionExperimentPrimaryPubCli|ubic.gemma.apps.ExternalDatabaseAdderCli|ubic.gemma.apps.ExternalDatabaseOverviewCli|ubic.gemma.apps.ExternalDatabaseUpdaterCli|ubic.gemma.apps.ExternalFileGeneLoaderCLI|ubic.gemma.apps.FactorValueMigratorCLI|ubic.gemma.apps.FindObsoleteTermsCli|ubic.gemma.apps.FixOntologyTermLabelsCli|ubic.gemma.apps.GeeqCli|ubic.gemma.apps.GenerateDatabaseUpdateCli|ubic.gemma.apps.GenericGenelistDesignGenerator|ubic.gemma.apps.GeoGrabberCli|ubic.gemma.apps.IndexGemmaCLI|ubic.gemma.apps.LinkAnalysisCli|ubic.gemma.apps.ListExpressionDataFIleLocksCli|ubic.gemma.apps.ListQuantitationTypesCli|ubic.gemma.apps.LoadExpressionDataCli|ubic.gemma.apps.LoadSimpleExpressionDataCli|ubic.gemma.apps.LockExpressionDataFileCli|ubic.gemma.apps.MakeExperimentPrivateCli|ubic.gemma.apps.MakeExperimentsPublicCli|ubic.gemma.apps.MeshTermFetcherCli|ubic.gemma.apps.MultifunctionalityCli|ubic.gemma.apps.NCBIGene2GOAssociationLoaderCLI|ubic.gemma.apps.NcbiGeneLoaderCLI|ubic.gemma.apps.OrderVectorsByDesignCli|ubic.gemma.apps.ProcessedDataComputeCLI|ubic.gemma.apps.ProcessedDataDeleterCli|ubic.gemma.apps.ProtocolAdderCli|ubic.gemma.apps.ProtocolDeleterCli|ubic.gemma.apps.ProtocolListCli|ubic.gemma.apps.PubMedLoaderCli|ubic.gemma.apps.PubMedSearcher|ubic.gemma.apps.RNASeqBatchInfoCli|ubic.gemma.apps.RNASeqDataAddCli|ubic.gemma.apps.RawDataDeleterCli|ubic.gemma.apps.RawExpressionDataWriterCli|ubic.gemma.apps.RefreshExperimentCli|ubic.gemma.apps.ReplaceDataCli|ubic.gemma.apps.SVDCli|ubic.gemma.apps.SingleCellDataAggregateDeleterCli|ubic.gemma.apps.SingleCellDataAggregatorCli|ubic.gemma.apps.SingleCellDataDeleterCli|ubic.gemma.apps.SingleCellDataDownloaderCli|ubic.gemma.apps.SingleCellDataLoaderCli|ubic.gemma.apps.SingleCellDataTransformCli|ubic.gemma.apps.SingleCellDataWriterCli|ubic.gemma.apps.SingleCellSparsityMetricsUpdaterCli|ubic.gemma.apps.SplitExperimentCli|ubic.gemma.apps.TaxonLoaderCli|ubic.gemma.apps.UpdateEE2CCli|ubic.gemma.apps.UpdateEe2AdCli|ubic.gemma.apps.UpdateGene2CsCli|ubic.gemma.apps.UpdatePubMedCli|ubic.gemma.apps.VectorMergingCli|updateEe2Ad|updateEe2c|updateExternalDatabase|updateGEOData|updateGOAnnots|updateGene2Cs|updateMultifunc|updatePubMeds|updateSingleCellSparsityMetrics|vectorMerge|viewChangelog|viewExpDesigns)' ' ]]; then
        if ! [[ "$current_option" =~ (--completion-executable|--completion-shell|--logger|--verbosity|-ce|-cs|-logger|-v) ]]; then
            mapfile -t -O "${#COMPREPLY[@]}" COMPREPLY < <(compgen -W "--complete-config --complete-loggers --completion --completion-executable --completion-shell --help --help-all --logger --profiling --testdb --verbosity --version -c -cc -ce -cl -cs -h -ha -logger -profiling -testdb -v -version" -- "$2")
        fi
        mapfile -t -O "${#COMPREPLY[@]}" COMPREPLY < <(compgen -W "adATcleanup addChangelogEntry addExternalDatabase addGEOData addMetadataFile addPlatformSequences addProtocol addTSVData affyAltsUpdate affyCollapse affyFromCel aggregateSingleCellData blackList blatPlatform coexpAnalyze complete corrMat deleteDiffEx deleteExperiments deletePlatformElements deleteProcessedData deleteProtocol deleteRawData deleteSingleCellData deleteSingleCellDataAggregate detachSequences detectQuantitationType diffExAnalyze downloadSingleCellData dumpForNIF fetchMeshTerms fillBatchInfo findDatasetPubs findObsoleteTerms fixOntologyTermLabels geneUpdate generateDataFile generateDatabaseUpdate genericPlatform getDataMatrix getRawDataMatrix getSingleCellDataMatrix importDesign listDataFileLocks listExternalDatabases listGEOData listProtocols listQuantitationTypes loadGenesFromFile loadSingleCellData loadTaxa lockDataFile makePlatformAnnotFiles makePrivate makeProcessedData makePublic mapPlatformToGenes mergePlatforms migrateFactorValues orderVectorsByDesign pca platformMapSummary platformRepeatScan platformSubsumptionTest printExperimentalDesign probeRename pubmedAssociateToExperiments pubmedLoad pubmedSearchAndSave refreshExperiment replaceData rnaseqBatchInfo rnaseqDataAdd runGeeq searchIndex seqCleanup splitExperiment switchExperimentPlatform transformSingleCellData ubic.gemma.apps.AffyDataFromCelCli ubic.gemma.apps.AffyProbeCollapseCli ubic.gemma.apps.ArrayDesignAlternativePopulateCli ubic.gemma.apps.ArrayDesignAnnotationFileCli ubic.gemma.apps.ArrayDesignAuditTrailCleanupCli ubic.gemma.apps.ArrayDesignBioSequenceDetachCli ubic.gemma.apps.ArrayDesignBlatCli ubic.gemma.apps.ArrayDesignMapSummaryCli ubic.gemma.apps.ArrayDesignMergeCli ubic.gemma.apps.ArrayDesignProbeCleanupCLI ubic.gemma.apps.ArrayDesignProbeMapperCli ubic.gemma.apps.ArrayDesignProbeRenamerCli ubic.gemma.apps.ArrayDesignRepeatScanCli ubic.gemma.apps.ArrayDesignSequenceAssociationCli ubic.gemma.apps.ArrayDesignSubsumptionTesterCli ubic.gemma.apps.BatchEffectPopulationCli ubic.gemma.apps.BibRefUpdaterCli ubic.gemma.apps.BioSequenceCleanupCli ubic.gemma.apps.BlacklistCli ubic.gemma.apps.CompleteCli ubic.gemma.apps.DatabaseViewGeneratorCLI ubic.gemma.apps.DeleteDiffExCli ubic.gemma.apps.DeleteExperimentsCli ubic.gemma.apps.DetectQuantitationTypeCli ubic.gemma.apps.DifferentialExpressionAnalysisCli ubic.gemma.apps.ExperimentalDesignImportCli ubic.gemma.apps.ExperimentalDesignViewCli ubic.gemma.apps.ExperimentalDesignWriterCLI ubic.gemma.apps.ExpressionDataCorrMatCli ubic.gemma.apps.ExpressionDataMatrixWriterCLI ubic.gemma.apps.ExpressionExperimentDataFileGeneratorCli ubic.gemma.apps.ExpressionExperimentDataUpdaterCli ubic.gemma.apps.ExpressionExperimentMetadataChangelogEntryAdderCli ubic.gemma.apps.ExpressionExperimentMetadataChangelogViewerCli ubic.gemma.apps.ExpressionExperimentMetadataFileAdderCli ubic.gemma.apps.ExpressionExperimentPlatformSwitchCli ubic.gemma.apps.ExpressionExperimentPrimaryPubCli ubic.gemma.apps.ExternalDatabaseAdderCli ubic.gemma.apps.ExternalDatabaseOverviewCli ubic.gemma.apps.ExternalDatabaseUpdaterCli ubic.gemma.apps.ExternalFileGeneLoaderCLI ubic.gemma.apps.FactorValueMigratorCLI ubic.gemma.apps.FindObsoleteTermsCli ubic.gemma.apps.FixOntologyTermLabelsCli ubic.gemma.apps.GeeqCli ubic.gemma.apps.GenerateDatabaseUpdateCli ubic.gemma.apps.GenericGenelistDesignGenerator ubic.gemma.apps.GeoGrabberCli ubic.gemma.apps.IndexGemmaCLI ubic.gemma.apps.LinkAnalysisCli ubic.gemma.apps.ListExpressionDataFIleLocksCli ubic.gemma.apps.ListQuantitationTypesCli ubic.gemma.apps.LoadExpressionDataCli ubic.gemma.apps.LoadSimpleExpressionDataCli ubic.gemma.apps.LockExpressionDataFileCli ubic.gemma.apps.MakeExperimentPrivateCli ubic.gemma.apps.MakeExperimentsPublicCli ubic.gemma.apps.MeshTermFetcherCli ubic.gemma.apps.MultifunctionalityCli ubic.gemma.apps.NCBIGene2GOAssociationLoaderCLI ubic.gemma.apps.NcbiGeneLoaderCLI ubic.gemma.apps.OrderVectorsByDesignCli ubic.gemma.apps.ProcessedDataComputeCLI ubic.gemma.apps.ProcessedDataDeleterCli ubic.gemma.apps.ProtocolAdderCli ubic.gemma.apps.ProtocolDeleterCli ubic.gemma.apps.ProtocolListCli ubic.gemma.apps.PubMedLoaderCli ubic.gemma.apps.PubMedSearcher ubic.gemma.apps.RNASeqBatchInfoCli ubic.gemma.apps.RNASeqDataAddCli ubic.gemma.apps.RawDataDeleterCli ubic.gemma.apps.RawExpressionDataWriterCli ubic.gemma.apps.RefreshExperimentCli ubic.gemma.apps.ReplaceDataCli ubic.gemma.apps.SVDCli ubic.gemma.apps.SingleCellDataAggregateDeleterCli ubic.gemma.apps.SingleCellDataAggregatorCli ubic.gemma.apps.SingleCellDataDeleterCli ubic.gemma.apps.SingleCellDataDownloaderCli ubic.gemma.apps.SingleCellDataLoaderCli ubic.gemma.apps.SingleCellDataTransformCli ubic.gemma.apps.SingleCellDataWriterCli ubic.gemma.apps.SingleCellSparsityMetricsUpdaterCli ubic.gemma.apps.SplitExperimentCli ubic.gemma.apps.TaxonLoaderCli ubic.gemma.apps.UpdateEE2CCli ubic.gemma.apps.UpdateEe2AdCli ubic.gemma.apps.UpdateGene2CsCli ubic.gemma.apps.UpdatePubMedCli ubic.gemma.apps.VectorMergingCli updateEe2Ad updateEe2c updateExternalDatabase updateGEOData updateGOAnnots updateGene2Cs updateMultifunc updatePubMeds updateSingleCellSparsityMetrics vectorMerge viewChangelog viewExpDesigns" -- "$2")
    fi
    if [[ " $words " =~ ' ubic.gemma.apps.ExpressionExperimentMetadataChangelogEntryAdderCli ' ]]; then
        if ! [[ "$current_option" =~ (--changelog-entry|--experiment|-ce|-e) ]]; then
            mapfile -t -O "${#COMPREPLY[@]}" COMPREPLY < <(compgen -W "--changelog-entry --experiment --help -ce -e -h" -- "$2")
        fi
    fi
    if [[ " $words " =~ ' addChangelogEntry ' ]]; then
        if ! [[ "$current_option" =~ (--changelog-entry|--experiment|-ce|-e) ]]; then
            mapfile -t -O "${#COMPREPLY[@]}" COMPREPLY < <(compgen -W "--changelog-entry --experiment --help -ce -e -h" -- "$2")
        fi
    fi
    if [[ " $words " =~ ' ubic.gemma.apps.LoadExpressionDataCli ' ]]; then
        if ! [[ "$current_option" =~ (--acc|--batch-format|--batch-output-file|--batch-report-frequency|--file|-batchFormat|-batchOutputFile|-batchReportFrequency|-e|-f|-softfile) ]]; then
            mapfile -t -O "${#COMPREPLY[@]}" COMPREPLY < <(compgen -W "--acc --batch-format --batch-output-file --batch-report-frequency --file --force --help --match --platforms --update -allowsuper -batchFormat -batchOutputFile -batchReportFrequency -e -f -force -h -m -nopost -softfile -splitByPlatform -update -y" -- "$2")
        fi
        if [[ "$current_option" =~ (--batch-output-file|--file|-batchOutputFile|-f|-softfile) ]]; then
            mapfile -t -O "${#COMPREPLY[@]}" COMPREPLY < <(compgen -f -- "$2")
        fi
    fi
    if [[ " $words " =~ ' addGEOData ' ]]; then
        if ! [[ "$current_option" =~ (--acc|--batch-format|--batch-output-file|--batch-report-frequency|--file|-batchFormat|-batchOutputFile|-batchReportFrequency|-e|-f|-softfile) ]]; then
            mapfile -t -O "${#COMPREPLY[@]}" COMPREPLY < <(compgen -W "--acc --batch-format --batch-output-file --batch-report-frequency --file --force --help --match --platforms --update -allowsuper -batchFormat -batchOutputFile -batchReportFrequency -e -f -force -h -m -nopost -softfile -splitByPlatform -update -y" -- "$2")
        fi
        if [[ "$current_option" =~ (--batch-output-file|--file|-batchOutputFile|-f|-softfile) ]]; then
            mapfile -t -O "${#COMPREPLY[@]}" COMPREPLY < <(compgen -f -- "$2")
        fi
    fi
    if [[ " $words " =~ ' ubic.gemma.apps.ExpressionExperimentMetadataFileAdderCli ' ]]; then
        if ! [[ "$current_option" =~ (--changelog-entry|--experiment|-ce|-e) ]]; then
            mapfile -t -O "${#COMPREPLY[@]}" COMPREPLY < <(compgen -W "--changelog-entry --experiment --force --help -ce -e -force -h" -- "$2")
        fi
    fi
    if [[ " $words " =~ ' addMetadataFile ' ]]; then
        if ! [[ "$current_option" =~ (--changelog-entry|--experiment|-ce|-e) ]]; then
            mapfile -t -O "${#COMPREPLY[@]}" COMPREPLY < <(compgen -W "--changelog-entry --experiment --force --help -ce -e -force -h" -- "$2")
        fi
    fi
    if [[ " $words " =~ ' ubic.gemma.apps.LoadSimpleExpressionDataCli ' ]]; then
        if ! [[ "$current_option" =~ (--batch-format|--batch-output-file|--batch-report-frequency|--dir|--file|-batchFormat|-batchOutputFile|-batchReportFrequency|-d|-f) ]]; then
            mapfile -t -O "${#COMPREPLY[@]}" COMPREPLY < <(compgen -W "--batch-format --batch-output-file --batch-report-frequency --dir --file --help -batchFormat -batchOutputFile -batchReportFrequency -d -f -h" -- "$2")
        fi
        if [[ "$current_option" =~ (--batch-output-file|--dir|--file|-batchOutputFile|-d|-f) ]]; then
            mapfile -t -O "${#COMPREPLY[@]}" COMPREPLY < <(compgen -f -- "$2")
        fi
    fi
    if [[ " $words " =~ ' addTSVData ' ]]; then
        if ! [[ "$current_option" =~ (--batch-format|--batch-output-file|--batch-report-frequency|--dir|--file|-batchFormat|-batchOutputFile|-batchReportFrequency|-d|-f) ]]; then
            mapfile -t -O "${#COMPREPLY[@]}" COMPREPLY < <(compgen -W "--batch-format --batch-output-file --batch-report-frequency --dir --file --help -batchFormat -batchOutputFile -batchReportFrequency -d -f -h" -- "$2")
        fi
        if [[ "$current_option" =~ (--batch-output-file|--dir|--file|-batchOutputFile|-d|-f) ]]; then
            mapfile -t -O "${#COMPREPLY[@]}" COMPREPLY < <(compgen -f -- "$2")
        fi
    fi
    if [[ " $words " =~ ' ubic.gemma.apps.AffyDataFromCelCli ' ]]; then
        if ! [[ "$current_option" =~ (--batch-format|--batch-output-file|--batch-report-frequency|--eeListfile|--excludeEEFile|--experiment|--experiment-set|--expressionQuery|--taxon|-aptFile|-batchFormat|-batchOutputFile|-batchReportFrequency|-e|-eeset|-f|-q|-t|-x) ]]; then
            mapfile -t -O "${#COMPREPLY[@]}" COMPREPLY < <(compgen -W "--batch-format --batch-output-file --batch-report-frequency --eeListfile --excludeEEFile --experiment --experiment-set --expressionQuery --force --help --taxon -all -aptFile -batchFormat -batchOutputFile -batchReportFrequency -e -eeset -f -force -h -q -t -x" -- "$2")
        fi
        if [[ "$current_option" =~ (--batch-output-file|--eeListfile|--excludeEEFile|-aptFile|-batchOutputFile|-f|-x) ]]; then
            mapfile -t -O "${#COMPREPLY[@]}" COMPREPLY < <(compgen -f -- "$2")
        fi
    fi
    if [[ " $words " =~ ' affyFromCel ' ]]; then
        if ! [[ "$current_option" =~ (--batch-format|--batch-output-file|--batch-report-frequency|--eeListfile|--excludeEEFile|--experiment|--experiment-set|--expressionQuery|--taxon|-aptFile|-batchFormat|-batchOutputFile|-batchReportFrequency|-e|-eeset|-f|-q|-t|-x) ]]; then
            mapfile -t -O "${#COMPREPLY[@]}" COMPREPLY < <(compgen -W "--batch-format --batch-output-file --batch-report-frequency --eeListfile --excludeEEFile --experiment --experiment-set --expressionQuery --force --help --taxon -all -aptFile -batchFormat -batchOutputFile -batchReportFrequency -e -eeset -f -force -h -q -t -x" -- "$2")
        fi
        if [[ "$current_option" =~ (--batch-output-file|--eeListfile|--excludeEEFile|-aptFile|-batchOutputFile|-f|-x) ]]; then
            mapfile -t -O "${#COMPREPLY[@]}" COMPREPLY < <(compgen -f -- "$2")
        fi
    fi
    if [[ " $words " =~ ' ubic.gemma.apps.SingleCellDataAggregatorCli ' ]]; then
        if ! [[ "$current_option" =~ (--batch-format|--batch-output-file|--batch-report-frequency|--cell-level-characteristics|--cell-type-assignment|--eeListfile|--excludeEEFile|--experiment|--experiment-set|--expressionQuery|--factor|--mapping-file|--quantitation-type|--redo-dimension|--redo-quantitation-type|--taxon|-batchFormat|-batchOutputFile|-batchReportFrequency|-clc|-cta|-e|-eeset|-f|-factor|-mappingFile|-q|-qt|-redoDimension|-redoQt|-t|-x) ]]; then
            mapfile -t -O "${#COMPREPLY[@]}" COMPREPLY < <(compgen -W "--allow-unmapped-characteristics --allow-unmapped-factor-values --batch-format --batch-output-file --batch-report-frequency --cell-level-characteristics --cell-type-assignment --eeListfile --excludeEEFile --experiment --experiment-set --expressionQuery --factor --help --make-preferred --mapping-file --print-mapping --quantitation-type --redo --redo-dimension --redo-quantitation-type --taxon -adjustLibrarySizes -all -allowUnmappedCharacteristics -allowUnmappedFactorValues -batchFormat -batchOutputFile -batchReportFrequency -clc -cta -e -eeset -f -factor -h -mappingFile -p -q -qt -redo -redoDimension -redoQt -t -writeCellTypeMapping -x" -- "$2")
        fi
        if [[ "$current_option" =~ (--batch-output-file|--eeListfile|--excludeEEFile|--mapping-file|-batchOutputFile|-f|-mappingFile|-x) ]]; then
            mapfile -t -O "${#COMPREPLY[@]}" COMPREPLY < <(compgen -f -- "$2")
        fi
    fi
    if [[ " $words " =~ ' aggregateSingleCellData ' ]]; then
        if ! [[ "$current_option" =~ (--batch-format|--batch-output-file|--batch-report-frequency|--cell-level-characteristics|--cell-type-assignment|--eeListfile|--excludeEEFile|--experiment|--experiment-set|--expressionQuery|--factor|--mapping-file|--quantitation-type|--redo-dimension|--redo-quantitation-type|--taxon|-batchFormat|-batchOutputFile|-batchReportFrequency|-clc|-cta|-e|-eeset|-f|-factor|-mappingFile|-q|-qt|-redoDimension|-redoQt|-t|-x) ]]; then
            mapfile -t -O "${#COMPREPLY[@]}" COMPREPLY < <(compgen -W "--allow-unmapped-characteristics --allow-unmapped-factor-values --batch-format --batch-output-file --batch-report-frequency --cell-level-characteristics --cell-type-assignment --eeListfile --excludeEEFile --experiment --experiment-set --expressionQuery --factor --help --make-preferred --mapping-file --print-mapping --quantitation-type --redo --redo-dimension --redo-quantitation-type --taxon -adjustLibrarySizes -all -allowUnmappedCharacteristics -allowUnmappedFactorValues -batchFormat -batchOutputFile -batchReportFrequency -clc -cta -e -eeset -f -factor -h -mappingFile -p -q -qt -redo -redoDimension -redoQt -t -writeCellTypeMapping -x" -- "$2")
        fi
        if [[ "$current_option" =~ (--batch-output-file|--eeListfile|--excludeEEFile|--mapping-file|-batchOutputFile|-f|-mappingFile|-x) ]]; then
            mapfile -t -O "${#COMPREPLY[@]}" COMPREPLY < <(compgen -f -- "$2")
        fi
    fi
    if [[ " $words " =~ ' ubic.gemma.apps.LinkAnalysisCli ' ]]; then
        if ! [[ "$current_option" =~ (--batch-format|--batch-output-file|--batch-report-frequency|--cachecut|--cdfcut|--distinctValCut|--eeListfile|--excludeEEFile|--experiment|--experiment-set|--expressionQuery|--fwe|--lowcut|--lowvarcut|--missingcut|-array|-batchFormat|-batchOutputFile|-batchReportFrequency|-c|-choosecut|-dataFile|-dv|-e|-eeset|-f|-k|-l|-lv|-m|-mdate|-metric|-normalizemethod|-probeDegreeLim|-q|-subset|-t|-w|-x) ]]; then
            mapfile -t -O "${#COMPREPLY[@]}" COMPREPLY < <(compgen -W "--abs --batch-format --batch-output-file --batch-report-frequency --cachecut --cdfcut --distinctValCut --eeListfile --excludeEEFile --experiment --experiment-set --expressionQuery --force --fwe --help --lowcut --lowvarcut --missingcut --nodb -a -all -array -auto -batchFormat -batchOutputFile -batchReportFrequency -c -choosecut -d -dataFile -delete -dv -e -eeset -f -force -h -init -k -l -logtransform -lv -m -mdate -metric -n -noimages -nonegcorr -noqc -normalizemethod -probeDegreeLim -q -subset -t -text -w -x" -- "$2")
        fi
        if [[ "$current_option" =~ (--batch-output-file|--eeListfile|--excludeEEFile|-batchOutputFile|-dataFile|-f|-x) ]]; then
            mapfile -t -O "${#COMPREPLY[@]}" COMPREPLY < <(compgen -f -- "$2")
        fi
    fi
    if [[ " $words " =~ ' coexpAnalyze ' ]]; then
        if ! [[ "$current_option" =~ (--batch-format|--batch-output-file|--batch-report-frequency|--cachecut|--cdfcut|--distinctValCut|--eeListfile|--excludeEEFile|--experiment|--experiment-set|--expressionQuery|--fwe|--lowcut|--lowvarcut|--missingcut|-array|-batchFormat|-batchOutputFile|-batchReportFrequency|-c|-choosecut|-dataFile|-dv|-e|-eeset|-f|-k|-l|-lv|-m|-mdate|-metric|-normalizemethod|-probeDegreeLim|-q|-subset|-t|-w|-x) ]]; then
            mapfile -t -O "${#COMPREPLY[@]}" COMPREPLY < <(compgen -W "--abs --batch-format --batch-output-file --batch-report-frequency --cachecut --cdfcut --distinctValCut --eeListfile --excludeEEFile --experiment --experiment-set --expressionQuery --force --fwe --help --lowcut --lowvarcut --missingcut --nodb -a -all -array -auto -batchFormat -batchOutputFile -batchReportFrequency -c -choosecut -d -dataFile -delete -dv -e -eeset -f -force -h -init -k -l -logtransform -lv -m -mdate -metric -n -noimages -nonegcorr -noqc -normalizemethod -probeDegreeLim -q -subset -t -text -w -x" -- "$2")
        fi
        if [[ "$current_option" =~ (--batch-output-file|--eeListfile|--excludeEEFile|-batchOutputFile|-dataFile|-f|-x) ]]; then
            mapfile -t -O "${#COMPREPLY[@]}" COMPREPLY < <(compgen -f -- "$2")
        fi
    fi
    if [[ " $words " =~ ' ubic.gemma.apps.ExpressionDataCorrMatCli ' ]]; then
        if ! [[ "$current_option" =~ (--batch-format|--batch-output-file|--batch-report-frequency|--eeListfile|--excludeEEFile|--experiment|--experiment-set|--expressionQuery|--taxon|-batchFormat|-batchOutputFile|-batchReportFrequency|-e|-eeset|-f|-q|-t|-x) ]]; then
            mapfile -t -O "${#COMPREPLY[@]}" COMPREPLY < <(compgen -W "--batch-format --batch-output-file --batch-report-frequency --eeListfile --excludeEEFile --experiment --experiment-set --expressionQuery --force --help --taxon -all -batchFormat -batchOutputFile -batchReportFrequency -e -eeset -f -force -h -q -t -x" -- "$2")
        fi
        if [[ "$current_option" =~ (--batch-output-file|--eeListfile|--excludeEEFile|-batchOutputFile|-f|-x) ]]; then
            mapfile -t -O "${#COMPREPLY[@]}" COMPREPLY < <(compgen -f -- "$2")
        fi
    fi
    if [[ " $words " =~ ' corrMat ' ]]; then
        if ! [[ "$current_option" =~ (--batch-format|--batch-output-file|--batch-report-frequency|--eeListfile|--excludeEEFile|--experiment|--experiment-set|--expressionQuery|--taxon|-batchFormat|-batchOutputFile|-batchReportFrequency|-e|-eeset|-f|-q|-t|-x) ]]; then
            mapfile -t -O "${#COMPREPLY[@]}" COMPREPLY < <(compgen -W "--batch-format --batch-output-file --batch-report-frequency --eeListfile --excludeEEFile --experiment --experiment-set --expressionQuery --force --help --taxon -all -batchFormat -batchOutputFile -batchReportFrequency -e -eeset -f -force -h -q -t -x" -- "$2")
        fi
        if [[ "$current_option" =~ (--batch-output-file|--eeListfile|--excludeEEFile|-batchOutputFile|-f|-x) ]]; then
            mapfile -t -O "${#COMPREPLY[@]}" COMPREPLY < <(compgen -f -- "$2")
        fi
    fi
    if [[ " $words " =~ ' ubic.gemma.apps.DeleteDiffExCli ' ]]; then
        if ! [[ "$current_option" =~ (--batch-format|--batch-output-file|--batch-report-frequency|--eeListfile|--excludeEEFile|--experiment|--experiment-set|--expressionQuery|--taxon|-batchFormat|-batchOutputFile|-batchReportFrequency|-e|-eeset|-f|-q|-t|-x) ]]; then
            mapfile -t -O "${#COMPREPLY[@]}" COMPREPLY < <(compgen -W "--batch-format --batch-output-file --batch-report-frequency --eeListfile --excludeEEFile --experiment --experiment-set --expressionQuery --help --taxon -all -batchFormat -batchOutputFile -batchReportFrequency -e -eeset -f -h -q -t -x" -- "$2")
        fi
        if [[ "$current_option" =~ (--batch-output-file|--eeListfile|--excludeEEFile|-batchOutputFile|-f|-x) ]]; then
            mapfile -t -O "${#COMPREPLY[@]}" COMPREPLY < <(compgen -f -- "$2")
        fi
    fi
    if [[ " $words " =~ ' deleteDiffEx ' ]]; then
        if ! [[ "$current_option" =~ (--batch-format|--batch-output-file|--batch-report-frequency|--eeListfile|--excludeEEFile|--experiment|--experiment-set|--expressionQuery|--taxon|-batchFormat|-batchOutputFile|-batchReportFrequency|-e|-eeset|-f|-q|-t|-x) ]]; then
            mapfile -t -O "${#COMPREPLY[@]}" COMPREPLY < <(compgen -W "--batch-format --batch-output-file --batch-report-frequency --eeListfile --excludeEEFile --experiment --experiment-set --expressionQuery --help --taxon -all -batchFormat -batchOutputFile -batchReportFrequency -e -eeset -f -h -q -t -x" -- "$2")
        fi
        if [[ "$current_option" =~ (--batch-output-file|--eeListfile|--excludeEEFile|-batchOutputFile|-f|-x) ]]; then
            mapfile -t -O "${#COMPREPLY[@]}" COMPREPLY < <(compgen -f -- "$2")
        fi
    fi
    if [[ " $words " =~ ' ubic.gemma.apps.DeleteExperimentsCli ' ]]; then
        if ! [[ "$current_option" =~ (--array|--batch-format|--batch-output-file|--batch-report-frequency|--eeListfile|--excludeEEFile|--experiment|--experiment-set|--expressionQuery|--taxon|-a|-batchFormat|-batchOutputFile|-batchReportFrequency|-e|-eeset|-f|-q|-t|-x) ]]; then
            mapfile -t -O "${#COMPREPLY[@]}" COMPREPLY < <(compgen -W "--array --batch-format --batch-output-file --batch-report-frequency --eeListfile --excludeEEFile --experiment --experiment-set --expressionQuery --help --taxon -a -all -batchFormat -batchOutputFile -batchReportFrequency -e -eeset -f -h -q -t -x" -- "$2")
        fi
        if [[ "$current_option" =~ (--batch-output-file|--eeListfile|--excludeEEFile|-batchOutputFile|-f|-x) ]]; then
            mapfile -t -O "${#COMPREPLY[@]}" COMPREPLY < <(compgen -f -- "$2")
        fi
    fi
    if [[ " $words " =~ ' deleteExperiments ' ]]; then
        if ! [[ "$current_option" =~ (--array|--batch-format|--batch-output-file|--batch-report-frequency|--eeListfile|--excludeEEFile|--experiment|--experiment-set|--expressionQuery|--taxon|-a|-batchFormat|-batchOutputFile|-batchReportFrequency|-e|-eeset|-f|-q|-t|-x) ]]; then
            mapfile -t -O "${#COMPREPLY[@]}" COMPREPLY < <(compgen -W "--array --batch-format --batch-output-file --batch-report-frequency --eeListfile --excludeEEFile --experiment --experiment-set --expressionQuery --help --taxon -a -all -batchFormat -batchOutputFile -batchReportFrequency -e -eeset -f -h -q -t -x" -- "$2")
        fi
        if [[ "$current_option" =~ (--batch-output-file|--eeListfile|--excludeEEFile|-batchOutputFile|-f|-x) ]]; then
            mapfile -t -O "${#COMPREPLY[@]}" COMPREPLY < <(compgen -f -- "$2")
        fi
    fi
    if [[ " $words " =~ ' ubic.gemma.apps.ProcessedDataDeleterCli ' ]]; then
        if ! [[ "$current_option" =~ (--batch-format|--batch-output-file|--batch-report-frequency|--eeListfile|--excludeEEFile|--experiment|--experiment-set|--expressionQuery|--quantitation-type|--taxon|-batchFormat|-batchOutputFile|-batchReportFrequency|-e|-eeset|-f|-q|-qt|-t|-x) ]]; then
            mapfile -t -O "${#COMPREPLY[@]}" COMPREPLY < <(compgen -W "--batch-format --batch-output-file --batch-report-frequency --eeListfile --excludeEEFile --experiment --experiment-set --expressionQuery --help --quantitation-type --taxon -all -batchFormat -batchOutputFile -batchReportFrequency -e -eeset -f -h -q -qt -t -x" -- "$2")
        fi
        if [[ "$current_option" =~ (--batch-output-file|--eeListfile|--excludeEEFile|-batchOutputFile|-f|-x) ]]; then
            mapfile -t -O "${#COMPREPLY[@]}" COMPREPLY < <(compgen -f -- "$2")
        fi
    fi
    if [[ " $words " =~ ' deleteProcessedData ' ]]; then
        if ! [[ "$current_option" =~ (--batch-format|--batch-output-file|--batch-report-frequency|--eeListfile|--excludeEEFile|--experiment|--experiment-set|--expressionQuery|--quantitation-type|--taxon|-batchFormat|-batchOutputFile|-batchReportFrequency|-e|-eeset|-f|-q|-qt|-t|-x) ]]; then
            mapfile -t -O "${#COMPREPLY[@]}" COMPREPLY < <(compgen -W "--batch-format --batch-output-file --batch-report-frequency --eeListfile --excludeEEFile --experiment --experiment-set --expressionQuery --help --quantitation-type --taxon -all -batchFormat -batchOutputFile -batchReportFrequency -e -eeset -f -h -q -qt -t -x" -- "$2")
        fi
        if [[ "$current_option" =~ (--batch-output-file|--eeListfile|--excludeEEFile|-batchOutputFile|-f|-x) ]]; then
            mapfile -t -O "${#COMPREPLY[@]}" COMPREPLY < <(compgen -f -- "$2")
        fi
    fi
    if [[ " $words " =~ ' ubic.gemma.apps.RawDataDeleterCli ' ]]; then
        if ! [[ "$current_option" =~ (--batch-format|--batch-output-file|--batch-report-frequency|--eeListfile|--excludeEEFile|--experiment|--experiment-set|--expressionQuery|--quantitation-type|--taxon|-batchFormat|-batchOutputFile|-batchReportFrequency|-e|-eeset|-f|-q|-qt|-t|-x) ]]; then
            mapfile -t -O "${#COMPREPLY[@]}" COMPREPLY < <(compgen -W "--batch-format --batch-output-file --batch-report-frequency --eeListfile --excludeEEFile --experiment --experiment-set --expressionQuery --help --quantitation-type --taxon -all -batchFormat -batchOutputFile -batchReportFrequency -e -eeset -f -h -q -qt -t -x" -- "$2")
        fi
        if [[ "$current_option" =~ (--batch-output-file|--eeListfile|--excludeEEFile|-batchOutputFile|-f|-x) ]]; then
            mapfile -t -O "${#COMPREPLY[@]}" COMPREPLY < <(compgen -f -- "$2")
        fi
    fi
    if [[ " $words " =~ ' deleteRawData ' ]]; then
        if ! [[ "$current_option" =~ (--batch-format|--batch-output-file|--batch-report-frequency|--eeListfile|--excludeEEFile|--experiment|--experiment-set|--expressionQuery|--quantitation-type|--taxon|-batchFormat|-batchOutputFile|-batchReportFrequency|-e|-eeset|-f|-q|-qt|-t|-x) ]]; then
            mapfile -t -O "${#COMPREPLY[@]}" COMPREPLY < <(compgen -W "--batch-format --batch-output-file --batch-report-frequency --eeListfile --excludeEEFile --experiment --experiment-set --expressionQuery --help --quantitation-type --taxon -all -batchFormat -batchOutputFile -batchReportFrequency -e -eeset -f -h -q -qt -t -x" -- "$2")
        fi
        if [[ "$current_option" =~ (--batch-output-file|--eeListfile|--excludeEEFile|-batchOutputFile|-f|-x) ]]; then
            mapfile -t -O "${#COMPREPLY[@]}" COMPREPLY < <(compgen -f -- "$2")
        fi
    fi
    if [[ " $words " =~ ' ubic.gemma.apps.SingleCellDataDeleterCli ' ]]; then
        if ! [[ "$current_option" =~ (--batch-format|--batch-output-file|--batch-report-frequency|--delete-cell-level-characteristics|--delete-cell-type-assignment|--eeListfile|--excludeEEFile|--experiment|--experiment-set|--expressionQuery|--quantitation-type|--taxon|-batchFormat|-batchOutputFile|-batchReportFrequency|-deleteClc|-deleteCta|-e|-eeset|-f|-q|-qt|-t|-x) ]]; then
            mapfile -t -O "${#COMPREPLY[@]}" COMPREPLY < <(compgen -W "--batch-format --batch-output-file --batch-report-frequency --delete-cell-level-characteristics --delete-cell-type-assignment --eeListfile --excludeEEFile --experiment --experiment-set --expressionQuery --help --quantitation-type --taxon -all -batchFormat -batchOutputFile -batchReportFrequency -deleteClc -deleteCta -e -eeset -f -h -q -qt -t -x" -- "$2")
        fi
        if [[ "$current_option" =~ (--batch-output-file|--eeListfile|--excludeEEFile|-batchOutputFile|-f|-x) ]]; then
            mapfile -t -O "${#COMPREPLY[@]}" COMPREPLY < <(compgen -f -- "$2")
        fi
    fi
    if [[ " $words " =~ ' deleteSingleCellData ' ]]; then
        if ! [[ "$current_option" =~ (--batch-format|--batch-output-file|--batch-report-frequency|--delete-cell-level-characteristics|--delete-cell-type-assignment|--eeListfile|--excludeEEFile|--experiment|--experiment-set|--expressionQuery|--quantitation-type|--taxon|-batchFormat|-batchOutputFile|-batchReportFrequency|-deleteClc|-deleteCta|-e|-eeset|-f|-q|-qt|-t|-x) ]]; then
            mapfile -t -O "${#COMPREPLY[@]}" COMPREPLY < <(compgen -W "--batch-format --batch-output-file --batch-report-frequency --delete-cell-level-characteristics --delete-cell-type-assignment --eeListfile --excludeEEFile --experiment --experiment-set --expressionQuery --help --quantitation-type --taxon -all -batchFormat -batchOutputFile -batchReportFrequency -deleteClc -deleteCta -e -eeset -f -h -q -qt -t -x" -- "$2")
        fi
        if [[ "$current_option" =~ (--batch-output-file|--eeListfile|--excludeEEFile|-batchOutputFile|-f|-x) ]]; then
            mapfile -t -O "${#COMPREPLY[@]}" COMPREPLY < <(compgen -f -- "$2")
        fi
    fi
    if [[ " $words " =~ ' ubic.gemma.apps.SingleCellDataAggregateDeleterCli ' ]]; then
        if ! [[ "$current_option" =~ (--experiment|--quantitation-type|-e|-qt) ]]; then
            mapfile -t -O "${#COMPREPLY[@]}" COMPREPLY < <(compgen -W "--experiment --help --quantitation-type -e -h -qt" -- "$2")
        fi
    fi
    if [[ " $words " =~ ' deleteSingleCellDataAggregate ' ]]; then
        if ! [[ "$current_option" =~ (--experiment|--quantitation-type|-e|-qt) ]]; then
            mapfile -t -O "${#COMPREPLY[@]}" COMPREPLY < <(compgen -W "--experiment --help --quantitation-type -e -h -qt" -- "$2")
        fi
    fi
    if [[ " $words " =~ ' ubic.gemma.apps.DetectQuantitationTypeCli ' ]]; then
        if ! [[ "$current_option" =~ (--batch-format|--batch-output-file|--batch-report-frequency|--eeListfile|--excludeEEFile|--experiment|--experiment-set|--expressionQuery|--quantitation-type-name|--taxon|-batchFormat|-batchOutputFile|-batchReportFrequency|-e|-eeset|-f|-q|-qtName|-t|-x) ]]; then
            mapfile -t -O "${#COMPREPLY[@]}" COMPREPLY < <(compgen -W "--batch-format --batch-output-file --batch-report-frequency --eeListfile --excludeEEFile --experiment --experiment-set --expressionQuery --help --quantitation-type-name --taxon -all -batchFormat -batchOutputFile -batchReportFrequency -e -eeset -f -h -q -qtName -t -x" -- "$2")
        fi
        if [[ "$current_option" =~ (--batch-output-file|--eeListfile|--excludeEEFile|-batchOutputFile|-f|-x) ]]; then
            mapfile -t -O "${#COMPREPLY[@]}" COMPREPLY < <(compgen -f -- "$2")
        fi
    fi
    if [[ " $words " =~ ' detectQuantitationType ' ]]; then
        if ! [[ "$current_option" =~ (--batch-format|--batch-output-file|--batch-report-frequency|--eeListfile|--excludeEEFile|--experiment|--experiment-set|--expressionQuery|--quantitation-type-name|--taxon|-batchFormat|-batchOutputFile|-batchReportFrequency|-e|-eeset|-f|-q|-qtName|-t|-x) ]]; then
            mapfile -t -O "${#COMPREPLY[@]}" COMPREPLY < <(compgen -W "--batch-format --batch-output-file --batch-report-frequency --eeListfile --excludeEEFile --experiment --experiment-set --expressionQuery --help --quantitation-type-name --taxon -all -batchFormat -batchOutputFile -batchReportFrequency -e -eeset -f -h -q -qtName -t -x" -- "$2")
        fi
        if [[ "$current_option" =~ (--batch-output-file|--eeListfile|--excludeEEFile|-batchOutputFile|-f|-x) ]]; then
            mapfile -t -O "${#COMPREPLY[@]}" COMPREPLY < <(compgen -f -- "$2")
        fi
    fi
    if [[ " $words " =~ ' ubic.gemma.apps.DifferentialExpressionAnalysisCli ' ]]; then
        if ! [[ "$current_option" =~ (--batch-format|--batch-output-file|--batch-report-frequency|--eeListfile|--excludeEEFile|--experiment|--experiment-set|--expressionQuery|--factors|--subset|--taxon|--type|-batchFormat|-batchOutputFile|-batchReportFrequency|-e|-eeset|-f|-factors|-mdate|-q|-subset|-t|-type|-x) ]]; then
            mapfile -t -O "${#COMPREPLY[@]}" COMPREPLY < <(compgen -W "--batch-format --batch-output-file --batch-report-frequency --delete --eeListfile --excludeEEFile --experiment --experiment-set --expressionQuery --factors --force --help --ignore-failing-subsets --no-bayes --no-db --no-files --redo --subset --taxon --type --use-batch-factor -all -auto -batchFormat -batchOutputFile -batchReportFrequency -delete -e -eeset -f -factors -force -h -ignoreFailingSubsets -mdate -nobayes -nodb -nofiles -q -redo -subset -t -type -usebatch -x" -- "$2")
        fi
        if [[ "$current_option" =~ (--batch-output-file|--eeListfile|--excludeEEFile|--no-files|-batchOutputFile|-f|-nofiles|-x) ]]; then
            mapfile -t -O "${#COMPREPLY[@]}" COMPREPLY < <(compgen -f -- "$2")
        fi
    fi
    if [[ " $words " =~ ' diffExAnalyze ' ]]; then
        if ! [[ "$current_option" =~ (--batch-format|--batch-output-file|--batch-report-frequency|--eeListfile|--excludeEEFile|--experiment|--experiment-set|--expressionQuery|--factors|--subset|--taxon|--type|-batchFormat|-batchOutputFile|-batchReportFrequency|-e|-eeset|-f|-factors|-mdate|-q|-subset|-t|-type|-x) ]]; then
            mapfile -t -O "${#COMPREPLY[@]}" COMPREPLY < <(compgen -W "--batch-format --batch-output-file --batch-report-frequency --delete --eeListfile --excludeEEFile --experiment --experiment-set --expressionQuery --factors --force --help --ignore-failing-subsets --no-bayes --no-db --no-files --redo --subset --taxon --type --use-batch-factor -all -auto -batchFormat -batchOutputFile -batchReportFrequency -delete -e -eeset -f -factors -force -h -ignoreFailingSubsets -mdate -nobayes -nodb -nofiles -q -redo -subset -t -type -usebatch -x" -- "$2")
        fi
        if [[ "$current_option" =~ (--batch-output-file|--eeListfile|--excludeEEFile|--no-files|-batchOutputFile|-f|-nofiles|-x) ]]; then
            mapfile -t -O "${#COMPREPLY[@]}" COMPREPLY < <(compgen -f -- "$2")
        fi
    fi
    if [[ " $words " =~ ' ubic.gemma.apps.BatchEffectPopulationCli ' ]]; then
        if ! [[ "$current_option" =~ (--batch-format|--batch-output-file|--batch-report-frequency|--eeListfile|--excludeEEFile|--experiment|--experiment-set|--expressionQuery|--taxon|-batchFormat|-batchOutputFile|-batchReportFrequency|-e|-eeset|-f|-q|-t|-x) ]]; then
            mapfile -t -O "${#COMPREPLY[@]}" COMPREPLY < <(compgen -W "--batch-format --batch-output-file --batch-report-frequency --eeListfile --excludeEEFile --experiment --experiment-set --expressionQuery --force --help --taxon -all -batchFormat -batchOutputFile -batchReportFrequency -e -eeset -f -force -h -q -t -x" -- "$2")
        fi
        if [[ "$current_option" =~ (--batch-output-file|--eeListfile|--excludeEEFile|-batchOutputFile|-f|-x) ]]; then
            mapfile -t -O "${#COMPREPLY[@]}" COMPREPLY < <(compgen -f -- "$2")
        fi
    fi
    if [[ " $words " =~ ' fillBatchInfo ' ]]; then
        if ! [[ "$current_option" =~ (--batch-format|--batch-output-file|--batch-report-frequency|--eeListfile|--excludeEEFile|--experiment|--experiment-set|--expressionQuery|--taxon|-batchFormat|-batchOutputFile|-batchReportFrequency|-e|-eeset|-f|-q|-t|-x) ]]; then
            mapfile -t -O "${#COMPREPLY[@]}" COMPREPLY < <(compgen -W "--batch-format --batch-output-file --batch-report-frequency --eeListfile --excludeEEFile --experiment --experiment-set --expressionQuery --force --help --taxon -all -batchFormat -batchOutputFile -batchReportFrequency -e -eeset -f -force -h -q -t -x" -- "$2")
        fi
        if [[ "$current_option" =~ (--batch-output-file|--eeListfile|--excludeEEFile|-batchOutputFile|-f|-x) ]]; then
            mapfile -t -O "${#COMPREPLY[@]}" COMPREPLY < <(compgen -f -- "$2")
        fi
    fi
    if [[ " $words " =~ ' ubic.gemma.apps.UpdatePubMedCli ' ]]; then
        if ! [[ "$current_option" =~ (--batch-format|--batch-output-file|--batch-report-frequency|-batchFormat|-batchOutputFile|-batchReportFrequency) ]]; then
            mapfile -t -O "${#COMPREPLY[@]}" COMPREPLY < <(compgen -W "--batch-format --batch-output-file --batch-report-frequency --help -batchFormat -batchOutputFile -batchReportFrequency -h" -- "$2")
        fi
        if [[ "$current_option" =~ (--batch-output-file|-batchOutputFile) ]]; then
            mapfile -t -O "${#COMPREPLY[@]}" COMPREPLY < <(compgen -f -- "$2")
        fi
    fi
    if [[ " $words " =~ ' findDatasetPubs ' ]]; then
        if ! [[ "$current_option" =~ (--batch-format|--batch-output-file|--batch-report-frequency|-batchFormat|-batchOutputFile|-batchReportFrequency) ]]; then
            mapfile -t -O "${#COMPREPLY[@]}" COMPREPLY < <(compgen -W "--batch-format --batch-output-file --batch-report-frequency --help -batchFormat -batchOutputFile -batchReportFrequency -h" -- "$2")
        fi
        if [[ "$current_option" =~ (--batch-output-file|-batchOutputFile) ]]; then
            mapfile -t -O "${#COMPREPLY[@]}" COMPREPLY < <(compgen -f -- "$2")
        fi
    fi
    if [[ " $words " =~ ' ubic.gemma.apps.ExpressionExperimentDataFileGeneratorCli ' ]]; then
        if ! [[ "$current_option" =~ (--batch-format|--batch-output-file|--batch-report-frequency|--eeListfile|--excludeEEFile|--experiment|--experiment-set|--expressionQuery|--taxon|-batchFormat|-batchOutputFile|-batchReportFrequency|-e|-eeset|-f|-q|-t|-x) ]]; then
            mapfile -t -O "${#COMPREPLY[@]}" COMPREPLY < <(compgen -W "--batch-format --batch-output-file --batch-report-frequency --eeListfile --excludeEEFile --experiment --experiment-set --expressionQuery --forceWrite --help --taxon -all -batchFormat -batchOutputFile -batchReportFrequency -e -eeset -f -h -q -t -w -x" -- "$2")
        fi
        if [[ "$current_option" =~ (--batch-output-file|--eeListfile|--excludeEEFile|-batchOutputFile|-f|-x) ]]; then
            mapfile -t -O "${#COMPREPLY[@]}" COMPREPLY < <(compgen -f -- "$2")
        fi
    fi
    if [[ " $words " =~ ' generateDataFile ' ]]; then
        if ! [[ "$current_option" =~ (--batch-format|--batch-output-file|--batch-report-frequency|--eeListfile|--excludeEEFile|--experiment|--experiment-set|--expressionQuery|--taxon|-batchFormat|-batchOutputFile|-batchReportFrequency|-e|-eeset|-f|-q|-t|-x) ]]; then
            mapfile -t -O "${#COMPREPLY[@]}" COMPREPLY < <(compgen -W "--batch-format --batch-output-file --batch-report-frequency --eeListfile --excludeEEFile --experiment --experiment-set --expressionQuery --forceWrite --help --taxon -all -batchFormat -batchOutputFile -batchReportFrequency -e -eeset -f -h -q -t -w -x" -- "$2")
        fi
        if [[ "$current_option" =~ (--batch-output-file|--eeListfile|--excludeEEFile|-batchOutputFile|-f|-x) ]]; then
            mapfile -t -O "${#COMPREPLY[@]}" COMPREPLY < <(compgen -f -- "$2")
        fi
    fi
    if [[ " $words " =~ ' ubic.gemma.apps.ExpressionDataMatrixWriterCLI ' ]]; then
        if ! [[ "$current_option" =~ (--batch-format|--batch-output-file|--batch-report-frequency|--eeListfile|--excludeEEFile|--experiment|--experiment-set|--expressionQuery|--outputFileName|--scale-type|--taxon|-batchFormat|-batchOutputFile|-batchReportFrequency|-e|-eeset|-f|-o|-q|-scaleType|-t|-x) ]]; then
            mapfile -t -O "${#COMPREPLY[@]}" COMPREPLY < <(compgen -W "--batch-format --batch-output-file --batch-report-frequency --eeListfile --excludeEEFile --experiment --experiment-set --expressionQuery --force --help --outputFileName --scale-type --taxon -all -batchFormat -batchOutputFile -batchReportFrequency -e -eeset -f -filter -force -h -o -q -scaleType -t -x" -- "$2")
        fi
        if [[ "$current_option" =~ (--batch-output-file|--eeListfile|--excludeEEFile|--outputFileName|-batchOutputFile|-f|-o|-x) ]]; then
            mapfile -t -O "${#COMPREPLY[@]}" COMPREPLY < <(compgen -f -- "$2")
        fi
    fi
    if [[ " $words " =~ ' getDataMatrix ' ]]; then
        if ! [[ "$current_option" =~ (--batch-format|--batch-output-file|--batch-report-frequency|--eeListfile|--excludeEEFile|--experiment|--experiment-set|--expressionQuery|--outputFileName|--scale-type|--taxon|-batchFormat|-batchOutputFile|-batchReportFrequency|-e|-eeset|-f|-o|-q|-scaleType|-t|-x) ]]; then
            mapfile -t -O "${#COMPREPLY[@]}" COMPREPLY < <(compgen -W "--batch-format --batch-output-file --batch-report-frequency --eeListfile --excludeEEFile --experiment --experiment-set --expressionQuery --force --help --outputFileName --scale-type --taxon -all -batchFormat -batchOutputFile -batchReportFrequency -e -eeset -f -filter -force -h -o -q -scaleType -t -x" -- "$2")
        fi
        if [[ "$current_option" =~ (--batch-output-file|--eeListfile|--excludeEEFile|--outputFileName|-batchOutputFile|-f|-o|-x) ]]; then
            mapfile -t -O "${#COMPREPLY[@]}" COMPREPLY < <(compgen -f -- "$2")
        fi
    fi
    if [[ " $words " =~ ' ubic.gemma.apps.RawExpressionDataWriterCli ' ]]; then
        if ! [[ "$current_option" =~ (--batch-format|--batch-output-file|--batch-report-frequency|--eeListfile|--excludeEEFile|--experiment|--experiment-set|--expressionQuery|--output-file|--quantitation-type|--scale-type|--taxon|-batchFormat|-batchOutputFile|-batchReportFrequency|-e|-eeset|-f|-o|-q|-qt|-scaleType|-t|-x) ]]; then
            mapfile -t -O "${#COMPREPLY[@]}" COMPREPLY < <(compgen -W "--batch-format --batch-output-file --batch-report-frequency --eeListfile --excludeEEFile --experiment --experiment-set --expressionQuery --force --help --output-file --quantitation-type --scale-type --taxon -all -batchFormat -batchOutputFile -batchReportFrequency -e -eeset -f -force -h -o -q -qt -scaleType -t -x" -- "$2")
        fi
        if [[ "$current_option" =~ (--batch-output-file|--eeListfile|--excludeEEFile|--output-file|-batchOutputFile|-f|-o|-x) ]]; then
            mapfile -t -O "${#COMPREPLY[@]}" COMPREPLY < <(compgen -f -- "$2")
        fi
    fi
    if [[ " $words " =~ ' getRawDataMatrix ' ]]; then
        if ! [[ "$current_option" =~ (--batch-format|--batch-output-file|--batch-report-frequency|--eeListfile|--excludeEEFile|--experiment|--experiment-set|--expressionQuery|--output-file|--quantitation-type|--scale-type|--taxon|-batchFormat|-batchOutputFile|-batchReportFrequency|-e|-eeset|-f|-o|-q|-qt|-scaleType|-t|-x) ]]; then
            mapfile -t -O "${#COMPREPLY[@]}" COMPREPLY < <(compgen -W "--batch-format --batch-output-file --batch-report-frequency --eeListfile --excludeEEFile --experiment --experiment-set --expressionQuery --force --help --output-file --quantitation-type --scale-type --taxon -all -batchFormat -batchOutputFile -batchReportFrequency -e -eeset -f -force -h -o -q -qt -scaleType -t -x" -- "$2")
        fi
        if [[ "$current_option" =~ (--batch-output-file|--eeListfile|--excludeEEFile|--output-file|-batchOutputFile|-f|-o|-x) ]]; then
            mapfile -t -O "${#COMPREPLY[@]}" COMPREPLY < <(compgen -f -- "$2")
        fi
    fi
    if [[ " $words " =~ ' ubic.gemma.apps.SingleCellDataWriterCli ' ]]; then
        if ! [[ "$current_option" =~ (--aggregate-by-cell-level-characteristics|--aggregate-by-cell-type-assignment|--aggregate-method|--batch-format|--batch-output-file|--batch-report-frequency|--eeListfile|--excludeEEFile|--experiment|--experiment-set|--expressionQuery|--fetch-size|--format|--output|--quantitation-type|--scale-type|--taxon|-aggregateByClc|-aggregateByCta|-aggregateMethod|-batchFormat|-batchOutputFile|-batchReportFrequency|-e|-eeset|-f|-fetchSize|-format|-o|-q|-qt|-scaleType|-t|-x) ]]; then
            mapfile -t -O "${#COMPREPLY[@]}" COMPREPLY < <(compgen -W "--aggregate-by-assay --aggregate-by-cell-level-characteristics --aggregate-by-cell-type-assignment --aggregate-by-preferred-cell-type-assignment --aggregate-method --batch-format --batch-output-file --batch-report-frequency --eeListfile --excludeEEFile --experiment --experiment-set --expressionQuery --fetch-size --force --format --help --no-streaming --output --quantitation-type --scale-type --standard-location --taxon --use-ensembl-ids -aggregateByAssay -aggregateByClc -aggregateByCta -aggregateByPreferredCta -aggregateMethod -all -batchFormat -batchOutputFile -batchReportFrequency -e -eeset -f -fetchSize -force -format -h -noStreaming -o -q -qt -scaleType -standardLocation -t -useEnsemblIds -x" -- "$2")
        fi
        if [[ "$current_option" =~ (--batch-output-file|--eeListfile|--excludeEEFile|--output|-batchOutputFile|-f|-o|-x) ]]; then
            mapfile -t -O "${#COMPREPLY[@]}" COMPREPLY < <(compgen -f -- "$2")
        fi
    fi
    if [[ " $words " =~ ' getSingleCellDataMatrix ' ]]; then
        if ! [[ "$current_option" =~ (--aggregate-by-cell-level-characteristics|--aggregate-by-cell-type-assignment|--aggregate-method|--batch-format|--batch-output-file|--batch-report-frequency|--eeListfile|--excludeEEFile|--experiment|--experiment-set|--expressionQuery|--fetch-size|--format|--output|--quantitation-type|--scale-type|--taxon|-aggregateByClc|-aggregateByCta|-aggregateMethod|-batchFormat|-batchOutputFile|-batchReportFrequency|-e|-eeset|-f|-fetchSize|-format|-o|-q|-qt|-scaleType|-t|-x) ]]; then
            mapfile -t -O "${#COMPREPLY[@]}" COMPREPLY < <(compgen -W "--aggregate-by-assay --aggregate-by-cell-level-characteristics --aggregate-by-cell-type-assignment --aggregate-by-preferred-cell-type-assignment --aggregate-method --batch-format --batch-output-file --batch-report-frequency --eeListfile --excludeEEFile --experiment --experiment-set --expressionQuery --fetch-size --force --format --help --no-streaming --output --quantitation-type --scale-type --standard-location --taxon --use-ensembl-ids -aggregateByAssay -aggregateByClc -aggregateByCta -aggregateByPreferredCta -aggregateMethod -all -batchFormat -batchOutputFile -batchReportFrequency -e -eeset -f -fetchSize -force -format -h -noStreaming -o -q -qt -scaleType -standardLocation -t -useEnsemblIds -x" -- "$2")
        fi
        if [[ "$current_option" =~ (--batch-output-file|--eeListfile|--excludeEEFile|--output|-batchOutputFile|-f|-o|-x) ]]; then
            mapfile -t -O "${#COMPREPLY[@]}" COMPREPLY < <(compgen -f -- "$2")
        fi
    fi
    if [[ " $words " =~ ' ubic.gemma.apps.ExperimentalDesignImportCli ' ]]; then
        if ! [[ "$current_option" =~ (--designFile|--experiment|-e|-f) ]]; then
            mapfile -t -O "${#COMPREPLY[@]}" COMPREPLY < <(compgen -W "--designFile --experiment --help -e -f -h" -- "$2")
        fi
        if [[ "$current_option" =~ (--designFile|-f) ]]; then
            mapfile -t -O "${#COMPREPLY[@]}" COMPREPLY < <(compgen -f -- "$2")
        fi
    fi
    if [[ " $words " =~ ' importDesign ' ]]; then
        if ! [[ "$current_option" =~ (--designFile|--experiment|-e|-f) ]]; then
            mapfile -t -O "${#COMPREPLY[@]}" COMPREPLY < <(compgen -W "--designFile --experiment --help -e -f -h" -- "$2")
        fi
        if [[ "$current_option" =~ (--designFile|-f) ]]; then
            mapfile -t -O "${#COMPREPLY[@]}" COMPREPLY < <(compgen -f -- "$2")
        fi
    fi
    if [[ " $words " =~ ' ubic.gemma.apps.ListQuantitationTypesCli ' ]]; then
        if ! [[ "$current_option" =~ (--batch-format|--batch-output-file|--batch-report-frequency|--eeListfile|--excludeEEFile|--experiment|--experiment-set|--expressionQuery|--quantitation-type|--taxon|-batchFormat|-batchOutputFile|-batchReportFrequency|-e|-eeset|-f|-q|-qt|-t|-x) ]]; then
            mapfile -t -O "${#COMPREPLY[@]}" COMPREPLY < <(compgen -W "--batch-format --batch-output-file --batch-report-frequency --eeListfile --excludeEEFile --experiment --experiment-set --expressionQuery --help --quantitation-type --taxon -batchFormat -batchOutputFile -batchReportFrequency -e -eeset -f -h -q -qt -t -x" -- "$2")
        fi
        if [[ "$current_option" =~ (--batch-output-file|--eeListfile|--excludeEEFile|-batchOutputFile|-f|-x) ]]; then
            mapfile -t -O "${#COMPREPLY[@]}" COMPREPLY < <(compgen -f -- "$2")
        fi
    fi
    if [[ " $words " =~ ' listQuantitationTypes ' ]]; then
        if ! [[ "$current_option" =~ (--batch-format|--batch-output-file|--batch-report-frequency|--eeListfile|--excludeEEFile|--experiment|--experiment-set|--expressionQuery|--quantitation-type|--taxon|-batchFormat|-batchOutputFile|-batchReportFrequency|-e|-eeset|-f|-q|-qt|-t|-x) ]]; then
            mapfile -t -O "${#COMPREPLY[@]}" COMPREPLY < <(compgen -W "--batch-format --batch-output-file --batch-report-frequency --eeListfile --excludeEEFile --experiment --experiment-set --expressionQuery --help --quantitation-type --taxon -batchFormat -batchOutputFile -batchReportFrequency -e -eeset -f -h -q -qt -t -x" -- "$2")
        fi
        if [[ "$current_option" =~ (--batch-output-file|--eeListfile|--excludeEEFile|-batchOutputFile|-f|-x) ]]; then
            mapfile -t -O "${#COMPREPLY[@]}" COMPREPLY < <(compgen -f -- "$2")
        fi
    fi
    if [[ " $words " =~ ' ubic.gemma.apps.SingleCellDataLoaderCli ' ]]; then
        if ! [[ "$current_option" =~ (--anndata-cell-type-factor-name|--anndata-sample-factor-name|--anndata-unknown-cell-type-indicator|--batch-format|--batch-output-file|--batch-report-frequency|--cell-level-characteristics-file|--cell-type-assignment-file|--cell-type-assignment-name|--cell-type-assignment-protocol|--data-path|--data-type|--eeListfile|--excludeEEFile|--experiment|--experiment-set|--expressionQuery|--platform|--quantitation-type-name|--quantitation-type-new-name|--quantitation-type-new-scale-type|--quantitation-type-new-type|--renaming-file|--sequencing-metadata-file|--sequencing-read-length|--taxon|-a|-annDataCellTypeFactorName|-annDataSampleFactorName|-annDataUnknownCellTypeIndicator|-batchFormat|-batchOutputFile|-batchReportFrequency|-clcFile|-ctaFile|-ctaName|-ctaProtocol|-dataType|-e|-eeset|-f|-p|-q|-qtName|-qtNewName|-qtNewScaleType|-qtNewType|-renamingFile|-sequencingMetadataFile|-sequencingReadLength|-t|-x) ]]; then
            mapfile -t -O "${#COMPREPLY[@]}" COMPREPLY < <(compgen -W "--anndata-cell-type-factor-name --anndata-no-transpose --anndata-sample-factor-name --anndata-transpose --anndata-unknown-cell-type-indicator --anndata-use-raw-x --anndata-use-x --batch-format --batch-output-file --batch-report-frequency --cell-level-characteristics-file --cell-type-assignment-file --cell-type-assignment-name --cell-type-assignment-protocol --data-path --data-type --eeListfile --excludeEEFile --experiment --experiment-set --expressionQuery --help --ignore-samples-lacking-data --ignore-unmatched-cell-ids --infer-samples-from-cell-ids-overlap --load-cell-level-characteristics --load-cell-type-assignment --load-sequencing-metadata --mex-allow-mapping-design-elements-to-gene-symbols --mex-discard-empty-cells --mex-keep-empty-cells --mex-use-double-precision --platform --prefer-single-precision --preferred-cell-type-assignment --preferred-quantitation-type --quantitation-type-name --quantitation-type-new-name --quantitation-type-new-scale-type --quantitation-type-new-type --renaming-file --replace --sequencing-is-paired --sequencing-is-single-end --sequencing-metadata-file --sequencing-read-length --taxon -a -all -annDataCellTypeFactorName -annDataNoTranspose -annDataSampleFactorName -annDataTranspose -annDataUnknownCellTypeIndicator -annDataUseRawX -annDataUseX -batchFormat -batchOutputFile -batchReportFrequency -clcFile -ctaFile -ctaName -ctaProtocol -dataType -e -eeset -f -h -ignoreSamplesLackingData -ignoreUnmatchedCellIds -inferSamplesFromCellIdsOverlap -loadClc -loadCta -loadSequencingMetadata -mexAllowMappingDesignElementsToGeneSymbols -mexDiscardEmptyCells -mexKeepEmptyCells -mexUseDoublePrecision -p -preferSinglePrecision -preferredCta -preferredQt -q -qtName -qtNewName -qtNewScaleType -qtNewType -renamingFile -replace -sequencingIsPaired -sequencingIsSingleEnd -sequencingMetadataFile -sequencingReadLength -t -x" -- "$2")
        fi
        if [[ "$current_option" =~ (--batch-output-file|--cell-level-characteristics-file|--cell-type-assignment-file|--data-path|--eeListfile|--excludeEEFile|--renaming-file|--sequencing-metadata-file|-batchOutputFile|-clcFile|-ctaFile|-f|-p|-renamingFile|-sequencingMetadataFile|-x) ]]; then
            mapfile -t -O "${#COMPREPLY[@]}" COMPREPLY < <(compgen -f -- "$2")
        fi
    fi
    if [[ " $words " =~ ' loadSingleCellData ' ]]; then
        if ! [[ "$current_option" =~ (--anndata-cell-type-factor-name|--anndata-sample-factor-name|--anndata-unknown-cell-type-indicator|--batch-format|--batch-output-file|--batch-report-frequency|--cell-level-characteristics-file|--cell-type-assignment-file|--cell-type-assignment-name|--cell-type-assignment-protocol|--data-path|--data-type|--eeListfile|--excludeEEFile|--experiment|--experiment-set|--expressionQuery|--platform|--quantitation-type-name|--quantitation-type-new-name|--quantitation-type-new-scale-type|--quantitation-type-new-type|--renaming-file|--sequencing-metadata-file|--sequencing-read-length|--taxon|-a|-annDataCellTypeFactorName|-annDataSampleFactorName|-annDataUnknownCellTypeIndicator|-batchFormat|-batchOutputFile|-batchReportFrequency|-clcFile|-ctaFile|-ctaName|-ctaProtocol|-dataType|-e|-eeset|-f|-p|-q|-qtName|-qtNewName|-qtNewScaleType|-qtNewType|-renamingFile|-sequencingMetadataFile|-sequencingReadLength|-t|-x) ]]; then
            mapfile -t -O "${#COMPREPLY[@]}" COMPREPLY < <(compgen -W "--anndata-cell-type-factor-name --anndata-no-transpose --anndata-sample-factor-name --anndata-transpose --anndata-unknown-cell-type-indicator --anndata-use-raw-x --anndata-use-x --batch-format --batch-output-file --batch-report-frequency --cell-level-characteristics-file --cell-type-assignment-file --cell-type-assignment-name --cell-type-assignment-protocol --data-path --data-type --eeListfile --excludeEEFile --experiment --experiment-set --expressionQuery --help --ignore-samples-lacking-data --ignore-unmatched-cell-ids --infer-samples-from-cell-ids-overlap --load-cell-level-characteristics --load-cell-type-assignment --load-sequencing-metadata --mex-allow-mapping-design-elements-to-gene-symbols --mex-discard-empty-cells --mex-keep-empty-cells --mex-use-double-precision --platform --prefer-single-precision --preferred-cell-type-assignment --preferred-quantitation-type --quantitation-type-name --quantitation-type-new-name --quantitation-type-new-scale-type --quantitation-type-new-type --renaming-file --replace --sequencing-is-paired --sequencing-is-single-end --sequencing-metadata-file --sequencing-read-length --taxon -a -all -annDataCellTypeFactorName -annDataNoTranspose -annDataSampleFactorName -annDataTranspose -annDataUnknownCellTypeIndicator -annDataUseRawX -annDataUseX -batchFormat -batchOutputFile -batchReportFrequency -clcFile -ctaFile -ctaName -ctaProtocol -dataType -e -eeset -f -h -ignoreSamplesLackingData -ignoreUnmatchedCellIds -inferSamplesFromCellIdsOverlap -loadClc -loadCta -loadSequencingMetadata -mexAllowMappingDesignElementsToGeneSymbols -mexDiscardEmptyCells -mexKeepEmptyCells -mexUseDoublePrecision -p -preferSinglePrecision -preferredCta -preferredQt -q -qtName -qtNewName -qtNewScaleType -qtNewType -renamingFile -replace -sequencingIsPaired -sequencingIsSingleEnd -sequencingMetadataFile -sequencingReadLength -t -x" -- "$2")
        fi
        if [[ "$current_option" =~ (--batch-output-file|--cell-level-characteristics-file|--cell-type-assignment-file|--data-path|--eeListfile|--excludeEEFile|--renaming-file|--sequencing-metadata-file|-batchOutputFile|-clcFile|-ctaFile|-f|-p|-renamingFile|-sequencingMetadataFile|-x) ]]; then
            mapfile -t -O "${#COMPREPLY[@]}" COMPREPLY < <(compgen -f -- "$2")
        fi
    fi
    if [[ " $words " =~ ' ubic.gemma.apps.LockExpressionDataFileCli ' ]]; then
        if ! [[ "$current_option" =~ (--experiment|--timeout|-e|-timeout) ]]; then
            mapfile -t -O "${#COMPREPLY[@]}" COMPREPLY < <(compgen -W "--exclusive --experiment --help --metadata --timeout -e -exclusive -h -metadata -timeout" -- "$2")
        fi
    fi
    if [[ " $words " =~ ' lockDataFile ' ]]; then
        if ! [[ "$current_option" =~ (--experiment|--timeout|-e|-timeout) ]]; then
            mapfile -t -O "${#COMPREPLY[@]}" COMPREPLY < <(compgen -W "--exclusive --experiment --help --metadata --timeout -e -exclusive -h -metadata -timeout" -- "$2")
        fi
    fi
    if [[ " $words " =~ ' ubic.gemma.apps.MakeExperimentPrivateCli ' ]]; then
        if ! [[ "$current_option" =~ (--batch-format|--batch-output-file|--batch-report-frequency|--eeListfile|--excludeEEFile|--experiment|--experiment-set|--expressionQuery|--taxon|-batchFormat|-batchOutputFile|-batchReportFrequency|-e|-eeset|-f|-q|-t|-x) ]]; then
            mapfile -t -O "${#COMPREPLY[@]}" COMPREPLY < <(compgen -W "--batch-format --batch-output-file --batch-report-frequency --eeListfile --excludeEEFile --experiment --experiment-set --expressionQuery --help --taxon -all -batchFormat -batchOutputFile -batchReportFrequency -e -eeset -f -h -q -t -x" -- "$2")
        fi
        if [[ "$current_option" =~ (--batch-output-file|--eeListfile|--excludeEEFile|-batchOutputFile|-f|-x) ]]; then
            mapfile -t -O "${#COMPREPLY[@]}" COMPREPLY < <(compgen -f -- "$2")
        fi
    fi
    if [[ " $words " =~ ' makePrivate ' ]]; then
        if ! [[ "$current_option" =~ (--batch-format|--batch-output-file|--batch-report-frequency|--eeListfile|--excludeEEFile|--experiment|--experiment-set|--expressionQuery|--taxon|-batchFormat|-batchOutputFile|-batchReportFrequency|-e|-eeset|-f|-q|-t|-x) ]]; then
            mapfile -t -O "${#COMPREPLY[@]}" COMPREPLY < <(compgen -W "--batch-format --batch-output-file --batch-report-frequency --eeListfile --excludeEEFile --experiment --experiment-set --expressionQuery --help --taxon -all -batchFormat -batchOutputFile -batchReportFrequency -e -eeset -f -h -q -t -x" -- "$2")
        fi
        if [[ "$current_option" =~ (--batch-output-file|--eeListfile|--excludeEEFile|-batchOutputFile|-f|-x) ]]; then
            mapfile -t -O "${#COMPREPLY[@]}" COMPREPLY < <(compgen -f -- "$2")
        fi
    fi
    if [[ " $words " =~ ' ubic.gemma.apps.ProcessedDataComputeCLI ' ]]; then
        if ! [[ "$current_option" =~ (--batch-format|--batch-output-file|--batch-report-frequency|--eeListfile|--excludeEEFile|--experiment|--experiment-set|--expressionQuery|--taxon|-batchFormat|-batchOutputFile|-batchReportFrequency|-e|-eeset|-f|-mdate|-q|-t|-x) ]]; then
            mapfile -t -O "${#COMPREPLY[@]}" COMPREPLY < <(compgen -W "--batch-format --batch-output-file --batch-report-frequency --eeListfile --excludeEEFile --experiment --experiment-set --expressionQuery --force --help --taxon -all -batchFormat -batchOutputFile -batchReportFrequency -diagupdate -e -eeset -f -force -h -ignoreqm -mdate -q -rankupdate -t -x" -- "$2")
        fi
        if [[ "$current_option" =~ (--batch-output-file|--eeListfile|--excludeEEFile|-batchOutputFile|-f|-x) ]]; then
            mapfile -t -O "${#COMPREPLY[@]}" COMPREPLY < <(compgen -f -- "$2")
        fi
    fi
    if [[ " $words " =~ ' makeProcessedData ' ]]; then
        if ! [[ "$current_option" =~ (--batch-format|--batch-output-file|--batch-report-frequency|--eeListfile|--excludeEEFile|--experiment|--experiment-set|--expressionQuery|--taxon|-batchFormat|-batchOutputFile|-batchReportFrequency|-e|-eeset|-f|-mdate|-q|-t|-x) ]]; then
            mapfile -t -O "${#COMPREPLY[@]}" COMPREPLY < <(compgen -W "--batch-format --batch-output-file --batch-report-frequency --eeListfile --excludeEEFile --experiment --experiment-set --expressionQuery --force --help --taxon -all -batchFormat -batchOutputFile -batchReportFrequency -diagupdate -e -eeset -f -force -h -ignoreqm -mdate -q -rankupdate -t -x" -- "$2")
        fi
        if [[ "$current_option" =~ (--batch-output-file|--eeListfile|--excludeEEFile|-batchOutputFile|-f|-x) ]]; then
            mapfile -t -O "${#COMPREPLY[@]}" COMPREPLY < <(compgen -f -- "$2")
        fi
    fi
    if [[ " $words " =~ ' ubic.gemma.apps.MakeExperimentsPublicCli ' ]]; then
        if ! [[ "$current_option" =~ (--batch-format|--batch-output-file|--batch-report-frequency|--eeListfile|--excludeEEFile|--experiment|--experiment-set|--expressionQuery|--taxon|-batchFormat|-batchOutputFile|-batchReportFrequency|-e|-eeset|-f|-q|-t|-x) ]]; then
            mapfile -t -O "${#COMPREPLY[@]}" COMPREPLY < <(compgen -W "--batch-format --batch-output-file --batch-report-frequency --eeListfile --excludeEEFile --experiment --experiment-set --expressionQuery --help --taxon -all -batchFormat -batchOutputFile -batchReportFrequency -e -eeset -f -h -q -t -x" -- "$2")
        fi
        if [[ "$current_option" =~ (--batch-output-file|--eeListfile|--excludeEEFile|-batchOutputFile|-f|-x) ]]; then
            mapfile -t -O "${#COMPREPLY[@]}" COMPREPLY < <(compgen -f -- "$2")
        fi
    fi
    if [[ " $words " =~ ' makePublic ' ]]; then
        if ! [[ "$current_option" =~ (--batch-format|--batch-output-file|--batch-report-frequency|--eeListfile|--excludeEEFile|--experiment|--experiment-set|--expressionQuery|--taxon|-batchFormat|-batchOutputFile|-batchReportFrequency|-e|-eeset|-f|-q|-t|-x) ]]; then
            mapfile -t -O "${#COMPREPLY[@]}" COMPREPLY < <(compgen -W "--batch-format --batch-output-file --batch-report-frequency --eeListfile --excludeEEFile --experiment --experiment-set --expressionQuery --help --taxon -all -batchFormat -batchOutputFile -batchReportFrequency -e -eeset -f -h -q -t -x" -- "$2")
        fi
        if [[ "$current_option" =~ (--batch-output-file|--eeListfile|--excludeEEFile|-batchOutputFile|-f|-x) ]]; then
            mapfile -t -O "${#COMPREPLY[@]}" COMPREPLY < <(compgen -f -- "$2")
        fi
    fi
    if [[ " $words " =~ ' ubic.gemma.apps.OrderVectorsByDesignCli ' ]]; then
        if ! [[ "$current_option" =~ (--batch-format|--batch-output-file|--batch-report-frequency|--eeListfile|--excludeEEFile|--experiment|--experiment-set|--expressionQuery|--taxon|-batchFormat|-batchOutputFile|-batchReportFrequency|-e|-eeset|-f|-q|-t|-x) ]]; then
            mapfile -t -O "${#COMPREPLY[@]}" COMPREPLY < <(compgen -W "--batch-format --batch-output-file --batch-report-frequency --eeListfile --excludeEEFile --experiment --experiment-set --expressionQuery --help --taxon -all -batchFormat -batchOutputFile -batchReportFrequency -e -eeset -f -h -q -t -x" -- "$2")
        fi
        if [[ "$current_option" =~ (--batch-output-file|--eeListfile|--excludeEEFile|-batchOutputFile|-f|-x) ]]; then
            mapfile -t -O "${#COMPREPLY[@]}" COMPREPLY < <(compgen -f -- "$2")
        fi
    fi
    if [[ " $words " =~ ' orderVectorsByDesign ' ]]; then
        if ! [[ "$current_option" =~ (--batch-format|--batch-output-file|--batch-report-frequency|--eeListfile|--excludeEEFile|--experiment|--experiment-set|--expressionQuery|--taxon|-batchFormat|-batchOutputFile|-batchReportFrequency|-e|-eeset|-f|-q|-t|-x) ]]; then
            mapfile -t -O "${#COMPREPLY[@]}" COMPREPLY < <(compgen -W "--batch-format --batch-output-file --batch-report-frequency --eeListfile --excludeEEFile --experiment --experiment-set --expressionQuery --help --taxon -all -batchFormat -batchOutputFile -batchReportFrequency -e -eeset -f -h -q -t -x" -- "$2")
        fi
        if [[ "$current_option" =~ (--batch-output-file|--eeListfile|--excludeEEFile|-batchOutputFile|-f|-x) ]]; then
            mapfile -t -O "${#COMPREPLY[@]}" COMPREPLY < <(compgen -f -- "$2")
        fi
    fi
    if [[ " $words " =~ ' ubic.gemma.apps.SVDCli ' ]]; then
        if ! [[ "$current_option" =~ (--batch-format|--batch-output-file|--batch-report-frequency|--eeListfile|--excludeEEFile|--experiment|--experiment-set|--expressionQuery|--taxon|-batchFormat|-batchOutputFile|-batchReportFrequency|-e|-eeset|-f|-q|-t|-x) ]]; then
            mapfile -t -O "${#COMPREPLY[@]}" COMPREPLY < <(compgen -W "--batch-format --batch-output-file --batch-report-frequency --eeListfile --excludeEEFile --experiment --experiment-set --expressionQuery --force --help --taxon -all -batchFormat -batchOutputFile -batchReportFrequency -e -eeset -f -force -h -q -t -x" -- "$2")
        fi
        if [[ "$current_option" =~ (--batch-output-file|--eeListfile|--excludeEEFile|-batchOutputFile|-f|-x) ]]; then
            mapfile -t -O "${#COMPREPLY[@]}" COMPREPLY < <(compgen -f -- "$2")
        fi
    fi
    if [[ " $words " =~ ' pca ' ]]; then
        if ! [[ "$current_option" =~ (--batch-format|--batch-output-file|--batch-report-frequency|--eeListfile|--excludeEEFile|--experiment|--experiment-set|--expressionQuery|--taxon|-batchFormat|-batchOutputFile|-batchReportFrequency|-e|-eeset|-f|-q|-t|-x) ]]; then
            mapfile -t -O "${#COMPREPLY[@]}" COMPREPLY < <(compgen -W "--batch-format --batch-output-file --batch-report-frequency --eeListfile --excludeEEFile --experiment --experiment-set --expressionQuery --force --help --taxon -all -batchFormat -batchOutputFile -batchReportFrequency -e -eeset -f -force -h -q -t -x" -- "$2")
        fi
        if [[ "$current_option" =~ (--batch-output-file|--eeListfile|--excludeEEFile|-batchOutputFile|-f|-x) ]]; then
            mapfile -t -O "${#COMPREPLY[@]}" COMPREPLY < <(compgen -f -- "$2")
        fi
    fi
    if [[ " $words " =~ ' ubic.gemma.apps.ExperimentalDesignWriterCLI ' ]]; then
        if ! [[ "$current_option" =~ (--batch-format|--batch-output-file|--batch-report-frequency|--eeListfile|--excludeEEFile|--experiment|--experiment-set|--expressionQuery|--outFilePrefix|--taxon|-batchFormat|-batchOutputFile|-batchReportFrequency|-e|-eeset|-f|-o|-q|-t|-x) ]]; then
            mapfile -t -O "${#COMPREPLY[@]}" COMPREPLY < <(compgen -W "--batch-format --batch-output-file --batch-report-frequency --eeListfile --excludeEEFile --experiment --experiment-set --expressionQuery --help --outFilePrefix --taxon -all -batchFormat -batchOutputFile -batchReportFrequency -e -eeset -f -h -o -q -t -x" -- "$2")
        fi
        if [[ "$current_option" =~ (--batch-output-file|--eeListfile|--excludeEEFile|--outFilePrefix|-batchOutputFile|-f|-o|-x) ]]; then
            mapfile -t -O "${#COMPREPLY[@]}" COMPREPLY < <(compgen -f -- "$2")
        fi
    fi
    if [[ " $words " =~ ' printExperimentalDesign ' ]]; then
        if ! [[ "$current_option" =~ (--batch-format|--batch-output-file|--batch-report-frequency|--eeListfile|--excludeEEFile|--experiment|--experiment-set|--expressionQuery|--outFilePrefix|--taxon|-batchFormat|-batchOutputFile|-batchReportFrequency|-e|-eeset|-f|-o|-q|-t|-x) ]]; then
            mapfile -t -O "${#COMPREPLY[@]}" COMPREPLY < <(compgen -W "--batch-format --batch-output-file --batch-report-frequency --eeListfile --excludeEEFile --experiment --experiment-set --expressionQuery --help --outFilePrefix --taxon -all -batchFormat -batchOutputFile -batchReportFrequency -e -eeset -f -h -o -q -t -x" -- "$2")
        fi
        if [[ "$current_option" =~ (--batch-output-file|--eeListfile|--excludeEEFile|--outFilePrefix|-batchOutputFile|-f|-o|-x) ]]; then
            mapfile -t -O "${#COMPREPLY[@]}" COMPREPLY < <(compgen -f -- "$2")
        fi
    fi
    if [[ " $words " =~ ' ubic.gemma.apps.ExpressionExperimentPrimaryPubCli ' ]]; then
        if ! [[ "$current_option" =~ (--batch-format|--batch-output-file|--batch-report-frequency|--eeListfile|--excludeEEFile|--experiment|--experiment-set|--expressionQuery|--taxon|-batchFormat|-batchOutputFile|-batchReportFrequency|-e|-eeset|-f|-pubmedIDFile|-q|-t|-x) ]]; then
            mapfile -t -O "${#COMPREPLY[@]}" COMPREPLY < <(compgen -W "--batch-format --batch-output-file --batch-report-frequency --eeListfile --excludeEEFile --experiment --experiment-set --expressionQuery --force --help --taxon -all -batchFormat -batchOutputFile -batchReportFrequency -e -eeset -f -force -h -pubmedIDFile -q -t -x" -- "$2")
        fi
        if [[ "$current_option" =~ (--batch-output-file|--eeListfile|--excludeEEFile|-batchOutputFile|-f|-pubmedIDFile|-x) ]]; then
            mapfile -t -O "${#COMPREPLY[@]}" COMPREPLY < <(compgen -f -- "$2")
        fi
    fi
    if [[ " $words " =~ ' pubmedAssociateToExperiments ' ]]; then
        if ! [[ "$current_option" =~ (--batch-format|--batch-output-file|--batch-report-frequency|--eeListfile|--excludeEEFile|--experiment|--experiment-set|--expressionQuery|--taxon|-batchFormat|-batchOutputFile|-batchReportFrequency|-e|-eeset|-f|-pubmedIDFile|-q|-t|-x) ]]; then
            mapfile -t -O "${#COMPREPLY[@]}" COMPREPLY < <(compgen -W "--batch-format --batch-output-file --batch-report-frequency --eeListfile --excludeEEFile --experiment --experiment-set --expressionQuery --force --help --taxon -all -batchFormat -batchOutputFile -batchReportFrequency -e -eeset -f -force -h -pubmedIDFile -q -t -x" -- "$2")
        fi
        if [[ "$current_option" =~ (--batch-output-file|--eeListfile|--excludeEEFile|-batchOutputFile|-f|-pubmedIDFile|-x) ]]; then
            mapfile -t -O "${#COMPREPLY[@]}" COMPREPLY < <(compgen -f -- "$2")
        fi
    fi
    if [[ " $words " =~ ' ubic.gemma.apps.RefreshExperimentCli ' ]]; then
        if ! [[ "$current_option" =~ (--batch-format|--batch-output-file|--batch-report-frequency|--eeListfile|--excludeEEFile|--experiment|--experiment-set|--expressionQuery|--taxon|--threads|-batchFormat|-batchOutputFile|-batchReportFrequency|-e|-eeset|-f|-q|-t|-threads|-x) ]]; then
            mapfile -t -O "${#COMPREPLY[@]}" COMPREPLY < <(compgen -W "--batch-format --batch-output-file --batch-report-frequency --eeListfile --excludeEEFile --experiment --experiment-set --expressionQuery --help --refreshReports --refreshVectors --taxon --threads -all -batchFormat -batchOutputFile -batchReportFrequency -e -eeset -f -h -q -r -t -threads -v -x" -- "$2")
        fi
        if [[ "$current_option" =~ (--batch-output-file|--eeListfile|--excludeEEFile|-batchOutputFile|-f|-x) ]]; then
            mapfile -t -O "${#COMPREPLY[@]}" COMPREPLY < <(compgen -f -- "$2")
        fi
    fi
    if [[ " $words " =~ ' refreshExperiment ' ]]; then
        if ! [[ "$current_option" =~ (--batch-format|--batch-output-file|--batch-report-frequency|--eeListfile|--excludeEEFile|--experiment|--experiment-set|--expressionQuery|--taxon|--threads|-batchFormat|-batchOutputFile|-batchReportFrequency|-e|-eeset|-f|-q|-t|-threads|-x) ]]; then
            mapfile -t -O "${#COMPREPLY[@]}" COMPREPLY < <(compgen -W "--batch-format --batch-output-file --batch-report-frequency --eeListfile --excludeEEFile --experiment --experiment-set --expressionQuery --help --refreshReports --refreshVectors --taxon --threads -all -batchFormat -batchOutputFile -batchReportFrequency -e -eeset -f -h -q -r -t -threads -v -x" -- "$2")
        fi
        if [[ "$current_option" =~ (--batch-output-file|--eeListfile|--excludeEEFile|-batchOutputFile|-f|-x) ]]; then
            mapfile -t -O "${#COMPREPLY[@]}" COMPREPLY < <(compgen -f -- "$2")
        fi
    fi
    if [[ " $words " =~ ' ubic.gemma.apps.ReplaceDataCli ' ]]; then
        if ! [[ "$current_option" =~ (--experiment|-e|-file) ]]; then
            mapfile -t -O "${#COMPREPLY[@]}" COMPREPLY < <(compgen -W "--experiment --force --help -e -file -force -h" -- "$2")
        fi
        if [[ "$current_option" =~ (-file) ]]; then
            mapfile -t -O "${#COMPREPLY[@]}" COMPREPLY < <(compgen -f -- "$2")
        fi
    fi
    if [[ " $words " =~ ' replaceData ' ]]; then
        if ! [[ "$current_option" =~ (--experiment|-e|-file) ]]; then
            mapfile -t -O "${#COMPREPLY[@]}" COMPREPLY < <(compgen -W "--experiment --force --help -e -file -force -h" -- "$2")
        fi
        if [[ "$current_option" =~ (-file) ]]; then
            mapfile -t -O "${#COMPREPLY[@]}" COMPREPLY < <(compgen -f -- "$2")
        fi
    fi
    if [[ " $words " =~ ' ubic.gemma.apps.RNASeqBatchInfoCli ' ]]; then
        if ! [[ "$current_option" =~ (--batch-format|--batch-output-file|--batch-report-frequency|--eeListfile|--excludeEEFile|--experiment|--experiment-set|--expressionQuery|--taxon|-batchFormat|-batchOutputFile|-batchReportFrequency|-e|-eeset|-f|-q|-t|-x) ]]; then
            mapfile -t -O "${#COMPREPLY[@]}" COMPREPLY < <(compgen -W "--batch-format --batch-output-file --batch-report-frequency --eeListfile --excludeEEFile --experiment --experiment-set --expressionQuery --force --help --taxon -all -batchFormat -batchOutputFile -batchReportFrequency -e -eeset -f -force -h -q -t -x" -- "$2")
        fi
        if [[ "$current_option" =~ (--batch-output-file|--eeListfile|--excludeEEFile|-batchOutputFile|-f|-x) ]]; then
            mapfile -t -O "${#COMPREPLY[@]}" COMPREPLY < <(compgen -f -- "$2")
        fi
    fi
    if [[ " $words " =~ ' rnaseqBatchInfo ' ]]; then
        if ! [[ "$current_option" =~ (--batch-format|--batch-output-file|--batch-report-frequency|--eeListfile|--excludeEEFile|--experiment|--experiment-set|--expressionQuery|--taxon|-batchFormat|-batchOutputFile|-batchReportFrequency|-e|-eeset|-f|-q|-t|-x) ]]; then
            mapfile -t -O "${#COMPREPLY[@]}" COMPREPLY < <(compgen -W "--batch-format --batch-output-file --batch-report-frequency --eeListfile --excludeEEFile --experiment --experiment-set --expressionQuery --force --help --taxon -all -batchFormat -batchOutputFile -batchReportFrequency -e -eeset -f -force -h -q -t -x" -- "$2")
        fi
        if [[ "$current_option" =~ (--batch-output-file|--eeListfile|--excludeEEFile|-batchOutputFile|-f|-x) ]]; then
            mapfile -t -O "${#COMPREPLY[@]}" COMPREPLY < <(compgen -f -- "$2")
        fi
    fi
    if [[ " $words " =~ ' ubic.gemma.apps.RNASeqDataAddCli ' ]]; then
        if ! [[ "$current_option" =~ (--array|--batch-format|--batch-output-file|--batch-report-frequency|--eeListfile|--excludeEEFile|--experiment|--experiment-set|--expressionQuery|--taxon|-a|-batchFormat|-batchOutputFile|-batchReportFrequency|-count|-e|-eeset|-f|-multiqc|-q|-rlen|-rpkm|-t|-x) ]]; then
            mapfile -t -O "${#COMPREPLY[@]}" COMPREPLY < <(compgen -W "--array --batch-format --batch-output-file --batch-report-frequency --eeListfile --excludeEEFile --experiment --experiment-set --expressionQuery --help --taxon -a -all -allowMissing -batchFormat -batchOutputFile -batchReportFrequency -count -e -eeset -f -h -log2cpm -multiqc -q -rlen -rpkm -t -x" -- "$2")
        fi
        if [[ "$current_option" =~ (--batch-output-file|--eeListfile|--excludeEEFile|-batchOutputFile|-count|-f|-rpkm|-x) ]]; then
            mapfile -t -O "${#COMPREPLY[@]}" COMPREPLY < <(compgen -f -- "$2")
        fi
    fi
    if [[ " $words " =~ ' rnaseqDataAdd ' ]]; then
        if ! [[ "$current_option" =~ (--array|--batch-format|--batch-output-file|--batch-report-frequency|--eeListfile|--excludeEEFile|--experiment|--experiment-set|--expressionQuery|--taxon|-a|-batchFormat|-batchOutputFile|-batchReportFrequency|-count|-e|-eeset|-f|-multiqc|-q|-rlen|-rpkm|-t|-x) ]]; then
            mapfile -t -O "${#COMPREPLY[@]}" COMPREPLY < <(compgen -W "--array --batch-format --batch-output-file --batch-report-frequency --eeListfile --excludeEEFile --experiment --experiment-set --expressionQuery --help --taxon -a -all -allowMissing -batchFormat -batchOutputFile -batchReportFrequency -count -e -eeset -f -h -log2cpm -multiqc -q -rlen -rpkm -t -x" -- "$2")
        fi
        if [[ "$current_option" =~ (--batch-output-file|--eeListfile|--excludeEEFile|-batchOutputFile|-count|-f|-rpkm|-x) ]]; then
            mapfile -t -O "${#COMPREPLY[@]}" COMPREPLY < <(compgen -f -- "$2")
        fi
    fi
    if [[ " $words " =~ ' ubic.gemma.apps.GeeqCli ' ]]; then
        if ! [[ "$current_option" =~ (--batch-format|--batch-output-file|--batch-report-frequency|--eeListfile|--excludeEEFile|--experiment|--experiment-set|--expressionQuery|--mode|--taxon|-batchFormat|-batchOutputFile|-batchReportFrequency|-e|-eeset|-f|-m|-mdate|-q|-t|-x) ]]; then
            mapfile -t -O "${#COMPREPLY[@]}" COMPREPLY < <(compgen -W "--batch-format --batch-output-file --batch-report-frequency --eeListfile --excludeEEFile --experiment --experiment-set --expressionQuery --force --help --mode --taxon -all -auto -batchFormat -batchOutputFile -batchReportFrequency -e -eeset -f -force -h -m -mdate -q -t -x" -- "$2")
        fi
        if [[ "$current_option" =~ (--batch-output-file|--eeListfile|--excludeEEFile|-batchOutputFile|-f|-x) ]]; then
            mapfile -t -O "${#COMPREPLY[@]}" COMPREPLY < <(compgen -f -- "$2")
        fi
    fi
    if [[ " $words " =~ ' runGeeq ' ]]; then
        if ! [[ "$current_option" =~ (--batch-format|--batch-output-file|--batch-report-frequency|--eeListfile|--excludeEEFile|--experiment|--experiment-set|--expressionQuery|--mode|--taxon|-batchFormat|-batchOutputFile|-batchReportFrequency|-e|-eeset|-f|-m|-mdate|-q|-t|-x) ]]; then
            mapfile -t -O "${#COMPREPLY[@]}" COMPREPLY < <(compgen -W "--batch-format --batch-output-file --batch-report-frequency --eeListfile --excludeEEFile --experiment --experiment-set --expressionQuery --force --help --mode --taxon -all -auto -batchFormat -batchOutputFile -batchReportFrequency -e -eeset -f -force -h -m -mdate -q -t -x" -- "$2")
        fi
        if [[ "$current_option" =~ (--batch-output-file|--eeListfile|--excludeEEFile|-batchOutputFile|-f|-x) ]]; then
            mapfile -t -O "${#COMPREPLY[@]}" COMPREPLY < <(compgen -f -- "$2")
        fi
    fi
    if [[ " $words " =~ ' ubic.gemma.apps.SplitExperimentCli ' ]]; then
        if ! [[ "$current_option" =~ (--experiment|-e|-factor) ]]; then
            mapfile -t -O "${#COMPREPLY[@]}" COMPREPLY < <(compgen -W "--experiment --help -e -factor -h" -- "$2")
        fi
    fi
    if [[ " $words " =~ ' splitExperiment ' ]]; then
        if ! [[ "$current_option" =~ (--experiment|-e|-factor) ]]; then
            mapfile -t -O "${#COMPREPLY[@]}" COMPREPLY < <(compgen -W "--experiment --help -e -factor -h" -- "$2")
        fi
    fi
    if [[ " $words " =~ ' ubic.gemma.apps.ExpressionExperimentPlatformSwitchCli ' ]]; then
        if ! [[ "$current_option" =~ (--array|--batch-format|--batch-output-file|--batch-report-frequency|--eeListfile|--excludeEEFile|--experiment|--experiment-set|--expressionQuery|--taxon|-a|-batchFormat|-batchOutputFile|-batchReportFrequency|-e|-eeset|-f|-q|-t|-x) ]]; then
            mapfile -t -O "${#COMPREPLY[@]}" COMPREPLY < <(compgen -W "--array --batch-format --batch-output-file --batch-report-frequency --eeListfile --excludeEEFile --experiment --experiment-set --expressionQuery --force --help --taxon -a -all -batchFormat -batchOutputFile -batchReportFrequency -e -eeset -f -force -h -q -t -x" -- "$2")
        fi
        if [[ "$current_option" =~ (--batch-output-file|--eeListfile|--excludeEEFile|-batchOutputFile|-f|-x) ]]; then
            mapfile -t -O "${#COMPREPLY[@]}" COMPREPLY < <(compgen -f -- "$2")
        fi
    fi
    if [[ " $words " =~ ' switchExperimentPlatform ' ]]; then
        if ! [[ "$current_option" =~ (--array|--batch-format|--batch-output-file|--batch-report-frequency|--eeListfile|--excludeEEFile|--experiment|--experiment-set|--expressionQuery|--taxon|-a|-batchFormat|-batchOutputFile|-batchReportFrequency|-e|-eeset|-f|-q|-t|-x) ]]; then
            mapfile -t -O "${#COMPREPLY[@]}" COMPREPLY < <(compgen -W "--array --batch-format --batch-output-file --batch-report-frequency --eeListfile --excludeEEFile --experiment --experiment-set --expressionQuery --force --help --taxon -a -all -batchFormat -batchOutputFile -batchReportFrequency -e -eeset -f -force -h -q -t -x" -- "$2")
        fi
        if [[ "$current_option" =~ (--batch-output-file|--eeListfile|--excludeEEFile|-batchOutputFile|-f|-x) ]]; then
            mapfile -t -O "${#COMPREPLY[@]}" COMPREPLY < <(compgen -f -- "$2")
        fi
    fi
    if [[ " $words " =~ ' ubic.gemma.apps.SingleCellDataTransformCli ' ]]; then
        if ! [[ "$current_option" =~ (--python|-python) ]]; then
            mapfile -t -O "${#COMPREPLY[@]}" COMPREPLY < <(compgen -W "--help --python -h -python" -- "$2")
        fi
    fi
    if [[ " $words " =~ ' transformSingleCellData ' ]]; then
        if ! [[ "$current_option" =~ (--python|-python) ]]; then
            mapfile -t -O "${#COMPREPLY[@]}" COMPREPLY < <(compgen -W "--help --python -h -python" -- "$2")
        fi
    fi
    if [[ " $words " =~ ' ubic.gemma.apps.UpdateEe2AdCli ' ]]; then
        if ! [[ "$current_option" =~ (--since|-s) ]]; then
            mapfile -t -O "${#COMPREPLY[@]}" COMPREPLY < <(compgen -W "--help --since -h -s" -- "$2")
        fi
    fi
    if [[ " $words " =~ ' updateEe2Ad ' ]]; then
        if ! [[ "$current_option" =~ (--since|-s) ]]; then
            mapfile -t -O "${#COMPREPLY[@]}" COMPREPLY < <(compgen -W "--help --since -h -s" -- "$2")
        fi
    fi
    if [[ " $words " =~ ' ubic.gemma.apps.UpdateEE2CCli ' ]]; then
        if ! [[ "$current_option" =~ (--since|-s) ]]; then
            mapfile -t -O "${#COMPREPLY[@]}" COMPREPLY < <(compgen -W "--help --since --truncate -h -s -truncate" -- "$2")
        fi
    fi
    if [[ " $words " =~ ' updateEe2c ' ]]; then
        if ! [[ "$current_option" =~ (--since|-s) ]]; then
            mapfile -t -O "${#COMPREPLY[@]}" COMPREPLY < <(compgen -W "--help --since --truncate -h -s -truncate" -- "$2")
        fi
    fi
    if [[ " $words " =~ ' ubic.gemma.apps.ExpressionExperimentDataUpdaterCli ' ]]; then
        if ! [[ "$current_option" =~ (--batch-format|--batch-output-file|--batch-report-frequency|--eeListfile|--excludeEEFile|--experiment|--experiment-set|--expressionQuery|--taxon|-batchFormat|-batchOutputFile|-batchReportFrequency|-e|-eeset|-f|-q|-t|-x) ]]; then
            mapfile -t -O "${#COMPREPLY[@]}" COMPREPLY < <(compgen -W "--batch-format --batch-output-file --batch-report-frequency --eeListfile --excludeEEFile --experiment --experiment-set --expressionQuery --help --taxon --update-experiment-tags --update-publications --update-sample-characteristics -all -batchFormat -batchOutputFile -batchReportFrequency -e -eeset -f -h -q -t -updateExperimentTags -updatePublications -updateSampleCharacteristics -x" -- "$2")
        fi
        if [[ "$current_option" =~ (--batch-output-file|--eeListfile|--excludeEEFile|-batchOutputFile|-f|-x) ]]; then
            mapfile -t -O "${#COMPREPLY[@]}" COMPREPLY < <(compgen -f -- "$2")
        fi
    fi
    if [[ " $words " =~ ' updateGEOData ' ]]; then
        if ! [[ "$current_option" =~ (--batch-format|--batch-output-file|--batch-report-frequency|--eeListfile|--excludeEEFile|--experiment|--experiment-set|--expressionQuery|--taxon|-batchFormat|-batchOutputFile|-batchReportFrequency|-e|-eeset|-f|-q|-t|-x) ]]; then
            mapfile -t -O "${#COMPREPLY[@]}" COMPREPLY < <(compgen -W "--batch-format --batch-output-file --batch-report-frequency --eeListfile --excludeEEFile --experiment --experiment-set --expressionQuery --help --taxon --update-experiment-tags --update-publications --update-sample-characteristics -all -batchFormat -batchOutputFile -batchReportFrequency -e -eeset -f -h -q -t -updateExperimentTags -updatePublications -updateSampleCharacteristics -x" -- "$2")
        fi
        if [[ "$current_option" =~ (--batch-output-file|--eeListfile|--excludeEEFile|-batchOutputFile|-f|-x) ]]; then
            mapfile -t -O "${#COMPREPLY[@]}" COMPREPLY < <(compgen -f -- "$2")
        fi
    fi
    if [[ " $words " =~ ' ubic.gemma.apps.SingleCellSparsityMetricsUpdaterCli ' ]]; then
        if ! [[ "$current_option" =~ (--batch-format|--batch-output-file|--batch-report-frequency|--eeListfile|--excludeEEFile|--experiment|--experiment-set|--expressionQuery|--taxon|-batchFormat|-batchOutputFile|-batchReportFrequency|-e|-eeset|-f|-q|-t|-x) ]]; then
            mapfile -t -O "${#COMPREPLY[@]}" COMPREPLY < <(compgen -W "--batch-format --batch-output-file --batch-report-frequency --eeListfile --excludeEEFile --experiment --experiment-set --expressionQuery --help --taxon -all -batchFormat -batchOutputFile -batchReportFrequency -e -eeset -f -h -q -t -x" -- "$2")
        fi
        if [[ "$current_option" =~ (--batch-output-file|--eeListfile|--excludeEEFile|-batchOutputFile|-f|-x) ]]; then
            mapfile -t -O "${#COMPREPLY[@]}" COMPREPLY < <(compgen -f -- "$2")
        fi
    fi
    if [[ " $words " =~ ' updateSingleCellSparsityMetrics ' ]]; then
        if ! [[ "$current_option" =~ (--batch-format|--batch-output-file|--batch-report-frequency|--eeListfile|--excludeEEFile|--experiment|--experiment-set|--expressionQuery|--taxon|-batchFormat|-batchOutputFile|-batchReportFrequency|-e|-eeset|-f|-q|-t|-x) ]]; then
            mapfile -t -O "${#COMPREPLY[@]}" COMPREPLY < <(compgen -W "--batch-format --batch-output-file --batch-report-frequency --eeListfile --excludeEEFile --experiment --experiment-set --expressionQuery --help --taxon -all -batchFormat -batchOutputFile -batchReportFrequency -e -eeset -f -h -q -t -x" -- "$2")
        fi
        if [[ "$current_option" =~ (--batch-output-file|--eeListfile|--excludeEEFile|-batchOutputFile|-f|-x) ]]; then
            mapfile -t -O "${#COMPREPLY[@]}" COMPREPLY < <(compgen -f -- "$2")
        fi
    fi
    if [[ " $words " =~ ' ubic.gemma.apps.VectorMergingCli ' ]]; then
        if ! [[ "$current_option" =~ (--batch-format|--batch-output-file|--batch-report-frequency|--eeListfile|--excludeEEFile|--experiment|--experiment-set|--expressionQuery|--taxon|-batchFormat|-batchOutputFile|-batchReportFrequency|-e|-eeset|-f|-q|-t|-x) ]]; then
            mapfile -t -O "${#COMPREPLY[@]}" COMPREPLY < <(compgen -W "--batch-format --batch-output-file --batch-report-frequency --eeListfile --excludeEEFile --experiment --experiment-set --expressionQuery --force --help --taxon -all -batchFormat -batchOutputFile -batchReportFrequency -e -eeset -f -force -h -q -t -x" -- "$2")
        fi
        if [[ "$current_option" =~ (--batch-output-file|--eeListfile|--excludeEEFile|-batchOutputFile|-f|-x) ]]; then
            mapfile -t -O "${#COMPREPLY[@]}" COMPREPLY < <(compgen -f -- "$2")
        fi
    fi
    if [[ " $words " =~ ' vectorMerge ' ]]; then
        if ! [[ "$current_option" =~ (--batch-format|--batch-output-file|--batch-report-frequency|--eeListfile|--excludeEEFile|--experiment|--experiment-set|--expressionQuery|--taxon|-batchFormat|-batchOutputFile|-batchReportFrequency|-e|-eeset|-f|-q|-t|-x) ]]; then
            mapfile -t -O "${#COMPREPLY[@]}" COMPREPLY < <(compgen -W "--batch-format --batch-output-file --batch-report-frequency --eeListfile --excludeEEFile --experiment --experiment-set --expressionQuery --force --help --taxon -all -batchFormat -batchOutputFile -batchReportFrequency -e -eeset -f -force -h -q -t -x" -- "$2")
        fi
        if [[ "$current_option" =~ (--batch-output-file|--eeListfile|--excludeEEFile|-batchOutputFile|-f|-x) ]]; then
            mapfile -t -O "${#COMPREPLY[@]}" COMPREPLY < <(compgen -f -- "$2")
        fi
    fi
    if [[ " $words " =~ ' ubic.gemma.apps.ExpressionExperimentMetadataChangelogViewerCli ' ]]; then
        if ! [[ "$current_option" =~ (--batch-format|--batch-output-file|--batch-report-frequency|--eeListfile|--excludeEEFile|--experiment|--experiment-set|--expressionQuery|--taxon|-batchFormat|-batchOutputFile|-batchReportFrequency|-e|-eeset|-f|-q|-t|-x) ]]; then
            mapfile -t -O "${#COMPREPLY[@]}" COMPREPLY < <(compgen -W "--batch-format --batch-output-file --batch-report-frequency --eeListfile --excludeEEFile --experiment --experiment-set --expressionQuery --help --taxon -all -batchFormat -batchOutputFile -batchReportFrequency -e -eeset -f -h -q -t -x" -- "$2")
        fi
        if [[ "$current_option" =~ (--batch-output-file|--eeListfile|--excludeEEFile|-batchOutputFile|-f|-x) ]]; then
            mapfile -t -O "${#COMPREPLY[@]}" COMPREPLY < <(compgen -f -- "$2")
        fi
    fi
    if [[ " $words " =~ ' viewChangelog ' ]]; then
        if ! [[ "$current_option" =~ (--batch-format|--batch-output-file|--batch-report-frequency|--eeListfile|--excludeEEFile|--experiment|--experiment-set|--expressionQuery|--taxon|-batchFormat|-batchOutputFile|-batchReportFrequency|-e|-eeset|-f|-q|-t|-x) ]]; then
            mapfile -t -O "${#COMPREPLY[@]}" COMPREPLY < <(compgen -W "--batch-format --batch-output-file --batch-report-frequency --eeListfile --excludeEEFile --experiment --experiment-set --expressionQuery --help --taxon -all -batchFormat -batchOutputFile -batchReportFrequency -e -eeset -f -h -q -t -x" -- "$2")
        fi
        if [[ "$current_option" =~ (--batch-output-file|--eeListfile|--excludeEEFile|-batchOutputFile|-f|-x) ]]; then
            mapfile -t -O "${#COMPREPLY[@]}" COMPREPLY < <(compgen -f -- "$2")
        fi
    fi
    if [[ " $words " =~ ' ubic.gemma.apps.ArrayDesignAuditTrailCleanupCli ' ]]; then
        if ! [[ "$current_option" =~ (--adListFile|--array|--batch-format|--batch-output-file|--batch-report-frequency|-a|-batchFormat|-batchOutputFile|-batchReportFrequency|-f|-mdate) ]]; then
            mapfile -t -O "${#COMPREPLY[@]}" COMPREPLY < <(compgen -W "--adListFile --array --batch-format --batch-output-file --batch-report-frequency --help -a -auto -batchFormat -batchOutputFile -batchReportFrequency -f -h -mdate" -- "$2")
        fi
        if [[ "$current_option" =~ (--adListFile|--batch-output-file|-batchOutputFile|-f) ]]; then
            mapfile -t -O "${#COMPREPLY[@]}" COMPREPLY < <(compgen -f -- "$2")
        fi
    fi
    if [[ " $words " =~ ' adATcleanup ' ]]; then
        if ! [[ "$current_option" =~ (--adListFile|--array|--batch-format|--batch-output-file|--batch-report-frequency|-a|-batchFormat|-batchOutputFile|-batchReportFrequency|-f|-mdate) ]]; then
            mapfile -t -O "${#COMPREPLY[@]}" COMPREPLY < <(compgen -W "--adListFile --array --batch-format --batch-output-file --batch-report-frequency --help -a -auto -batchFormat -batchOutputFile -batchReportFrequency -f -h -mdate" -- "$2")
        fi
        if [[ "$current_option" =~ (--adListFile|--batch-output-file|-batchOutputFile|-f) ]]; then
            mapfile -t -O "${#COMPREPLY[@]}" COMPREPLY < <(compgen -f -- "$2")
        fi
    fi
    if [[ " $words " =~ ' ubic.gemma.apps.ArrayDesignSequenceAssociationCli ' ]]; then
        if ! [[ "$current_option" =~ (--array|--batch-format|--batch-output-file|--batch-report-frequency|--file|--ids|--sequence|--taxon|--type|-a|-batchFormat|-batchOutputFile|-batchReportFrequency|-f|-i|-mdate|-s|-t|-y) ]]; then
            mapfile -t -O "${#COMPREPLY[@]}" COMPREPLY < <(compgen -W "--array --batch-format --batch-output-file --batch-report-frequency --file --force --help --ids --sequence --taxon --type -a -auto -batchFormat -batchOutputFile -batchReportFrequency -f -force -h -i -mdate -s -t -y" -- "$2")
        fi
        if [[ "$current_option" =~ (--batch-output-file|--file|--ids|-batchOutputFile|-f|-i) ]]; then
            mapfile -t -O "${#COMPREPLY[@]}" COMPREPLY < <(compgen -f -- "$2")
        fi
    fi
    if [[ " $words " =~ ' addPlatformSequences ' ]]; then
        if ! [[ "$current_option" =~ (--array|--batch-format|--batch-output-file|--batch-report-frequency|--file|--ids|--sequence|--taxon|--type|-a|-batchFormat|-batchOutputFile|-batchReportFrequency|-f|-i|-mdate|-s|-t|-y) ]]; then
            mapfile -t -O "${#COMPREPLY[@]}" COMPREPLY < <(compgen -W "--array --batch-format --batch-output-file --batch-report-frequency --file --force --help --ids --sequence --taxon --type -a -auto -batchFormat -batchOutputFile -batchReportFrequency -f -force -h -i -mdate -s -t -y" -- "$2")
        fi
        if [[ "$current_option" =~ (--batch-output-file|--file|--ids|-batchOutputFile|-f|-i) ]]; then
            mapfile -t -O "${#COMPREPLY[@]}" COMPREPLY < <(compgen -f -- "$2")
        fi
    fi
    if [[ " $words " =~ ' ubic.gemma.apps.AffyProbeCollapseCli ' ]]; then
        if ! [[ "$current_option" =~ (--adListFile|--array|--batch-format|--batch-output-file|--batch-report-frequency|-a|-affyProbeFile|-batchFormat|-batchOutputFile|-batchReportFrequency|-f|-mdate) ]]; then
            mapfile -t -O "${#COMPREPLY[@]}" COMPREPLY < <(compgen -W "--adListFile --array --batch-format --batch-output-file --batch-report-frequency --help -a -affyProbeFile -auto -batchFormat -batchOutputFile -batchReportFrequency -f -h -mdate" -- "$2")
        fi
        if [[ "$current_option" =~ (--adListFile|--batch-output-file|-affyProbeFile|-batchOutputFile|-f) ]]; then
            mapfile -t -O "${#COMPREPLY[@]}" COMPREPLY < <(compgen -f -- "$2")
        fi
    fi
    if [[ " $words " =~ ' affyCollapse ' ]]; then
        if ! [[ "$current_option" =~ (--adListFile|--array|--batch-format|--batch-output-file|--batch-report-frequency|-a|-affyProbeFile|-batchFormat|-batchOutputFile|-batchReportFrequency|-f|-mdate) ]]; then
            mapfile -t -O "${#COMPREPLY[@]}" COMPREPLY < <(compgen -W "--adListFile --array --batch-format --batch-output-file --batch-report-frequency --help -a -affyProbeFile -auto -batchFormat -batchOutputFile -batchReportFrequency -f -h -mdate" -- "$2")
        fi
        if [[ "$current_option" =~ (--adListFile|--batch-output-file|-affyProbeFile|-batchOutputFile|-f) ]]; then
            mapfile -t -O "${#COMPREPLY[@]}" COMPREPLY < <(compgen -f -- "$2")
        fi
    fi
    if [[ " $words " =~ ' ubic.gemma.apps.ArrayDesignBlatCli ' ]]; then
        if ! [[ "$current_option" =~ (--adListFile|--array|--batch-format|--batch-output-file|--batch-report-frequency|--blatfile|--scoreThresh|--taxon|-a|-b|-batchFormat|-batchOutputFile|-batchReportFrequency|-f|-mdate|-s|-t) ]]; then
            mapfile -t -O "${#COMPREPLY[@]}" COMPREPLY < <(compgen -W "--adListFile --array --batch-format --batch-output-file --batch-report-frequency --blatfile --help --scoreThresh --taxon -a -auto -b -batchFormat -batchOutputFile -batchReportFrequency -f -h -mdate -s -sensitive -t" -- "$2")
        fi
        if [[ "$current_option" =~ (--adListFile|--batch-output-file|--blatfile|-b|-batchOutputFile|-f) ]]; then
            mapfile -t -O "${#COMPREPLY[@]}" COMPREPLY < <(compgen -f -- "$2")
        fi
    fi
    if [[ " $words " =~ ' blatPlatform ' ]]; then
        if ! [[ "$current_option" =~ (--adListFile|--array|--batch-format|--batch-output-file|--batch-report-frequency|--blatfile|--scoreThresh|--taxon|-a|-b|-batchFormat|-batchOutputFile|-batchReportFrequency|-f|-mdate|-s|-t) ]]; then
            mapfile -t -O "${#COMPREPLY[@]}" COMPREPLY < <(compgen -W "--adListFile --array --batch-format --batch-output-file --batch-report-frequency --blatfile --help --scoreThresh --taxon -a -auto -b -batchFormat -batchOutputFile -batchReportFrequency -f -h -mdate -s -sensitive -t" -- "$2")
        fi
        if [[ "$current_option" =~ (--adListFile|--batch-output-file|--blatfile|-b|-batchOutputFile|-f) ]]; then
            mapfile -t -O "${#COMPREPLY[@]}" COMPREPLY < <(compgen -f -- "$2")
        fi
    fi
    if [[ " $words " =~ ' ubic.gemma.apps.ArrayDesignProbeCleanupCLI ' ]]; then
        if ! [[ "$current_option" =~ (--array|--batch-format|--batch-output-file|--batch-report-frequency|--file|-a|-batchFormat|-batchOutputFile|-batchReportFrequency|-f|-mdate) ]]; then
            mapfile -t -O "${#COMPREPLY[@]}" COMPREPLY < <(compgen -W "--array --batch-format --batch-output-file --batch-report-frequency --file --help -a -auto -batchFormat -batchOutputFile -batchReportFrequency -f -h -mdate" -- "$2")
        fi
        if [[ "$current_option" =~ (--batch-output-file|--file|-batchOutputFile|-f) ]]; then
            mapfile -t -O "${#COMPREPLY[@]}" COMPREPLY < <(compgen -f -- "$2")
        fi
    fi
    if [[ " $words " =~ ' deletePlatformElements ' ]]; then
        if ! [[ "$current_option" =~ (--array|--batch-format|--batch-output-file|--batch-report-frequency|--file|-a|-batchFormat|-batchOutputFile|-batchReportFrequency|-f|-mdate) ]]; then
            mapfile -t -O "${#COMPREPLY[@]}" COMPREPLY < <(compgen -W "--array --batch-format --batch-output-file --batch-report-frequency --file --help -a -auto -batchFormat -batchOutputFile -batchReportFrequency -f -h -mdate" -- "$2")
        fi
        if [[ "$current_option" =~ (--batch-output-file|--file|-batchOutputFile|-f) ]]; then
            mapfile -t -O "${#COMPREPLY[@]}" COMPREPLY < <(compgen -f -- "$2")
        fi
    fi
    if [[ " $words " =~ ' ubic.gemma.apps.ArrayDesignBioSequenceDetachCli ' ]]; then
        if ! [[ "$current_option" =~ (--adListFile|--array|--batch-format|--batch-output-file|--batch-report-frequency|-a|-batchFormat|-batchOutputFile|-batchReportFrequency|-f|-mdate) ]]; then
            mapfile -t -O "${#COMPREPLY[@]}" COMPREPLY < <(compgen -W "--adListFile --array --batch-format --batch-output-file --batch-report-frequency --help -a -auto -batchFormat -batchOutputFile -batchReportFrequency -delete -f -h -mdate" -- "$2")
        fi
        if [[ "$current_option" =~ (--adListFile|--batch-output-file|-batchOutputFile|-f) ]]; then
            mapfile -t -O "${#COMPREPLY[@]}" COMPREPLY < <(compgen -f -- "$2")
        fi
    fi
    if [[ " $words " =~ ' detachSequences ' ]]; then
        if ! [[ "$current_option" =~ (--adListFile|--array|--batch-format|--batch-output-file|--batch-report-frequency|-a|-batchFormat|-batchOutputFile|-batchReportFrequency|-f|-mdate) ]]; then
            mapfile -t -O "${#COMPREPLY[@]}" COMPREPLY < <(compgen -W "--adListFile --array --batch-format --batch-output-file --batch-report-frequency --help -a -auto -batchFormat -batchOutputFile -batchReportFrequency -delete -f -h -mdate" -- "$2")
        fi
        if [[ "$current_option" =~ (--adListFile|--batch-output-file|-batchOutputFile|-f) ]]; then
            mapfile -t -O "${#COMPREPLY[@]}" COMPREPLY < <(compgen -f -- "$2")
        fi
    fi
    if [[ " $words " =~ ' ubic.gemma.apps.GenericGenelistDesignGenerator ' ]]; then
        if ! [[ "$current_option" =~ (--array|--geneListFile|--taxon|-a|-f|-t) ]]; then
            mapfile -t -O "${#COMPREPLY[@]}" COMPREPLY < <(compgen -W "--array --geneListFile --help --taxon -a -f -h -nodb -t" -- "$2")
        fi
        if [[ "$current_option" =~ (--geneListFile|-f) ]]; then
            mapfile -t -O "${#COMPREPLY[@]}" COMPREPLY < <(compgen -f -- "$2")
        fi
    fi
    if [[ " $words " =~ ' genericPlatform ' ]]; then
        if ! [[ "$current_option" =~ (--array|--geneListFile|--taxon|-a|-f|-t) ]]; then
            mapfile -t -O "${#COMPREPLY[@]}" COMPREPLY < <(compgen -W "--array --geneListFile --help --taxon -a -f -h -nodb -t" -- "$2")
        fi
        if [[ "$current_option" =~ (--geneListFile|-f) ]]; then
            mapfile -t -O "${#COMPREPLY[@]}" COMPREPLY < <(compgen -f -- "$2")
        fi
    fi
    if [[ " $words " =~ ' ubic.gemma.apps.ArrayDesignAnnotationFileCli ' ]]; then
        if ! [[ "$current_option" =~ (--adListFile|--array|--batch-format|--batch-output-file|--batch-report-frequency|--taxon|-a|-batchFormat|-batchOutputFile|-batchReportFrequency|-f|-l|-mdate|-t) ]]; then
            mapfile -t -O "${#COMPREPLY[@]}" COMPREPLY < <(compgen -W "--adListFile --array --batch --batch-format --batch-output-file --batch-report-frequency --dontDeleteOtherFiles --help --nogo --taxon -a -auto -b -batchFormat -batchOutputFile -batchReportFrequency -f -h -k -l -mdate -nogo -t" -- "$2")
        fi
        if [[ "$current_option" =~ (--adListFile|--batch-output-file|--dontDeleteOtherFiles|-batchOutputFile|-f|-k|-l) ]]; then
            mapfile -t -O "${#COMPREPLY[@]}" COMPREPLY < <(compgen -f -- "$2")
        fi
    fi
    if [[ " $words " =~ ' makePlatformAnnotFiles ' ]]; then
        if ! [[ "$current_option" =~ (--adListFile|--array|--batch-format|--batch-output-file|--batch-report-frequency|--taxon|-a|-batchFormat|-batchOutputFile|-batchReportFrequency|-f|-l|-mdate|-t) ]]; then
            mapfile -t -O "${#COMPREPLY[@]}" COMPREPLY < <(compgen -W "--adListFile --array --batch --batch-format --batch-output-file --batch-report-frequency --dontDeleteOtherFiles --help --nogo --taxon -a -auto -b -batchFormat -batchOutputFile -batchReportFrequency -f -h -k -l -mdate -nogo -t" -- "$2")
        fi
        if [[ "$current_option" =~ (--adListFile|--batch-output-file|--dontDeleteOtherFiles|-batchOutputFile|-f|-k|-l) ]]; then
            mapfile -t -O "${#COMPREPLY[@]}" COMPREPLY < <(compgen -f -- "$2")
        fi
    fi
    if [[ " $words " =~ ' ubic.gemma.apps.ArrayDesignProbeMapperCli ' ]]; then
        if ! [[ "$current_option" =~ (--adListFile|--array|--batch-format|--batch-output-file|--batch-report-frequency|--identityThreshold|--overlapThreshold|--scoreThreshold|--taxon|-a|-batchFormat|-batchOutputFile|-batchReportFrequency|-config|-f|-i|-import|-mdate|-o|-probes|-s|-source|-t) ]]; then
            mapfile -t -O "${#COMPREPLY[@]}" COMPREPLY < <(compgen -W "--adListFile --array --batch-format --batch-output-file --batch-report-frequency --help --identityThreshold --overlapThreshold --scoreThreshold --taxon -a -auto -batchFormat -batchOutputFile -batchReportFrequency -config -f -force -h -i -import -mdate -mirna -ncbi -nodb -o -probes -s -source -t -usePred" -- "$2")
        fi
        if [[ "$current_option" =~ (--adListFile|--batch-output-file|-batchOutputFile|-f|-import) ]]; then
            mapfile -t -O "${#COMPREPLY[@]}" COMPREPLY < <(compgen -f -- "$2")
        fi
    fi
    if [[ " $words " =~ ' mapPlatformToGenes ' ]]; then
        if ! [[ "$current_option" =~ (--adListFile|--array|--batch-format|--batch-output-file|--batch-report-frequency|--identityThreshold|--overlapThreshold|--scoreThreshold|--taxon|-a|-batchFormat|-batchOutputFile|-batchReportFrequency|-config|-f|-i|-import|-mdate|-o|-probes|-s|-source|-t) ]]; then
            mapfile -t -O "${#COMPREPLY[@]}" COMPREPLY < <(compgen -W "--adListFile --array --batch-format --batch-output-file --batch-report-frequency --help --identityThreshold --overlapThreshold --scoreThreshold --taxon -a -auto -batchFormat -batchOutputFile -batchReportFrequency -config -f -force -h -i -import -mdate -mirna -ncbi -nodb -o -probes -s -source -t -usePred" -- "$2")
        fi
        if [[ "$current_option" =~ (--adListFile|--batch-output-file|-batchOutputFile|-f|-import) ]]; then
            mapfile -t -O "${#COMPREPLY[@]}" COMPREPLY < <(compgen -f -- "$2")
        fi
    fi
    if [[ " $words " =~ ' ubic.gemma.apps.ArrayDesignMergeCli ' ]]; then
        if ! [[ "$current_option" =~ (--adListFile|--array|--batch-format|--batch-output-file|--batch-report-frequency|--name|--other|--shortname|-a|-batchFormat|-batchOutputFile|-batchReportFrequency|-f|-mdate|-n|-o|-s) ]]; then
            mapfile -t -O "${#COMPREPLY[@]}" COMPREPLY < <(compgen -W "--adListFile --array --batch-format --batch-output-file --batch-report-frequency --help --name --other --shortname -a -add -auto -batchFormat -batchOutputFile -batchReportFrequency -f -h -mdate -n -o -s" -- "$2")
        fi
        if [[ "$current_option" =~ (--adListFile|--batch-output-file|-batchOutputFile|-f) ]]; then
            mapfile -t -O "${#COMPREPLY[@]}" COMPREPLY < <(compgen -f -- "$2")
        fi
    fi
    if [[ " $words " =~ ' mergePlatforms ' ]]; then
        if ! [[ "$current_option" =~ (--adListFile|--array|--batch-format|--batch-output-file|--batch-report-frequency|--name|--other|--shortname|-a|-batchFormat|-batchOutputFile|-batchReportFrequency|-f|-mdate|-n|-o|-s) ]]; then
            mapfile -t -O "${#COMPREPLY[@]}" COMPREPLY < <(compgen -W "--adListFile --array --batch-format --batch-output-file --batch-report-frequency --help --name --other --shortname -a -add -auto -batchFormat -batchOutputFile -batchReportFrequency -f -h -mdate -n -o -s" -- "$2")
        fi
        if [[ "$current_option" =~ (--adListFile|--batch-output-file|-batchOutputFile|-f) ]]; then
            mapfile -t -O "${#COMPREPLY[@]}" COMPREPLY < <(compgen -f -- "$2")
        fi
    fi
    if [[ " $words " =~ ' ubic.gemma.apps.ArrayDesignRepeatScanCli ' ]]; then
        if ! [[ "$current_option" =~ (--array|--batch-format|--batch-output-file|--batch-report-frequency|--file|-a|-batchFormat|-batchOutputFile|-batchReportFrequency|-f|-mdate) ]]; then
            mapfile -t -O "${#COMPREPLY[@]}" COMPREPLY < <(compgen -W "--array --batch-format --batch-output-file --batch-report-frequency --file --help -a -auto -batchFormat -batchOutputFile -batchReportFrequency -f -h -mdate" -- "$2")
        fi
        if [[ "$current_option" =~ (--batch-output-file|--file|-batchOutputFile|-f) ]]; then
            mapfile -t -O "${#COMPREPLY[@]}" COMPREPLY < <(compgen -f -- "$2")
        fi
    fi
    if [[ " $words " =~ ' platformRepeatScan ' ]]; then
        if ! [[ "$current_option" =~ (--array|--batch-format|--batch-output-file|--batch-report-frequency|--file|-a|-batchFormat|-batchOutputFile|-batchReportFrequency|-f|-mdate) ]]; then
            mapfile -t -O "${#COMPREPLY[@]}" COMPREPLY < <(compgen -W "--array --batch-format --batch-output-file --batch-report-frequency --file --help -a -auto -batchFormat -batchOutputFile -batchReportFrequency -f -h -mdate" -- "$2")
        fi
        if [[ "$current_option" =~ (--batch-output-file|--file|-batchOutputFile|-f) ]]; then
            mapfile -t -O "${#COMPREPLY[@]}" COMPREPLY < <(compgen -f -- "$2")
        fi
    fi
    if [[ " $words " =~ ' ubic.gemma.apps.ArrayDesignSubsumptionTesterCli ' ]]; then
        if ! [[ "$current_option" =~ (--adListFile|--array|--batch-format|--batch-output-file|--batch-report-frequency|--other|-a|-batchFormat|-batchOutputFile|-batchReportFrequency|-f|-mdate|-o) ]]; then
            mapfile -t -O "${#COMPREPLY[@]}" COMPREPLY < <(compgen -W "--adListFile --array --batch-format --batch-output-file --batch-report-frequency --help --other -a -all -auto -batchFormat -batchOutputFile -batchReportFrequency -f -h -mdate -o" -- "$2")
        fi
        if [[ "$current_option" =~ (--adListFile|--batch-output-file|-batchOutputFile|-f) ]]; then
            mapfile -t -O "${#COMPREPLY[@]}" COMPREPLY < <(compgen -f -- "$2")
        fi
    fi
    if [[ " $words " =~ ' platformSubsumptionTest ' ]]; then
        if ! [[ "$current_option" =~ (--adListFile|--array|--batch-format|--batch-output-file|--batch-report-frequency|--other|-a|-batchFormat|-batchOutputFile|-batchReportFrequency|-f|-mdate|-o) ]]; then
            mapfile -t -O "${#COMPREPLY[@]}" COMPREPLY < <(compgen -W "--adListFile --array --batch-format --batch-output-file --batch-report-frequency --help --other -a -all -auto -batchFormat -batchOutputFile -batchReportFrequency -f -h -mdate -o" -- "$2")
        fi
        if [[ "$current_option" =~ (--adListFile|--batch-output-file|-batchOutputFile|-f) ]]; then
            mapfile -t -O "${#COMPREPLY[@]}" COMPREPLY < <(compgen -f -- "$2")
        fi
    fi
    if [[ " $words " =~ ' ubic.gemma.apps.ArrayDesignProbeRenamerCli ' ]]; then
        if ! [[ "$current_option" =~ (--array|--batch-format|--batch-output-file|--batch-report-frequency|--file|-a|-batchFormat|-batchOutputFile|-batchReportFrequency|-f|-mdate) ]]; then
            mapfile -t -O "${#COMPREPLY[@]}" COMPREPLY < <(compgen -W "--array --batch-format --batch-output-file --batch-report-frequency --file --help -a -auto -batchFormat -batchOutputFile -batchReportFrequency -f -h -mdate" -- "$2")
        fi
        if [[ "$current_option" =~ (--batch-output-file|--file|-batchOutputFile|-f) ]]; then
            mapfile -t -O "${#COMPREPLY[@]}" COMPREPLY < <(compgen -f -- "$2")
        fi
    fi
    if [[ " $words " =~ ' probeRename ' ]]; then
        if ! [[ "$current_option" =~ (--array|--batch-format|--batch-output-file|--batch-report-frequency|--file|-a|-batchFormat|-batchOutputFile|-batchReportFrequency|-f|-mdate) ]]; then
            mapfile -t -O "${#COMPREPLY[@]}" COMPREPLY < <(compgen -W "--array --batch-format --batch-output-file --batch-report-frequency --file --help -a -auto -batchFormat -batchOutputFile -batchReportFrequency -f -h -mdate" -- "$2")
        fi
        if [[ "$current_option" =~ (--batch-output-file|--file|-batchOutputFile|-f) ]]; then
            mapfile -t -O "${#COMPREPLY[@]}" COMPREPLY < <(compgen -f -- "$2")
        fi
    fi
    if [[ " $words " =~ ' ubic.gemma.apps.BioSequenceCleanupCli ' ]]; then
        if ! [[ "$current_option" =~ (--adListFile|--array|--batch-format|--batch-output-file|--batch-report-frequency|-a|-batchFormat|-batchOutputFile|-batchReportFrequency|-f|-mdate) ]]; then
            mapfile -t -O "${#COMPREPLY[@]}" COMPREPLY < <(compgen -W "--adListFile --array --batch-format --batch-output-file --batch-report-frequency --file --help -a -auto -b -batchFormat -batchOutputFile -batchReportFrequency -dryrun -f -h -mdate" -- "$2")
        fi
        if [[ "$current_option" =~ (--adListFile|--batch-output-file|--file|-b|-batchOutputFile|-f) ]]; then
            mapfile -t -O "${#COMPREPLY[@]}" COMPREPLY < <(compgen -f -- "$2")
        fi
    fi
    if [[ " $words " =~ ' seqCleanup ' ]]; then
        if ! [[ "$current_option" =~ (--adListFile|--array|--batch-format|--batch-output-file|--batch-report-frequency|-a|-batchFormat|-batchOutputFile|-batchReportFrequency|-f|-mdate) ]]; then
            mapfile -t -O "${#COMPREPLY[@]}" COMPREPLY < <(compgen -W "--adListFile --array --batch-format --batch-output-file --batch-report-frequency --file --help -a -auto -b -batchFormat -batchOutputFile -batchReportFrequency -dryrun -f -h -mdate" -- "$2")
        fi
        if [[ "$current_option" =~ (--adListFile|--batch-output-file|--file|-b|-batchOutputFile|-f) ]]; then
            mapfile -t -O "${#COMPREPLY[@]}" COMPREPLY < <(compgen -f -- "$2")
        fi
    fi
    if [[ " $words " =~ ' ubic.gemma.apps.DatabaseViewGeneratorCLI ' ]]; then
        if ! [[ "$current_option" =~ (--limit|-l) ]]; then
            mapfile -t -O "${#COMPREPLY[@]}" COMPREPLY < <(compgen -W "--dataset --diffexpression --help --limit --tissue -d -h -l -t -x" -- "$2")
        fi
    fi
    if [[ " $words " =~ ' dumpForNIF ' ]]; then
        if ! [[ "$current_option" =~ (--limit|-l) ]]; then
            mapfile -t -O "${#COMPREPLY[@]}" COMPREPLY < <(compgen -W "--dataset --diffexpression --help --limit --tissue -d -h -l -t -x" -- "$2")
        fi
    fi
    if [[ " $words " =~ ' ubic.gemma.apps.GeoGrabberCli ' ]]; then
        if ! [[ "$current_option" =~ (--acc|--file|-chunkSize|-date|-e|-f|-gselimit|-output|-platformLimit|-startat|-startdate) ]]; then
            mapfile -t -O "${#COMPREPLY[@]}" COMPREPLY < <(compgen -W "--acc --file --help -chunkSize -date -e -f -gselimit -h -output -platformLimit -startat -startdate -y" -- "$2")
        fi
        if [[ "$current_option" =~ (--file|-f|-output) ]]; then
            mapfile -t -O "${#COMPREPLY[@]}" COMPREPLY < <(compgen -f -- "$2")
        fi
    fi
    if [[ " $words " =~ ' listGEOData ' ]]; then
<<<<<<< HEAD
        if ! [[ "$current_option" =~ (--acc|--file|-chunkSize|-date|-e|-f|-gselimit|-output|-platformLimit|-startat|-startdate) ]]; then
            mapfile -t -O "${#COMPREPLY[@]}" COMPREPLY < <(compgen -W "--acc --file --help -chunkSize -date -e -f -gselimit -h -output -platformLimit -startat -startdate -y" -- "$2")
=======
        if ! [[ "$current_option" =~ (--acc|--chunk-size|--file|--output|-chunkSize|-date|-e|-f|-gselimit|-output|-platformLimit|-startat|-startdate) ]]; then
            mapfile -t -O "${#COMPREPLY[@]}" COMPREPLY < <(compgen -W "'--acc' '--chunk-size' '--file' '--help' '--output' '-chunkSize' '-date' '-e' '-f' '-gselimit' '-h' '-output' '-platformLimit' '-raw' '-startat' '-startdate' '-y'" -- "$2")
>>>>>>> e428e337
        fi
        if [[ "$current_option" =~ (--file|--output|-f|-output) ]]; then
            mapfile -t -O "${#COMPREPLY[@]}" COMPREPLY < <(compgen -f -- "$2")
        fi
    fi
    if [[ " $words " =~ ' ubic.gemma.apps.ArrayDesignMapSummaryCli ' ]]; then
        if ! [[ "$current_option" =~ (--adListFile|--array|--batch-format|--batch-output-file|--batch-report-frequency|-a|-batchFormat|-batchOutputFile|-batchReportFrequency|-f|-mdate) ]]; then
            mapfile -t -O "${#COMPREPLY[@]}" COMPREPLY < <(compgen -W "--adListFile --array --batch-format --batch-output-file --batch-report-frequency --help -a -auto -batchFormat -batchOutputFile -batchReportFrequency -f -h -mdate" -- "$2")
        fi
        if [[ "$current_option" =~ (--adListFile|--batch-output-file|-batchOutputFile|-f) ]]; then
            mapfile -t -O "${#COMPREPLY[@]}" COMPREPLY < <(compgen -f -- "$2")
        fi
    fi
    if [[ " $words " =~ ' platformMapSummary ' ]]; then
        if ! [[ "$current_option" =~ (--adListFile|--array|--batch-format|--batch-output-file|--batch-report-frequency|-a|-batchFormat|-batchOutputFile|-batchReportFrequency|-f|-mdate) ]]; then
            mapfile -t -O "${#COMPREPLY[@]}" COMPREPLY < <(compgen -W "--adListFile --array --batch-format --batch-output-file --batch-report-frequency --help -a -auto -batchFormat -batchOutputFile -batchReportFrequency -f -h -mdate" -- "$2")
        fi
        if [[ "$current_option" =~ (--adListFile|--batch-output-file|-batchOutputFile|-f) ]]; then
            mapfile -t -O "${#COMPREPLY[@]}" COMPREPLY < <(compgen -f -- "$2")
        fi
    fi
    if [[ " $words " =~ ' ubic.gemma.apps.ExperimentalDesignViewCli ' ]]; then
        mapfile -t -O "${#COMPREPLY[@]}" COMPREPLY < <(compgen -W "--help -h" -- "$2")
    fi
    if [[ " $words " =~ ' viewExpDesigns ' ]]; then
        mapfile -t -O "${#COMPREPLY[@]}" COMPREPLY < <(compgen -W "--help -h" -- "$2")
    fi
    if [[ " $words " =~ ' ubic.gemma.apps.ArrayDesignAlternativePopulateCli ' ]]; then
        mapfile -t -O "${#COMPREPLY[@]}" COMPREPLY < <(compgen -W "--help -h" -- "$2")
    fi
    if [[ " $words " =~ ' affyAltsUpdate ' ]]; then
        mapfile -t -O "${#COMPREPLY[@]}" COMPREPLY < <(compgen -W "--help -h" -- "$2")
    fi
    if [[ " $words " =~ ' ubic.gemma.apps.BlacklistCli ' ]]; then
        if ! [[ "$current_option" =~ (--accession|-a|-accession|-file|-reason) ]]; then
            mapfile -t -O "${#COMPREPLY[@]}" COMPREPLY < <(compgen -W "--accession --help -a -accession -file -h -pp -reason -undo" -- "$2")
        fi
        if [[ "$current_option" =~ (-file) ]]; then
            mapfile -t -O "${#COMPREPLY[@]}" COMPREPLY < <(compgen -f -- "$2")
        fi
    fi
    if [[ " $words " =~ ' blackList ' ]]; then
        if ! [[ "$current_option" =~ (--accession|-a|-accession|-file|-reason) ]]; then
            mapfile -t -O "${#COMPREPLY[@]}" COMPREPLY < <(compgen -W "--accession --help -a -accession -file -h -pp -reason -undo" -- "$2")
        fi
        if [[ "$current_option" =~ (-file) ]]; then
            mapfile -t -O "${#COMPREPLY[@]}" COMPREPLY < <(compgen -f -- "$2")
        fi
    fi
    if [[ " $words " =~ ' ubic.gemma.apps.FindObsoleteTermsCli ' ]]; then
        mapfile -t -O "${#COMPREPLY[@]}" COMPREPLY < <(compgen -W "--help -h" -- "$2")
    fi
    if [[ " $words " =~ ' findObsoleteTerms ' ]]; then
        mapfile -t -O "${#COMPREPLY[@]}" COMPREPLY < <(compgen -W "--help -h" -- "$2")
    fi
    if [[ " $words " =~ ' ubic.gemma.apps.FixOntologyTermLabelsCli ' ]]; then
        mapfile -t -O "${#COMPREPLY[@]}" COMPREPLY < <(compgen -W "--dryRun --help -d -h" -- "$2")
    fi
    if [[ " $words " =~ ' fixOntologyTermLabels ' ]]; then
        mapfile -t -O "${#COMPREPLY[@]}" COMPREPLY < <(compgen -W "--dryRun --help -d -h" -- "$2")
    fi
    if [[ " $words " =~ ' ubic.gemma.apps.BibRefUpdaterCli ' ]]; then
        if ! [[ "$current_option" =~ (-pmids) ]]; then
            mapfile -t -O "${#COMPREPLY[@]}" COMPREPLY < <(compgen -W "--help -h -pmids" -- "$2")
        fi
    fi
    if [[ " $words " =~ ' updatePubMeds ' ]]; then
        if ! [[ "$current_option" =~ (-pmids) ]]; then
            mapfile -t -O "${#COMPREPLY[@]}" COMPREPLY < <(compgen -W "--help -h -pmids" -- "$2")
        fi
    fi
    if [[ " $words " =~ ' ubic.gemma.apps.ExternalDatabaseAdderCli ' ]]; then
        if ! [[ "$current_option" =~ (--name|--type|-n|-t) ]]; then
            mapfile -t -O "${#COMPREPLY[@]}" COMPREPLY < <(compgen -W "--help --name --type -h -n -t" -- "$2")
        fi
    fi
    if [[ " $words " =~ ' addExternalDatabase ' ]]; then
        if ! [[ "$current_option" =~ (--name|--type|-n|-t) ]]; then
            mapfile -t -O "${#COMPREPLY[@]}" COMPREPLY < <(compgen -W "--help --name --type -h -n -t" -- "$2")
        fi
    fi
    if [[ " $words " =~ ' ubic.gemma.apps.NcbiGeneLoaderCLI ' ]]; then
        if ! [[ "$current_option" =~ (--file|--taxon|-f|-restart|-taxon) ]]; then
            mapfile -t -O "${#COMPREPLY[@]}" COMPREPLY < <(compgen -W "--file --help --taxon -f -h -nodownload -restart -taxon" -- "$2")
        fi
        if [[ "$current_option" =~ (--file|-f) ]]; then
            mapfile -t -O "${#COMPREPLY[@]}" COMPREPLY < <(compgen -f -- "$2")
        fi
    fi
    if [[ " $words " =~ ' geneUpdate ' ]]; then
        if ! [[ "$current_option" =~ (--file|--taxon|-f|-restart|-taxon) ]]; then
            mapfile -t -O "${#COMPREPLY[@]}" COMPREPLY < <(compgen -W "--file --help --taxon -f -h -nodownload -restart -taxon" -- "$2")
        fi
        if [[ "$current_option" =~ (--file|-f) ]]; then
            mapfile -t -O "${#COMPREPLY[@]}" COMPREPLY < <(compgen -f -- "$2")
        fi
    fi
    if [[ " $words " =~ ' ubic.gemma.apps.GenerateDatabaseUpdateCli ' ]]; then
        if ! [[ "$current_option" =~ (--output-file|--vendor|-o|-vendor) ]]; then
            mapfile -t -O "${#COMPREPLY[@]}" COMPREPLY < <(compgen -W "--create --help --output-file --vendor -c -h -o -vendor" -- "$2")
        fi
        if [[ "$current_option" =~ (--output-file|-o) ]]; then
            mapfile -t -O "${#COMPREPLY[@]}" COMPREPLY < <(compgen -f -- "$2")
        fi
    fi
    if [[ " $words " =~ ' generateDatabaseUpdate ' ]]; then
        if ! [[ "$current_option" =~ (--output-file|--vendor|-o|-vendor) ]]; then
            mapfile -t -O "${#COMPREPLY[@]}" COMPREPLY < <(compgen -W "--create --help --output-file --vendor -c -h -o -vendor" -- "$2")
        fi
        if [[ "$current_option" =~ (--output-file|-o) ]]; then
            mapfile -t -O "${#COMPREPLY[@]}" COMPREPLY < <(compgen -f -- "$2")
        fi
    fi
    if [[ " $words " =~ ' ubic.gemma.apps.ExternalFileGeneLoaderCLI ' ]]; then
        if ! [[ "$current_option" =~ (-f|-t) ]]; then
            mapfile -t -O "${#COMPREPLY[@]}" COMPREPLY < <(compgen -W "--help -f -h -t" -- "$2")
        fi
        if [[ "$current_option" =~ (-f) ]]; then
            mapfile -t -O "${#COMPREPLY[@]}" COMPREPLY < <(compgen -f -- "$2")
        fi
    fi
    if [[ " $words " =~ ' loadGenesFromFile ' ]]; then
        if ! [[ "$current_option" =~ (-f|-t) ]]; then
            mapfile -t -O "${#COMPREPLY[@]}" COMPREPLY < <(compgen -W "--help -f -h -t" -- "$2")
        fi
        if [[ "$current_option" =~ (-f) ]]; then
            mapfile -t -O "${#COMPREPLY[@]}" COMPREPLY < <(compgen -f -- "$2")
        fi
    fi
    if [[ " $words " =~ ' ubic.gemma.apps.IndexGemmaCLI ' ]]; then
        if ! [[ "$current_option" =~ (--threads|-threads) ]]; then
            mapfile -t -O "${#COMPREPLY[@]}" COMPREPLY < <(compgen -W "--help --threads -a -b -e -g -h -q -s -threads -x -y" -- "$2")
        fi
    fi
    if [[ " $words " =~ ' searchIndex ' ]]; then
        if ! [[ "$current_option" =~ (--threads|-threads) ]]; then
            mapfile -t -O "${#COMPREPLY[@]}" COMPREPLY < <(compgen -W "--help --threads -a -b -e -g -h -q -s -threads -x -y" -- "$2")
        fi
    fi
    if [[ " $words " =~ ' ubic.gemma.apps.ExternalDatabaseUpdaterCli ' ]]; then
        if ! [[ "$current_option" =~ (--description|--last-updated|--name|--parent-database|--release-note|--release-url|--release-version|-d|-lastUpdated|-n|-parentDatabase|-releaseNote|-releaseUrl|-releaseVersion) ]]; then
            mapfile -t -O "${#COMPREPLY[@]}" COMPREPLY < <(compgen -W "--description --help --last-updated --name --parent-database --release --release-note --release-url --release-version -d -h -lastUpdated -n -parentDatabase -release -releaseNote -releaseUrl -releaseVersion" -- "$2")
        fi
    fi
    if [[ " $words " =~ ' updateExternalDatabase ' ]]; then
        if ! [[ "$current_option" =~ (--description|--last-updated|--name|--parent-database|--release-note|--release-url|--release-version|-d|-lastUpdated|-n|-parentDatabase|-releaseNote|-releaseUrl|-releaseVersion) ]]; then
            mapfile -t -O "${#COMPREPLY[@]}" COMPREPLY < <(compgen -W "--description --help --last-updated --name --parent-database --release --release-note --release-url --release-version -d -h -lastUpdated -n -parentDatabase -release -releaseNote -releaseUrl -releaseVersion" -- "$2")
        fi
    fi
    if [[ " $words " =~ ' ubic.gemma.apps.NCBIGene2GOAssociationLoaderCLI ' ]]; then
        if ! [[ "$current_option" =~ (--file|-f) ]]; then
            mapfile -t -O "${#COMPREPLY[@]}" COMPREPLY < <(compgen -W "--file --help -f -h" -- "$2")
        fi
        if [[ "$current_option" =~ (--file|-f) ]]; then
            mapfile -t -O "${#COMPREPLY[@]}" COMPREPLY < <(compgen -f -- "$2")
        fi
    fi
    if [[ " $words " =~ ' updateGOAnnots ' ]]; then
        if ! [[ "$current_option" =~ (--file|-f) ]]; then
            mapfile -t -O "${#COMPREPLY[@]}" COMPREPLY < <(compgen -W "--file --help -f -h" -- "$2")
        fi
        if [[ "$current_option" =~ (--file|-f) ]]; then
            mapfile -t -O "${#COMPREPLY[@]}" COMPREPLY < <(compgen -f -- "$2")
        fi
    fi
    if [[ " $words " =~ ' ubic.gemma.apps.MultifunctionalityCli ' ]]; then
        if ! [[ "$current_option" =~ (--taxon|-t) ]]; then
            mapfile -t -O "${#COMPREPLY[@]}" COMPREPLY < <(compgen -W "--help --taxon -h -t" -- "$2")
        fi
    fi
    if [[ " $words " =~ ' updateMultifunc ' ]]; then
        if ! [[ "$current_option" =~ (--taxon|-t) ]]; then
            mapfile -t -O "${#COMPREPLY[@]}" COMPREPLY < <(compgen -W "--help --taxon -h -t" -- "$2")
        fi
    fi
    if [[ " $words " =~ ' ubic.gemma.apps.ProtocolAdderCli ' ]]; then
        if ! [[ "$current_option" =~ (--description|--name|-description|-name) ]]; then
            mapfile -t -O "${#COMPREPLY[@]}" COMPREPLY < <(compgen -W "--description --help --name -description -h -name" -- "$2")
        fi
    fi
    if [[ " $words " =~ ' addProtocol ' ]]; then
        if ! [[ "$current_option" =~ (--description|--name|-description|-name) ]]; then
            mapfile -t -O "${#COMPREPLY[@]}" COMPREPLY < <(compgen -W "--description --help --name -description -h -name" -- "$2")
        fi
    fi
    if [[ " $words " =~ ' ubic.gemma.apps.CompleteCli ' ]]; then
        mapfile -t -O "${#COMPREPLY[@]}" COMPREPLY < <(compgen -W "--help -h" -- "$2")
    fi
    if [[ " $words " =~ ' complete ' ]]; then
        mapfile -t -O "${#COMPREPLY[@]}" COMPREPLY < <(compgen -W "--help -h" -- "$2")
    fi
    if [[ " $words " =~ ' ubic.gemma.apps.ProtocolDeleterCli ' ]]; then
        if ! [[ "$current_option" =~ (--protocol|-protocol) ]]; then
            mapfile -t -O "${#COMPREPLY[@]}" COMPREPLY < <(compgen -W "--help --protocol -h -protocol" -- "$2")
        fi
    fi
    if [[ " $words " =~ ' deleteProtocol ' ]]; then
        if ! [[ "$current_option" =~ (--protocol|-protocol) ]]; then
            mapfile -t -O "${#COMPREPLY[@]}" COMPREPLY < <(compgen -W "--help --protocol -h -protocol" -- "$2")
        fi
    fi
    if [[ " $words " =~ ' ubic.gemma.apps.SingleCellDataDownloaderCli ' ]]; then
        if ! [[ "$current_option" =~ (--acc|--batch-format|--batch-output-file|--batch-report-frequency|--data-type|--fetch-threads|--file|--mex-barcodes-file|--mex-features-file|--mex-matrix-file|--retry|--sample-accessions|--summary-output-file|--supplementary-file|--threads|-batchFormat|-batchOutputFile|-batchReportFrequency|-dataType|-e|-f|-fetchThreads|-mexBarcodesFile|-mexFeaturesFile|-mexMatrixFile|-retry|-s|-sampleAccessions|-supplementaryFile|-threads) ]]; then
            mapfile -t -O "${#COMPREPLY[@]}" COMPREPLY < <(compgen -W "--acc --batch-format --batch-output-file --batch-report-frequency --data-type --fetch-threads --file --help --mex-barcodes-file --mex-features-file --mex-matrix-file --resume --retry --sample-accessions --skip-download --summary-output-file --supplementary-file --threads -batchFormat -batchOutputFile -batchReportFrequency -dataType -e -f -fetchThreads -h -mexBarcodesFile -mexFeaturesFile -mexMatrixFile -r -retry -s -sampleAccessions -skipDownload -supplementaryFile -threads" -- "$2")
        fi
        if [[ "$current_option" =~ (--batch-output-file|--file|--mex-barcodes-file|--mex-features-file|--mex-matrix-file|--summary-output-file|--supplementary-file|-batchOutputFile|-f|-mexBarcodesFile|-mexFeaturesFile|-mexMatrixFile|-s|-supplementaryFile) ]]; then
            mapfile -t -O "${#COMPREPLY[@]}" COMPREPLY < <(compgen -f -- "$2")
        fi
    fi
    if [[ " $words " =~ ' downloadSingleCellData ' ]]; then
        if ! [[ "$current_option" =~ (--acc|--batch-format|--batch-output-file|--batch-report-frequency|--data-type|--fetch-threads|--file|--mex-barcodes-file|--mex-features-file|--mex-matrix-file|--retry|--sample-accessions|--summary-output-file|--supplementary-file|--threads|-batchFormat|-batchOutputFile|-batchReportFrequency|-dataType|-e|-f|-fetchThreads|-mexBarcodesFile|-mexFeaturesFile|-mexMatrixFile|-retry|-s|-sampleAccessions|-supplementaryFile|-threads) ]]; then
            mapfile -t -O "${#COMPREPLY[@]}" COMPREPLY < <(compgen -W "--acc --batch-format --batch-output-file --batch-report-frequency --data-type --fetch-threads --file --help --mex-barcodes-file --mex-features-file --mex-matrix-file --resume --retry --sample-accessions --skip-download --summary-output-file --supplementary-file --threads -batchFormat -batchOutputFile -batchReportFrequency -dataType -e -f -fetchThreads -h -mexBarcodesFile -mexFeaturesFile -mexMatrixFile -r -retry -s -sampleAccessions -skipDownload -supplementaryFile -threads" -- "$2")
        fi
        if [[ "$current_option" =~ (--batch-output-file|--file|--mex-barcodes-file|--mex-features-file|--mex-matrix-file|--summary-output-file|--supplementary-file|-batchOutputFile|-f|-mexBarcodesFile|-mexFeaturesFile|-mexMatrixFile|-s|-supplementaryFile) ]]; then
            mapfile -t -O "${#COMPREPLY[@]}" COMPREPLY < <(compgen -f -- "$2")
        fi
    fi
    if [[ " $words " =~ ' ubic.gemma.apps.MeshTermFetcherCli ' ]]; then
        if ! [[ "$current_option" =~ (--file|-f) ]]; then
            mapfile -t -O "${#COMPREPLY[@]}" COMPREPLY < <(compgen -W "--file --help -f -h -m" -- "$2")
        fi
        if [[ "$current_option" =~ (--file|-f) ]]; then
            mapfile -t -O "${#COMPREPLY[@]}" COMPREPLY < <(compgen -f -- "$2")
        fi
    fi
    if [[ " $words " =~ ' fetchMeshTerms ' ]]; then
        if ! [[ "$current_option" =~ (--file|-f) ]]; then
            mapfile -t -O "${#COMPREPLY[@]}" COMPREPLY < <(compgen -W "--file --help -f -h -m" -- "$2")
        fi
        if [[ "$current_option" =~ (--file|-f) ]]; then
            mapfile -t -O "${#COMPREPLY[@]}" COMPREPLY < <(compgen -f -- "$2")
        fi
    fi
    if [[ " $words " =~ ' ubic.gemma.apps.ListExpressionDataFIleLocksCli ' ]]; then
        mapfile -t -O "${#COMPREPLY[@]}" COMPREPLY < <(compgen -W "--help -h" -- "$2")
    fi
    if [[ " $words " =~ ' listDataFileLocks ' ]]; then
        mapfile -t -O "${#COMPREPLY[@]}" COMPREPLY < <(compgen -W "--help -h" -- "$2")
    fi
    if [[ " $words " =~ ' ubic.gemma.apps.ExternalDatabaseOverviewCli ' ]]; then
        if ! [[ "$current_option" =~ (--batch-format|--batch-output-file|--batch-report-frequency|-batchFormat|-batchOutputFile|-batchReportFrequency) ]]; then
            mapfile -t -O "${#COMPREPLY[@]}" COMPREPLY < <(compgen -W "--batch-format --batch-output-file --batch-report-frequency --help -batchFormat -batchOutputFile -batchReportFrequency -h" -- "$2")
        fi
        if [[ "$current_option" =~ (--batch-output-file|-batchOutputFile) ]]; then
            mapfile -t -O "${#COMPREPLY[@]}" COMPREPLY < <(compgen -f -- "$2")
        fi
    fi
    if [[ " $words " =~ ' listExternalDatabases ' ]]; then
        if ! [[ "$current_option" =~ (--batch-format|--batch-output-file|--batch-report-frequency|-batchFormat|-batchOutputFile|-batchReportFrequency) ]]; then
            mapfile -t -O "${#COMPREPLY[@]}" COMPREPLY < <(compgen -W "--batch-format --batch-output-file --batch-report-frequency --help -batchFormat -batchOutputFile -batchReportFrequency -h" -- "$2")
        fi
        if [[ "$current_option" =~ (--batch-output-file|-batchOutputFile) ]]; then
            mapfile -t -O "${#COMPREPLY[@]}" COMPREPLY < <(compgen -f -- "$2")
        fi
    fi
    if [[ " $words " =~ ' ubic.gemma.apps.ProtocolListCli ' ]]; then
        mapfile -t -O "${#COMPREPLY[@]}" COMPREPLY < <(compgen -W "--help -h" -- "$2")
    fi
    if [[ " $words " =~ ' listProtocols ' ]]; then
        mapfile -t -O "${#COMPREPLY[@]}" COMPREPLY < <(compgen -W "--help -h" -- "$2")
    fi
    if [[ " $words " =~ ' ubic.gemma.apps.TaxonLoaderCli ' ]]; then
        mapfile -t -O "${#COMPREPLY[@]}" COMPREPLY < <(compgen -W "--help -h" -- "$2")
    fi
    if [[ " $words " =~ ' loadTaxa ' ]]; then
        mapfile -t -O "${#COMPREPLY[@]}" COMPREPLY < <(compgen -W "--help -h" -- "$2")
    fi
    if [[ " $words " =~ ' ubic.gemma.apps.FactorValueMigratorCLI ' ]]; then
        if ! [[ "$current_option" =~ (--batch-format|--batch-output-file|--batch-report-frequency|-batchFormat|-batchOutputFile|-batchReportFrequency|-migrationFile) ]]; then
            mapfile -t -O "${#COMPREPLY[@]}" COMPREPLY < <(compgen -W "--batch-format --batch-output-file --batch-report-frequency --help -batchFormat -batchOutputFile -batchReportFrequency -h -migrateNonTrivialCases -migrateRemainingCharacteristics -migrateRemainingFactorValues -migrationFile -noop" -- "$2")
        fi
        if [[ "$current_option" =~ (--batch-output-file|-batchOutputFile|-migrationFile) ]]; then
            mapfile -t -O "${#COMPREPLY[@]}" COMPREPLY < <(compgen -f -- "$2")
        fi
    fi
    if [[ " $words " =~ ' migrateFactorValues ' ]]; then
        if ! [[ "$current_option" =~ (--batch-format|--batch-output-file|--batch-report-frequency|-batchFormat|-batchOutputFile|-batchReportFrequency|-migrationFile) ]]; then
            mapfile -t -O "${#COMPREPLY[@]}" COMPREPLY < <(compgen -W "--batch-format --batch-output-file --batch-report-frequency --help -batchFormat -batchOutputFile -batchReportFrequency -h -migrateNonTrivialCases -migrateRemainingCharacteristics -migrateRemainingFactorValues -migrationFile -noop" -- "$2")
        fi
        if [[ "$current_option" =~ (--batch-output-file|-batchOutputFile|-migrationFile) ]]; then
            mapfile -t -O "${#COMPREPLY[@]}" COMPREPLY < <(compgen -f -- "$2")
        fi
    fi
    if [[ " $words " =~ ' ubic.gemma.apps.PubMedLoaderCli ' ]]; then
        if ! [[ "$current_option" =~ (--dir|-d) ]]; then
            mapfile -t -O "${#COMPREPLY[@]}" COMPREPLY < <(compgen -W "--dir --help -d -h" -- "$2")
        fi
        if [[ "$current_option" =~ (--dir|-d) ]]; then
            mapfile -t -O "${#COMPREPLY[@]}" COMPREPLY < <(compgen -f -- "$2")
        fi
    fi
    if [[ " $words " =~ ' pubmedLoad ' ]]; then
        if ! [[ "$current_option" =~ (--dir|-d) ]]; then
            mapfile -t -O "${#COMPREPLY[@]}" COMPREPLY < <(compgen -W "--dir --help -d -h" -- "$2")
        fi
        if [[ "$current_option" =~ (--dir|-d) ]]; then
            mapfile -t -O "${#COMPREPLY[@]}" COMPREPLY < <(compgen -f -- "$2")
        fi
    fi
    if [[ " $words " =~ ' ubic.gemma.apps.PubMedSearcher ' ]]; then
        mapfile -t -O "${#COMPREPLY[@]}" COMPREPLY < <(compgen -W "--help --persist -d -h" -- "$2")
    fi
    if [[ " $words " =~ ' pubmedSearchAndSave ' ]]; then
        mapfile -t -O "${#COMPREPLY[@]}" COMPREPLY < <(compgen -W "--help --persist -d -h" -- "$2")
    fi
    if [[ " $words " =~ ' ubic.gemma.apps.UpdateGene2CsCli ' ]]; then
        mapfile -t -O "${#COMPREPLY[@]}" COMPREPLY < <(compgen -W "--force --help -f -h" -- "$2")
    fi
    if [[ " $words " =~ ' updateGene2Cs ' ]]; then
        mapfile -t -O "${#COMPREPLY[@]}" COMPREPLY < <(compgen -W "--force --help -f -h" -- "$2")
    fi
}
<<<<<<< HEAD
complete -o filenames -o bashdefault -F __gemma_cli_staging_complete gemma-cli-staging
=======
complete -o filenames -o bashdefault -F __gemma_cli_gemma_cli_staging_complete 'gemma-cli-staging'
>>>>>>> e428e337
<|MERGE_RESOLUTION|>--- conflicted
+++ resolved
@@ -1,8 +1,4 @@
-<<<<<<< HEAD
 function __gemma_cli_staging_complete() {
-=======
-function __gemma_cli_gemma_cli_staging_complete() {
->>>>>>> e428e337
     COMPREPLY=()
     words="${COMP_WORDS[*]}"
     current_option="${COMP_WORDS[$COMP_CWORD-1]}"
@@ -486,7 +482,7 @@
     fi
     if [[ " $words " =~ ' ubic.gemma.apps.ExperimentalDesignWriterCLI ' ]]; then
         if ! [[ "$current_option" =~ (--batch-format|--batch-output-file|--batch-report-frequency|--eeListfile|--excludeEEFile|--experiment|--experiment-set|--expressionQuery|--outFilePrefix|--taxon|-batchFormat|-batchOutputFile|-batchReportFrequency|-e|-eeset|-f|-o|-q|-t|-x) ]]; then
-            mapfile -t -O "${#COMPREPLY[@]}" COMPREPLY < <(compgen -W "--batch-format --batch-output-file --batch-report-frequency --eeListfile --excludeEEFile --experiment --experiment-set --expressionQuery --help --outFilePrefix --taxon -all -batchFormat -batchOutputFile -batchReportFrequency -e -eeset -f -h -o -q -t -x" -- "$2")
+            mapfile -t -O "${#COMPREPLY[@]}" COMPREPLY < <(compgen -W "--batch-format --batch-output-file --batch-report-frequency --eeListfile --excludeEEFile --experiment --experiment-set --expressionQuery --force --help --outFilePrefix --standard-location --taxon -all -batchFormat -batchOutputFile -batchReportFrequency -e -eeset -f -force -h -o -q -standardLocation -t -x" -- "$2")
         fi
         if [[ "$current_option" =~ (--batch-output-file|--eeListfile|--excludeEEFile|--outFilePrefix|-batchOutputFile|-f|-o|-x) ]]; then
             mapfile -t -O "${#COMPREPLY[@]}" COMPREPLY < <(compgen -f -- "$2")
@@ -494,7 +490,7 @@
     fi
     if [[ " $words " =~ ' printExperimentalDesign ' ]]; then
         if ! [[ "$current_option" =~ (--batch-format|--batch-output-file|--batch-report-frequency|--eeListfile|--excludeEEFile|--experiment|--experiment-set|--expressionQuery|--outFilePrefix|--taxon|-batchFormat|-batchOutputFile|-batchReportFrequency|-e|-eeset|-f|-o|-q|-t|-x) ]]; then
-            mapfile -t -O "${#COMPREPLY[@]}" COMPREPLY < <(compgen -W "--batch-format --batch-output-file --batch-report-frequency --eeListfile --excludeEEFile --experiment --experiment-set --expressionQuery --help --outFilePrefix --taxon -all -batchFormat -batchOutputFile -batchReportFrequency -e -eeset -f -h -o -q -t -x" -- "$2")
+            mapfile -t -O "${#COMPREPLY[@]}" COMPREPLY < <(compgen -W "--batch-format --batch-output-file --batch-report-frequency --eeListfile --excludeEEFile --experiment --experiment-set --expressionQuery --force --help --outFilePrefix --standard-location --taxon -all -batchFormat -batchOutputFile -batchReportFrequency -e -eeset -f -force -h -o -q -standardLocation -t -x" -- "$2")
         fi
         if [[ "$current_option" =~ (--batch-output-file|--eeListfile|--excludeEEFile|--outFilePrefix|-batchOutputFile|-f|-o|-x) ]]; then
             mapfile -t -O "${#COMPREPLY[@]}" COMPREPLY < <(compgen -f -- "$2")
@@ -951,21 +947,16 @@
         fi
     fi
     if [[ " $words " =~ ' ubic.gemma.apps.GeoGrabberCli ' ]]; then
-        if ! [[ "$current_option" =~ (--acc|--file|-chunkSize|-date|-e|-f|-gselimit|-output|-platformLimit|-startat|-startdate) ]]; then
-            mapfile -t -O "${#COMPREPLY[@]}" COMPREPLY < <(compgen -W "--acc --file --help -chunkSize -date -e -f -gselimit -h -output -platformLimit -startat -startdate -y" -- "$2")
-        fi
-        if [[ "$current_option" =~ (--file|-f|-output) ]]; then
+        if ! [[ "$current_option" =~ (--acc|--chunk-size|--file|--output|-chunkSize|-date|-e|-f|-gselimit|-output|-platformLimit|-startat|-startdate) ]]; then
+            mapfile -t -O "${#COMPREPLY[@]}" COMPREPLY < <(compgen -W "--acc --chunk-size --file --help --output -chunkSize -date -e -f -gselimit -h -output -platformLimit -raw -startat -startdate -y" -- "$2")
+        fi
+        if [[ "$current_option" =~ (--file|--output|-f|-output) ]]; then
             mapfile -t -O "${#COMPREPLY[@]}" COMPREPLY < <(compgen -f -- "$2")
         fi
     fi
     if [[ " $words " =~ ' listGEOData ' ]]; then
-<<<<<<< HEAD
-        if ! [[ "$current_option" =~ (--acc|--file|-chunkSize|-date|-e|-f|-gselimit|-output|-platformLimit|-startat|-startdate) ]]; then
-            mapfile -t -O "${#COMPREPLY[@]}" COMPREPLY < <(compgen -W "--acc --file --help -chunkSize -date -e -f -gselimit -h -output -platformLimit -startat -startdate -y" -- "$2")
-=======
         if ! [[ "$current_option" =~ (--acc|--chunk-size|--file|--output|-chunkSize|-date|-e|-f|-gselimit|-output|-platformLimit|-startat|-startdate) ]]; then
-            mapfile -t -O "${#COMPREPLY[@]}" COMPREPLY < <(compgen -W "'--acc' '--chunk-size' '--file' '--help' '--output' '-chunkSize' '-date' '-e' '-f' '-gselimit' '-h' '-output' '-platformLimit' '-raw' '-startat' '-startdate' '-y'" -- "$2")
->>>>>>> e428e337
+            mapfile -t -O "${#COMPREPLY[@]}" COMPREPLY < <(compgen -W "--acc --chunk-size --file --help --output -chunkSize -date -e -f -gselimit -h -output -platformLimit -raw -startat -startdate -y" -- "$2")
         fi
         if [[ "$current_option" =~ (--file|--output|-f|-output) ]]; then
             mapfile -t -O "${#COMPREPLY[@]}" COMPREPLY < <(compgen -f -- "$2")
@@ -1278,8 +1269,4 @@
         mapfile -t -O "${#COMPREPLY[@]}" COMPREPLY < <(compgen -W "--force --help -f -h" -- "$2")
     fi
 }
-<<<<<<< HEAD
-complete -o filenames -o bashdefault -F __gemma_cli_staging_complete gemma-cli-staging
-=======
-complete -o filenames -o bashdefault -F __gemma_cli_gemma_cli_staging_complete 'gemma-cli-staging'
->>>>>>> e428e337
+complete -o filenames -o bashdefault -F __gemma_cli_staging_complete gemma-cli-staging