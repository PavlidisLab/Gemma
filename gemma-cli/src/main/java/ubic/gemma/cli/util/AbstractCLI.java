--- conflicted
+++ resolved
@@ -540,46 +540,6 @@
         return executorService;
     }
 
-<<<<<<< HEAD
-    /**
-     * This needs to be synchronized because multiple threads might try to report progress at the same time.
-     */
-    private synchronized BatchTaskProgressReporter getBatchTaskProgressReporter() {
-        if ( progressReporter == null ) {
-            BatchTaskSummaryWriter summaryWriter;
-            switch ( batchFormat ) {
-                case TEXT:
-                    try {
-                        summaryWriter = new CompositeBatchTaskSummaryWriter( Arrays.asList(
-                                new TextBatchTaskSummaryWriter( openBatchTaskSummaryDestination() ),
-                                new LoggingBatchTaskSummaryWriter( BATCH_LOG_CATEGORY, true ) ) );
-                    } catch ( IOException e ) {
-                        throw new RuntimeException( "Failed to open destination for writing batch task results.", e );
-                    }
-                    break;
-                case TSV:
-                    try {
-                        summaryWriter = new CompositeBatchTaskSummaryWriter( Arrays.asList(
-                                new TsvBatchTaskSummaryWriter( openBatchTaskSummaryDestination() ),
-                                new LoggingBatchTaskSummaryWriter( BATCH_LOG_CATEGORY, true ) ) );
-                    } catch ( IOException e ) {
-                        throw new RuntimeException( "Failed to open destination for writing batch task results.", e );
-                    }
-                    break;
-                case LOG:
-                    summaryWriter = new LoggingBatchTaskSummaryWriter( BATCH_LOG_CATEGORY );
-                    break;
-                case SUPPRESS:
-                    summaryWriter = new SuppressBatchTaskSummaryWriter();
-                    break;
-                default:
-                    throw new IllegalStateException( "Unsupported batch format " + batchFormat );
-            }
-            progressReporter = new BatchTaskProgressReporter( summaryWriter, getCliContext().getConsole() );
-            if ( batchReportFrequencySeconds != null ) {
-                progressReporter.setReportFrequencyMillis( batchReportFrequencySeconds * 1000 );
-            }
-=======
     private ExecutorService createExecutor() {
         ThreadFactory threadFactory = new SimpleThreadFactory( "gemma-cli-batch-thread-" );
         if ( this.numThreads > 1 ) {
@@ -622,7 +582,6 @@
         BatchTaskProgressReporter progressReporter = new BatchTaskProgressReporter( summaryWriter, getCliContext().getConsole() );
         if ( batchReportFrequencySeconds != null ) {
             progressReporter.setReportFrequencyMillis( batchReportFrequencySeconds * 1000 );
->>>>>>> de4dbd12
         }
         return progressReporter;
     }
