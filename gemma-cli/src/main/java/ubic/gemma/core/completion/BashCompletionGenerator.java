package ubic.gemma.core.completion;

import org.apache.commons.cli.Option;
import org.apache.commons.cli.Options;

import javax.annotation.Nullable;
import java.io.PrintWriter;
import java.util.*;
import java.util.stream.Collectors;

<<<<<<< HEAD
import static ubic.gemma.core.util.ShellUtils.quoteIfNecessary;

public class BashCompletionGenerator implements CompletionGenerator {
=======
public class BashCompletionGenerator extends AbstractCompletionGenerator {
>>>>>>> 8f0a81b6

    private static final String INDENT = "    ";

    private final String executableName;

    /**
     * A list of all possible subcommands.
     */
    private final Set<String> subcommands;

    /**
     * Current indentation level.
     */
    private String indent = "";

    public BashCompletionGenerator( String executableName, Set<String> subcommands ) {
        this.executableName = executableName;
        this.subcommands = new TreeSet<>( subcommands );
    }

    @Override
    public void beforeCompletion( PrintWriter writer ) {
        writer.println( "function __gemma_cli_complete() {" );
        pushIndent();
        writer.append( indent ).println( "COMPREPLY=()" );
        writer.append( indent ).println( "words=\"${COMP_WORDS[*]}\"" );
        writer.append( indent ).println( "current_option=\"${COMP_WORDS[$COMP_CWORD-1]}\"" );

    }

    @Override
    public void generateCompletion( Options options, PrintWriter writer ) {
        writer.append( indent )
                .printf( "if ! [[ \" $words \" =~ ' '(%s)' ' ]]; then%n",
                        subcommands.stream().map( String::trim ).map( this::quoteRegex ).collect( Collectors.joining( "|" ) ) );
        pushIndent();
        generateWordsFromOptions( options, writer );
        generateWordsFromStrings( subcommands, writer );
        popIndent();
        writer.append( indent ).println( "fi" );
    }

    @Override
    public void generateSubcommandCompletion( String subcommand, Options subcommandOptions, @Nullable String subcommandDescription, boolean allowsPositionalArguments, PrintWriter writer ) {
        writer.append( indent ).printf( "if [[ \" $words \" =~ %s ]]; then%n", quoteIfNecessary( " " + subcommand.trim() + " " ) );
        pushIndent();
        generateWordsFromOptions( subcommandOptions, writer );
        popIndent();
        writer.append( indent ).println( "fi" );
    }

    private void generateWordsFromOptions( Options options, PrintWriter writer ) {
        Set<String> optionsThatRequireArg = new TreeSet<>();
        Set<String> fileOptions = new TreeSet<>();
        Set<String> strings = new TreeSet<>();
        for ( Option option : options.getOptions() ) {
            List<String> words = new ArrayList<>( 2 );
            words.add( "-" + option.getOpt() );
            if ( option.getLongOpt() != null ) {
                words.add( "--" + option.getLongOpt() );
            }
            strings.addAll( words );
            if ( isFileOption( option ) ) {
                fileOptions.addAll( words );
            }
            if ( option.hasArg() ) {
                optionsThatRequireArg.addAll( words );
            }
        }

        if ( !optionsThatRequireArg.isEmpty() ) {
            writer.append( indent ).printf( "if ! [[ \"$current_option\" =~ (%s) ]]; then%n", String.join( "|", optionsThatRequireArg ) );
            pushIndent();
            generateWordsFromStrings( strings, writer );
            popIndent();
            writer.append( indent ).println( "fi" );
        } else {
            generateWordsFromStrings( strings, writer );
        }

        // suggest files if the before-last word is an option that takes a file
        if ( !fileOptions.isEmpty() ) {
            writer.append( indent ).printf( "if [[ \"$current_option\" =~ (%s) ]]; then%n", String.join( "|", fileOptions ) );
            pushIndent();
            writer.append( indent ).println( "mapfile -t -O \"${#COMPREPLY[@]}\" COMPREPLY < <(compgen -f -- \"$2\")" );
            popIndent();
            writer.append( indent ).println( "fi" );
        }
    }

    private void generateWordsFromStrings( Collection<String> strings, PrintWriter writer ) {
        writer.append( indent ).append( "mapfile -t -O \"${#COMPREPLY[@]}\" COMPREPLY < <(compgen -W \"" );
        boolean first = true;
        for ( String string : strings ) {
            if ( first ) {
                first = false;
            } else {
                writer.append( " " );
            }
            writer.append( quoteIfNecessary( string ) );
        }
        writer.append( '"' );
        writer.println( " -- \"$2\")" );
    }

    private void pushIndent() {
        indent += INDENT;
    }

    private void popIndent() {
        indent = indent.substring( 0, indent.length() - INDENT.length() );
    }

    @Override
    public void afterCompletion( PrintWriter writer ) {
        popIndent();
        writer.println( "}" );
        writer.println( "complete -o filenames -o bashdefault -F __gemma_cli_complete " + quoteIfNecessary( executableName ) );
    }

    private String quoteRegex( String s ) {
        // FIXME: properly escape regex characters in command name
        return s;
    }
}<|MERGE_RESOLUTION|>--- conflicted
+++ resolved
@@ -8,13 +8,9 @@
 import java.util.*;
 import java.util.stream.Collectors;
 
-<<<<<<< HEAD
 import static ubic.gemma.core.util.ShellUtils.quoteIfNecessary;
 
-public class BashCompletionGenerator implements CompletionGenerator {
-=======
 public class BashCompletionGenerator extends AbstractCompletionGenerator {
->>>>>>> 8f0a81b6
 
     private static final String INDENT = "    ";
 
