--- conflicted
+++ resolved
@@ -10,11 +10,7 @@
 
 import static ubic.gemma.core.util.ShellUtils.quoteIfNecessary;
 
-<<<<<<< HEAD
-public class BashCompletionGenerator extends AbstractCompletionGenerator implements CompletionGenerator {
-=======
 public class BashCompletionGenerator extends AbstractCompletionGenerator {
->>>>>>> ea632372
 
     private static final String INDENT = "    ";
 
