--- conflicted
+++ resolved
@@ -15,12 +15,7 @@
  * Generates fish completion script.
  * @author poirigui
  */
-<<<<<<< HEAD
-public class FishCompletionGenerator extends AbstractCompletionGenerator implements CompletionGenerator {
-
-=======
 public class FishCompletionGenerator extends AbstractCompletionGenerator {
->>>>>>> ea632372
 
     private final String executableName;
     private final String allSubcommands;
