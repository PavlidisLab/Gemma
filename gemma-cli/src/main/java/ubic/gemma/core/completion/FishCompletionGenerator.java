--- conflicted
+++ resolved
@@ -65,15 +65,4 @@
                     StringUtils.isNotBlank( o.getDescription() ) ? " --description " + quoteIfNecessary( o.getDescription() ) : "" );
         }
     }
-
-<<<<<<< HEAD
-    private boolean isFileOption( Option o ) {
-        return File.class.equals( o.getType() )
-                || o.getOpt().toLowerCase().contains( "file" )
-                || ( o.getLongOpt() != null && o.getLongOpt().toLowerCase().contains( "file" ) );
-=======
-    private String quoteIfNecessary( String s ) {
-        return "'" + s.replaceAll( "'", "'\"'\"'" ).replaceAll( "\n", "\\\\n" ) + "'";
->>>>>>> 8f0a81b6
-    }
 }