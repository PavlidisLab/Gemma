/*
 * The Gemma project
 *
 * Copyright (c) 2006 University of British Columbia
 *
 * Licensed under the Apache License, Version 2.0 (the "License");
 * you may not use this file except in compliance with the License.
 * You may obtain a copy of the License at
 *
 *       http://www.apache.org/licenses/LICENSE-2.0
 *
 * Unless required by applicable law or agreed to in writing, software
 * distributed under the License is distributed on an "AS IS" BASIS,
 * WITHOUT WARRANTIES OR CONDITIONS OF ANY KIND, either express or implied.
 * See the License for the specific language governing permissions and
 * limitations under the License.
 *
 */
package ubic.gemma.core.apps;

import org.apache.commons.cli.CommandLine;
import org.apache.commons.cli.Option;
import org.apache.commons.cli.Options;
import org.apache.commons.cli.ParseException;
import ubic.gemma.core.analysis.sequence.Blat;
import ubic.gemma.core.loader.expression.arrayDesign.ArrayDesignSequenceAlignmentService;
import ubic.gemma.core.loader.genome.BlatResultParser;
import ubic.gemma.core.util.AbstractCLI;
import ubic.gemma.model.common.auditAndSecurity.eventType.ArrayDesignSequenceAnalysisEvent;
import ubic.gemma.model.expression.arrayDesign.ArrayDesign;
import ubic.gemma.model.genome.Taxon;
import ubic.gemma.model.genome.sequenceAnalysis.BlatResult;
import ubic.gemma.persistence.service.genome.taxon.TaxonService;

import java.io.File;
import java.io.IOException;
import java.util.Collection;
import java.util.Date;

/**
 * Command line interface to run blat on the sequences for a microarray; the results are persisted in the DB. You must
 * start the BLAT server first before using this.
 *
 * @author pavlidis
 */
public class ArrayDesignBlatCli extends ArrayDesignSequenceManipulatingCli {

    private Taxon taxon;
    private ArrayDesignSequenceAlignmentService arrayDesignSequenceAlignmentService;
    private String blatResultFile = null;
    private Double blatScoreThreshold = Blat.DEFAULT_BLAT_SCORE_THRESHOLD;
    private boolean sensitive = false;

    @Override
    public CommandGroup getCommandGroup() {
        return CommandGroup.PLATFORM;
    }

    @SuppressWarnings("static-access")
    @Override
    protected void buildOptions( Options options ) {
        super.buildOptions( options );

        Option blatResultOption = Option.builder( "b" ).hasArg().argName( "PSL file" ).desc(
                        "Blat result file in PSL format (if supplied, BLAT will not be run; will not work with settings that indicate "
                                + "multiple platforms to run); -t option overrides" )
                .longOpt( "blatfile" )
                .build();

        Option blatScoreThresholdOption = Option.builder( "s" ).hasArg().argName( "Blat score threshold" )
                .desc(
                        "Threshold (0-1.0) for acceptance of BLAT alignments [Default = " + this.blatScoreThreshold + "]" )
                .longOpt( "scoreThresh" )
                .type( Number.class )
                .build();

        options.addOption( Option.builder( "sensitive" ).desc( "Run on more sensitive server, if available" ).build() );

        Option taxonOption = Option.builder( "t" ).hasArg().argName( "taxon" ).desc(
                        "Taxon common name (e.g., human); if platform name not given (analysis will be "
                                + "restricted to sequences on that platform for taxon given), blat "
                                + "will be run for all ArrayDesigns from that taxon (overrides -a and -b)" )
                .build();

        options.addOption( taxonOption );
        // this.addThreadsOption( options );
        options.addOption( blatScoreThresholdOption );
        options.addOption( blatResultOption );
    }

    @Override
    protected void processOptions( CommandLine commandLine ) throws ParseException {
        super.processOptions( commandLine );

        if ( commandLine.hasOption( "sensitive" ) ) {
            this.sensitive = true;
        }

        if ( commandLine.hasOption( 'b' ) ) {
            this.blatResultFile = commandLine.getOptionValue( 'b' );
        }

//        if ( commandLine.hasOption( AbstractCLI.THREADS_OPTION ) ) {
//            this.numThreads = this.getIntegerOptionValue( commandLine, "threads" );
//        }

        if ( commandLine.hasOption( 's' ) ) {
            this.blatScoreThreshold = ( ( Number ) commandLine.getParsedOptionValue( 's' ) ).doubleValue();
        }

        TaxonService taxonService = this.getBean( TaxonService.class );

        if ( commandLine.hasOption( 't' ) ) {
            String taxonName = commandLine.getOptionValue( 't' );
            this.taxon = taxonService.findByCommonName( taxonName );
            if ( taxon == null ) {
                throw new IllegalArgumentException( "No taxon named " + taxonName );
            }
        }

        arrayDesignSequenceAlignmentService = this.getBean( ArrayDesignSequenceAlignmentService.class );

    }

    @Override
    public String getCommandName() {
        return "blatPlatform";
    }

    @Override
    protected void doWork() throws Exception {
        final Date skipIfLastRunLaterThan = this.getLimitingDate();

        if ( !this.getArrayDesignsToProcess().isEmpty() ) {

            if ( this.blatResultFile != null && this.getArrayDesignsToProcess().size() > 1 ) {
                throw new IllegalArgumentException(
                        "Cannot provide a blat result file when multiple arrays are being analyzed" );
            }

            for ( ArrayDesign arrayDesign : this.getArrayDesignsToProcess() ) {
                if ( !this.shouldRun( skipIfLastRunLaterThan, arrayDesign, ArrayDesignSequenceAnalysisEvent.class ) ) {
                    AbstractCLI.log.warn( arrayDesign + " does not meet criteria to be processed" );
                    return;
                }

                arrayDesign = getArrayDesignService().thaw( arrayDesign );
                AbstractCLI.log.info( "============== Start processing: " + arrayDesign.getShortName() + " ==================" );
                Collection<BlatResult> persistedResults;
                try {
                    if ( this.blatResultFile != null ) {
                        Collection<BlatResult> blatResults = this.getBlatResultsFromFile( arrayDesign );

                        if ( blatResults == null || blatResults.size() == 0 ) {
                            throw new IllegalStateException( "No blat results in file!" );
                        }

                        AbstractCLI.log.info( "Got " + blatResults.size() + " blat records" );
                        persistedResults = arrayDesignSequenceAlignmentService
                                .processArrayDesign( arrayDesign, taxon, blatResults );
                        this.audit( arrayDesign, "BLAT results read from file: " + blatResultFile );
                        this.updateMergedOrSubsumed( arrayDesign );

                    } else {
                        // Run blat from scratch.
                        persistedResults = arrayDesignSequenceAlignmentService
                                .processArrayDesign( arrayDesign, this.sensitive );
                        this.audit( arrayDesign, "Based on a fresh alignment analysis; BLAT score threshold was "
                                + this.blatScoreThreshold + "; sensitive mode was " + this.sensitive );
                        this.updateMergedOrSubsumed( arrayDesign );
                    }
                    AbstractCLI.log.info( "Persisted " + persistedResults.size() + " results" );
                } catch ( IOException e ) {
                    addErrorObject( arrayDesign, e );
                }
            }

        } else if ( taxon != null ) {

            Collection<ArrayDesign> allArrayDesigns = getArrayDesignService().findByTaxon( taxon );
            AbstractCLI.log.warn( "*** Running BLAT for all " + taxon.getCommonName() + " Array designs *** ["
                    + allArrayDesigns.size() + " items]" );

            // split over multiple threads so we can multiplex. Put the array designs in a queue.
<<<<<<< HEAD
            Collection<Runnable> arrayDesigns = new ArrayList<>( allArrayDesigns.size() );
=======
>>>>>>> 08c8123a
            for ( ArrayDesign arrayDesign : allArrayDesigns ) {
                getBatchTaskExecutor().submit( new ProcessArrayDesign( arrayDesign, skipIfLastRunLaterThan ) );
            }
        } else {
            throw new RuntimeException();
        }
    }

    @Override
    public String getShortDesc() {
        return "Run BLAT on the sequences for a platform; the results are persisted in the DB.";
    }

    private void audit( ArrayDesign arrayDesign, String note ) {
        getArrayDesignReportService().generateArrayDesignReport( arrayDesign.getId() );
        auditTrailService.addUpdateEvent( arrayDesign, ArrayDesignSequenceAnalysisEvent.class, note );
    }

    /**
     * Process blat file which must be for one taxon.
     */
    private Collection<BlatResult> getBlatResultsFromFile( ArrayDesign arrayDesign ) throws IOException {
        Taxon arrayDesignTaxon;
        File f = new File( blatResultFile );
        if ( !f.canRead() ) {
            throw new RuntimeException( "Cannot read from " + blatResultFile );
        }
        // check being running for just one taxon
        arrayDesignTaxon = arrayDesignSequenceAlignmentService.validateTaxaForBlatFile( arrayDesign, taxon );

        AbstractCLI.log.info( "Reading blat results in from " + f.getAbsolutePath() );
        BlatResultParser parser = new BlatResultParser();
        parser.setScoreThreshold( this.blatScoreThreshold );
        parser.setTaxon( arrayDesignTaxon );
        parser.parse( f );
        return parser.getResults();
    }

    private void processArrayDesign( ArrayDesign design ) {

        AbstractCLI.log.info( "============== Start processing: " + design.getShortName() + " ==================" );
        try {
            // thaw is already done.
            arrayDesignSequenceAlignmentService.processArrayDesign( design, this.sensitive );
            addSuccessObject( design );
            this.audit( design, "Part of a batch job; BLAT score threshold was " + this.blatScoreThreshold );
            this.updateMergedOrSubsumed( design );

        } catch ( Exception e ) {
            addErrorObject( design, e );
        }
    }

    /**
     * When we analyze a platform that has mergees or subsumed platforms, we can treat them as if they were analyzed as
     * well. We simply add an audit event, and update the report for the platform.
     *
     * @param design platform
     */
    private void updateMergedOrSubsumed( ArrayDesign design ) {
        /*
         * Update merged or subsumed platforms.
         */

        Collection<ArrayDesign> toUpdate = this.getRelatedDesigns( design );
        for ( ArrayDesign ad : toUpdate ) {
            AbstractCLI.log.info( "Marking subsumed or merged design as completed, updating report: " + ad );
            this.audit( ad, "Parent design was processed (merged or subsumed by this)" );
            getArrayDesignReportService().generateArrayDesignReport( ad.getId() );
        }
    }

    /*
     * Here is our task runner.
     */
    private class ProcessArrayDesign implements Runnable {

        private ArrayDesign arrayDesign;
        private final Date skipIfLastRunLaterThan;

        private ProcessArrayDesign( ArrayDesign arrayDesign, Date skipIfLastRunLaterThan ) {
            this.arrayDesign = arrayDesign;
            this.skipIfLastRunLaterThan = skipIfLastRunLaterThan;
        }

        @Override
        public void run() {
            if ( !ArrayDesignBlatCli.this.shouldRun( skipIfLastRunLaterThan, arrayDesign, ArrayDesignSequenceAnalysisEvent.class ) ) {
                return;
            }
            arrayDesign = getArrayDesignService().thaw( arrayDesign );
            ArrayDesignBlatCli.this.processArrayDesign( arrayDesign );
            addSuccessObject( arrayDesign );
        }
    }
}<|MERGE_RESOLUTION|>--- conflicted
+++ resolved
@@ -182,10 +182,6 @@
                     + allArrayDesigns.size() + " items]" );
 
             // split over multiple threads so we can multiplex. Put the array designs in a queue.
-<<<<<<< HEAD
-            Collection<Runnable> arrayDesigns = new ArrayList<>( allArrayDesigns.size() );
-=======
->>>>>>> 08c8123a
             for ( ArrayDesign arrayDesign : allArrayDesigns ) {
                 getBatchTaskExecutor().submit( new ProcessArrayDesign( arrayDesign, skipIfLastRunLaterThan ) );
             }
