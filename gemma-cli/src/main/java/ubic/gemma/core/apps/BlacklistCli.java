/*
 * The gemma-core project
 *
 * Copyright (c) 2018 University of British Columbia
 *
 * Licensed under the Apache License, Version 2.0 (the "License");
 * you may not use this file except in compliance with the License.
 * You may obtain a copy of the License at
 *
 *       http://www.apache.org/licenses/LICENSE-2.0
 *
 * Unless required by applicable law or agreed to in writing, software
 * distributed under the License is distributed on an "AS IS" BASIS,
 * WITHOUT WARRANTIES OR CONDITIONS OF ANY KIND, either express or implied.
 * See the License for the specific language governing permissions and
 * limitations under the License.
 *
 */

package ubic.gemma.core.apps;

import org.apache.commons.cli.CommandLine;
import org.apache.commons.cli.Option;
import org.apache.commons.cli.Options;
import org.apache.commons.lang3.StringUtils;
<<<<<<< HEAD
import org.springframework.beans.factory.annotation.Autowired;
=======
import org.springframework.beans.factory.annotation.Value;
>>>>>>> ea632372
import ubic.gemma.core.loader.expression.geo.model.GeoRecord;
import ubic.gemma.core.loader.expression.geo.service.GeoBrowser;
import ubic.gemma.core.util.AbstractAuthenticatedCLI;
import ubic.gemma.model.blacklist.BlacklistedEntity;
import ubic.gemma.model.blacklist.BlacklistedExperiment;
import ubic.gemma.model.blacklist.BlacklistedPlatform;
import ubic.gemma.model.common.description.DatabaseEntry;
import ubic.gemma.model.common.description.ExternalDatabase;
import ubic.gemma.model.expression.experiment.ExpressionExperiment;
import ubic.gemma.persistence.service.blacklist.BlacklistedEntityService;
import ubic.gemma.persistence.service.common.description.ExternalDatabaseService;
import ubic.gemma.persistence.service.expression.experiment.ExpressionExperimentService;

import java.io.BufferedReader;
import java.io.FileReader;
import java.io.IOException;
import java.util.ArrayList;
import java.util.Arrays;
import java.util.Collection;
import java.util.List;

/**
 * Add entries to the blacklist
 *
 * @author paul
 */
public class BlacklistCli extends AbstractAuthenticatedCLI {

    private static final int MAX_RETRIES = 3;

<<<<<<< HEAD
    @Autowired
    private BlacklistedEntityService blacklistedEntityService;
    @Autowired
    private ExternalDatabaseService externalDatabaseService;
    @Autowired
    ExpressionExperimentService expressionExperimentService;
=======
    @Value("${entrez.efetch.apikey}")
    private String ncbiApiKey;
>>>>>>> ea632372

    // accessions of file containing accessions to blacklist
    private String accession = null;
    private String fileName = null;

    // reason (if adding to blacklist)
    private String reason = null;

    // remove from blacklist
    private boolean remove = false;

    // proactive mode
    private boolean proactive = false;
    private Collection<String> platformsToScreen;

    public BlacklistCli() {
        setRequireLogin();
    }

    @Override
    public CommandGroup getCommandGroup() {
        return CommandGroup.METADATA;
    }

    @Override
    public String getCommandName() {
        return "blackList";
    }

    @Override
    public String getShortDesc() {
        return "Add GEO entities (series or platforms) to the blacklist";
    }

    /*
     * (non-Javadoc)
     *
     * @see ubic.gemma.core.util.AbstractCLI#buildOptions()
     */
    @Override
    protected void buildOptions( Options options ) {
        options.addOption( Option.builder( "accession" ).longOpt( "accession" )
                .desc( "Accession of the entity to blacklist" ).hasArg().argName( "GPL or GSE ID" ).build() );
        options.addOption( Option.builder( "reason" )
                .desc( "Reason for blacklist, please use standard language" ).hasArg().argName( "brief description" ).build() );
        options.addOption( Option.builder( "file" ).longOpt( null )
                .desc( "Tab-delimited file with blacklist. Format: first column is GEO accession; second column is reason for blacklist; incompatible with --accession and --reason"
                        + "additional columns: name, description of entity; lines starting with '#' are ignored" )
                .argName( "file name" ).hasArg().build() );
        options.addOption( "undo", "Remove items from blacklist instead of adding. File can contain just one column of IDs, or you can provide -accession" );
        options.addOption( "pp",
                "Special: proactively blacklist GEO datasets for blacklisted platforms (cannot be combined with other options except -a)" );
        options.addOption( "a", true, "A comma-delimited of GPL IDs to check. Combine with -pp, not relevant to any other option" );
    }

    @Override
    protected void doAuthenticatedWork() throws Exception {
        ExternalDatabase geo = externalDatabaseService.findByName( "GEO" );

        if ( geo == null )
            throw new IllegalStateException( "GEO not found as an external database in the system" );

        if ( accession != null ) {
            BlacklistedEntity blee = blacklistedEntityService.findByAccession( accession );
            if ( blee != null ) { // so, already blacklisted.
                if ( remove ) {
                    blacklistedEntityService.remove( blee );
                    log.info( "De-blacklisted " + accession );
                } else {
                    log.warn( accession + " is already blacklisted. To update the 'reason' please unblacklist it and blacklist again" );
                }
                return;
            }

            if ( reason.isEmpty() ) {
                throw new IllegalArgumentException( "A reason for blacklisting must be provided for " + accession );
            }

            BlacklistedEntity b;
            if ( accession.startsWith( "GPL" ) ) {
                b = new BlacklistedPlatform();
            } else if ( accession.startsWith( "GSE" ) ) {
                b = new BlacklistedExperiment();
            } else {
                throw new IllegalArgumentException( "Unrecognized ID class: " + accession
                        + "; was expecting something starting with GPL or GSE" );
            }

            b.setShortName( accession );
            b.setReason( reason );

            DatabaseEntry d = DatabaseEntry.Factory.newInstance( accession, geo );
            b.setExternalAccession( d );

            blacklistedEntityService.create( b );

            log.info( "Blacklisted " + accession + " for reason: " + reason );
            return;
        }

        if ( proactive ) {
            log.info( "Searching GEO for experiments to blacklist based on their use of blacklisted platforms" );
            proactivelyBlacklistExperiments( geo );
            return;
        }

        try ( BufferedReader in = new BufferedReader( new FileReader( fileName ) ) ) {
            while ( in.ready() ) {
                String line = in.readLine().trim();
                if ( line.startsWith( "#" ) ) {
                    continue;
                }
                if ( line.isEmpty() )
                    continue;

                String[] split = StringUtils.split( line, "\t" );

                if ( split.length < 2 && !remove ) {
                    throw new IllegalArgumentException( "Not enough fields, expected at least 2 tab-delimited" );
                }

                BlacklistedEntity blee;

                String accession = split[0];

                boolean alreadyBlacklisted = blacklistedEntityService.isBlacklisted( accession );
                if ( remove ) {
                    if ( !alreadyBlacklisted ) {
                        log.warn( "Attempting to de-blacklist " + accession + " but it is not blacklisted" );
                        continue;
                    }
                    blacklistedEntityService.remove( blacklistedEntityService.findByAccession( accession ) );
                    log.info( "De-blacklisted " + accession );
                    continue;
                } else if ( alreadyBlacklisted ) {
                    log.warn( accession + " is already blacklisted, skipping. To update the 'reason' please unblacklist it and blacklist again" );
                    continue;
                }

                if ( accession.startsWith( "GPL" ) ) {
                    blee = new BlacklistedPlatform();
                } else if ( accession.startsWith( "GSE" ) ) {
                    blee = new BlacklistedExperiment();
                } else {
                    throw new IllegalArgumentException( "Unrecognized ID class: " + accession
                            + "; was expecting something starting with GPL or GSE" );
                }

                String reason = split[1];
                if ( StringUtils.isBlank( reason ) ) {
                    throw new IllegalArgumentException( "A reason for blacklisting must be provided for " + accession );
                }

                if ( blacklistedEntityService.findByAccession( accession ) != null ) {
                    log.warn( accession + " is already on the blacklist, skipping" );
                    continue;
                }

                blee.setShortName( accession );
                blee.setReason( reason );

                DatabaseEntry d = DatabaseEntry.Factory.newInstance( accession, geo );
                blee.setExternalAccession( d );

                /*
                 * Remember that the entity will not be in the system, so having the name and description here might be
                 * useful.
                 */
                if ( split.length > 2 ) {
                    blee.setName( split[2] );
                }
                if ( split.length > 3 ) {
                    blee.setDescription( split[3] );
                }

                blacklistedEntityService.create( blee );

                log.info( "Blacklisted " + accession );
            }

        }
    }

    /**
     *
     */
    private void proactivelyBlacklistExperiments( ExternalDatabase geo ) throws Exception {
<<<<<<< HEAD
        GeoBrowser gbs = new GeoBrowser();
=======
        GeoBrowser gbs = new GeoBrowser( ncbiApiKey );
        BlacklistedEntityService blacklistedEntityDao = this.getBean( BlacklistedEntityService.class );
>>>>>>> ea632372

        Collection<String> candidates = new ArrayList<>();
        int numChecked = 0;
        int numBlacklisted = 0;
        for ( BlacklistedEntity be : blacklistedEntityService.loadAll() ) {
            if ( be instanceof BlacklistedPlatform ) {

                if ( platformsToScreen == null || !platformsToScreen.isEmpty()
                        || platformsToScreen.contains( be.getExternalAccession().getAccession() ) ) {
                    candidates.add( be.getExternalAccession().getAccession() );
                    numChecked++;
                }
            }

            if ( candidates.size() == 5 ) { // too many will break eutils query
                log.info( "Looking for batch of candidates using: " + StringUtils.join( candidates, "," ) );
                numBlacklisted += fetchAndBlacklist( geo, gbs, candidates );
                candidates.clear();
            }
        }

        // finish the last batch
        fetchAndBlacklist( geo, gbs, candidates );

        log.info( "Checked " + numChecked + " blacklisted platforms for experiment in GEO, blacklisted " + numBlacklisted + " GSEs" );

    }

    /**
     * @return number of actually blacklisted experiments in this batch.
     */
    private int fetchAndBlacklist( ExternalDatabase geo, GeoBrowser gbs, Collection<String> candidates )
            throws InterruptedException {
        int start = 0;

        int numBlacklisted = 0;
        int retries = 0;
        while ( true ) {

            // code copied from GeoGrabberCli
            List<GeoRecord> recs;

            try {
                recs = gbs.searchGeoRecords( null, null, null, candidates, null, start, 100, false /* details */ );
                retries = 0;
            } catch ( IOException e ) {
                // this definitely can happen, occasional 500s from NCBI
                retries++;
                if ( retries <= MAX_RETRIES ) {
                    log.warn( "Failure while fetching records, retrying " + e.getMessage() );
                    Thread.sleep( 500 );
                    continue; // try again
                }
                log.info( "Too many failures, giving up" );
                break;
            }

            if ( recs == null || recs.isEmpty() ) {
                break;
            }

            for ( GeoRecord geoRecord : recs ) {
                boolean skip = false;
                String eeAcc = geoRecord.getGeoAccession();
                if ( eeAcc == null ) {
                    log.warn( "Found GEO record with null accession, skipping." );
                    continue;
                }

                if ( blacklistedEntityService.findByAccession( eeAcc ) != null ) {
                    log.debug( "Already blacklisted: " + eeAcc );
                    continue;
                }

                String[] platforms = geoRecord.getPlatform().split( ";" );
                for ( String p : platforms ) {

                    BlacklistedEntity bli = blacklistedEntityService.findByAccession( p );

                    if ( bli == null ) {
                        // then at least one platform it uses isn't blacklisted, we won't blacklist the experiment
                        skip = true;
                        break;
                    }

                }

                if ( skip ) {
                    continue;
                }

                Collection<ExpressionExperiment> ee = expressionExperimentService.findByAccession( eeAcc );
                if ( !ee.isEmpty() ) {
                    log.warn( "Warning:  " + eeAcc + " is in Gemma but will be blacklisted" );
                }

                log.info( "Blacklisting: " + eeAcc + " " + geoRecord.getTitle() + " (" + geoRecord.getPlatform() + ")" );
                BlacklistedEntity b = new BlacklistedExperiment();
                DatabaseEntry d = DatabaseEntry.Factory.newInstance( eeAcc, geo );
                b.setExternalAccession( d );
                b.setDescription( geoRecord.getTitle() );
                b.setReason( "Unsupported platform" );

                blacklistedEntityService.create( b );
                numBlacklisted++;

            }

            start += 100;

        }
        return numBlacklisted;
    }

    @Override
    protected void processOptions( CommandLine commandLine ) {
        if ( commandLine.hasOption( "accession" ) ) {
            if ( commandLine.hasOption( "pp" ) || commandLine.hasOption( "file" ) ) {
                throw new IllegalArgumentException( "The -accession option cannot be combined with -pp or -file" );
            }
            if ( !commandLine.hasOption( "undo" ) && StringUtils.isBlank( commandLine.getOptionValue( "reason" ) ) ) {
                throw new IllegalArgumentException( "Must provide a reason for blacklisting (unless using -undo)" );
            }
            this.accession = commandLine.getOptionValue( "accession" );
            this.reason = commandLine.getOptionValue( "reason" );
            this.remove = commandLine.hasOption( "undo" );
        } else if ( commandLine.hasOption( "pp" ) ) {
            if ( commandLine.hasOption( "accession" ) || commandLine.hasOption( "file" ) ) {
                throw new IllegalArgumentException( "The pp option cannot be combined with others" );
            }
            if ( commandLine.hasOption( "undo" ) ) {
                throw new IllegalArgumentException( "The -pp option cannot be compiled with -undo." );
            }
            this.proactive = true;
            if ( commandLine.hasOption( "a" ) ) {
                this.platformsToScreen = Arrays.asList( StringUtils.split( commandLine.getOptionValue( "a" ) ) );
            }
        } else if ( commandLine.hasOption( "file" ) ) {
            if ( commandLine.hasOption( "accession" ) || commandLine.hasOption( "pp" ) ) {
                throw new IllegalArgumentException( "The -file option cannot be combined with -pp or -accession." );
            }
            if ( commandLine.hasOption( "reason" ) ) {
                throw new IllegalArgumentException( "The -file option cannot be combined with -reason, use the second column to specify blacklisting reason." );
            }
            this.fileName = commandLine.getOptionValue( "file" );
            this.remove = commandLine.hasOption( "undo" );
        } else {
            throw new IllegalArgumentException( "Must provide one of -accession, -pp or -file option." );
        }
    }
}<|MERGE_RESOLUTION|>--- conflicted
+++ resolved
@@ -23,11 +23,8 @@
 import org.apache.commons.cli.Option;
 import org.apache.commons.cli.Options;
 import org.apache.commons.lang3.StringUtils;
-<<<<<<< HEAD
 import org.springframework.beans.factory.annotation.Autowired;
-=======
 import org.springframework.beans.factory.annotation.Value;
->>>>>>> ea632372
 import ubic.gemma.core.loader.expression.geo.model.GeoRecord;
 import ubic.gemma.core.loader.expression.geo.service.GeoBrowser;
 import ubic.gemma.core.util.AbstractAuthenticatedCLI;
@@ -58,17 +55,14 @@
 
     private static final int MAX_RETRIES = 3;
 
-<<<<<<< HEAD
     @Autowired
     private BlacklistedEntityService blacklistedEntityService;
     @Autowired
     private ExternalDatabaseService externalDatabaseService;
     @Autowired
     ExpressionExperimentService expressionExperimentService;
-=======
     @Value("${entrez.efetch.apikey}")
     private String ncbiApiKey;
->>>>>>> ea632372
 
     // accessions of file containing accessions to blacklist
     private String accession = null;
@@ -256,12 +250,7 @@
      *
      */
     private void proactivelyBlacklistExperiments( ExternalDatabase geo ) throws Exception {
-<<<<<<< HEAD
-        GeoBrowser gbs = new GeoBrowser();
-=======
         GeoBrowser gbs = new GeoBrowser( ncbiApiKey );
-        BlacklistedEntityService blacklistedEntityDao = this.getBean( BlacklistedEntityService.class );
->>>>>>> ea632372
 
         Collection<String> candidates = new ArrayList<>();
         int numChecked = 0;
