--- conflicted
+++ resolved
@@ -345,14 +345,10 @@
      */
     private Set<BioAssaySet> readExpressionExperimentListFile( String fileName ) throws IOException {
         Set<BioAssaySet> ees = new HashSet<>();
-<<<<<<< HEAD
-        for ( String eeName : FileUtils.readListFileToStrings( fileName ) ) {
-=======
-        List<String> idlist = AbstractCLIContextCLI.readListFileToStrings( fileName );
+        List<String> idlist = FileUtils.readListFileToStrings( fileName );
         log.info( "Found " + idlist.size() + " experiment identifiers in file " + fileName );
         int count = 0;
         for ( String eeName : idlist ) {
->>>>>>> 53838545
             ExpressionExperiment ee = eeService.findByShortName( eeName );
             if ( ee == null ) {
 
