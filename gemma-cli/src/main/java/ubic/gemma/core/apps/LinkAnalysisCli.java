--- conflicted
+++ resolved
@@ -96,110 +96,6 @@
     }
 
     @Override
-<<<<<<< HEAD
-    protected void doWork() throws Exception {
-        if ( initializeFromOldData ) {
-            AbstractCLI.log.info( "Initializing links from old data for " + taxon );
-            linkAnalysisPersister.initializeLinksFromOldData( taxon );
-            return;
-        } else if ( updateNodeDegree ) {
-            // we waste some time here getting the experiments.
-            this.loadTaxon();
-            coexpressionService.updateNodeDegrees( taxon );
-        }
-
-        if ( this.dataFileName != null ) {
-            /*
-             * Read vectors from file. Could provide as a matrix, but it's easier to provide vectors (less mess in later
-             * code)
-             */
-            ArrayDesign arrayDesign = arrayDesignService.findByShortName( this.linkAnalysisConfig.getArrayName() );
-
-            if ( arrayDesign == null ) {
-                throw new IllegalArgumentException( "No such array design " + this.linkAnalysisConfig.getArrayName() );
-            }
-
-            this.loadTaxon();
-            arrayDesign = arrayDesignService.thawLite( arrayDesign );
-
-            Collection<ProcessedExpressionDataVector> dataVectors = new HashSet<>();
-
-            Map<String, CompositeSequence> csMap = new HashMap<>();
-            for ( CompositeSequence cs : arrayDesign.getCompositeSequences() ) {
-                csMap.put( cs.getName(), cs );
-            }
-
-            QuantitationType qtype = this.makeQuantitationType();
-
-            try ( InputStream data = new FileInputStream( this.dataFileName ) ) {
-
-                DoubleMatrix<String, String> matrix = simpleExpressionDataLoaderService.parse( data );
-
-                BioAssayDimension bad = this.makeBioAssayDimension( arrayDesign, matrix );
-
-                for ( int i = 0; i < matrix.rows(); i++ ) {
-                    byte[] bData = doubleArrayToBytes( matrix.getRow( i ) );
-
-                    ProcessedExpressionDataVector vector = ProcessedExpressionDataVector.Factory.newInstance();
-                    vector.setData( bData );
-
-                    CompositeSequence cs = csMap.get( matrix.getRowName( i ) );
-                    if ( cs == null ) {
-                        continue;
-                    }
-                    vector.setDesignElement( cs );
-
-                    vector.setBioAssayDimension( bad );
-                    vector.setQuantitationType( qtype );
-
-                    dataVectors.add( vector );
-
-                }
-                AbstractCLI.log.info( "Read " + dataVectors.size() + " data vectors" );
-
-            }
-
-            this.linkAnalysisService.processVectors( taxon, dataVectors, filterConfig, linkAnalysisConfig );
-        } else {
-
-            /*
-             * Do in decreasing order of size, to help capture more links earlier - reduces fragmentation.
-             */
-            List<BioAssaySet> sees = new ArrayList<>( expressionExperiments );
-
-            if ( expressionExperiments.size() > 1 ) {
-                AbstractCLI.log.info( "Sorting data sets by number of samples, doing large data sets first." );
-
-                Collection<ExpressionExperimentValueObject> vos = eeService
-                        .loadValueObjectsByIds( EntityUtils.getIds( expressionExperiments ), true );
-                final Map<Long, ExpressionExperimentValueObject> idMap = EntityUtils.getIdMap( vos );
-
-                sees.sort( ( o1, o2 ) -> {
-
-                    ExpressionExperimentValueObject e1 = idMap.get( o1.getId() );
-                    ExpressionExperimentValueObject e2 = idMap.get( o2.getId() );
-
-                    assert e1 != null : "No valueobject: " + e2;
-                    assert e2 != null : "No valueobject: " + e1;
-
-                    return -e1.getBioMaterialCount().compareTo( e2.getBioMaterialCount() );
-
-                } );
-            }
-
-            for ( BioAssaySet ee : sees ) {
-                if ( ee instanceof ExpressionExperiment ) {
-                    this.processExperiment( ( ExpressionExperiment ) ee );
-                } else {
-                    throw new UnsupportedOperationException( "Can't handle non-EE BioAssaySets yet" );
-                }
-            }
-        }
-    }
-
-    @Override
-=======
->>>>>>> 55f45f7a
     public String getShortDesc() {
         return "Analyze expression data sets for coexpressed genes";
     }
@@ -468,7 +364,6 @@
 
             QuantitationType qtype = this.makeQuantitationType();
 
-            ByteArrayConverter bArrayConverter = new ByteArrayConverter();
             try ( InputStream data = Files.newInputStream( this.dataFileName ) ) {
 
                 DoubleMatrix<String, String> matrix = simpleExpressionDataLoaderService.parse( data );
@@ -476,7 +371,7 @@
                 BioAssayDimension bad = this.makeBioAssayDimension( arrayDesign, matrix );
 
                 for ( int i = 0; i < matrix.rows(); i++ ) {
-                    byte[] bData = bArrayConverter.doubleArrayToBytes( matrix.getRow( i ) );
+                    byte[] bData = doubleArrayToBytes( matrix.getRow( i ) );
 
                     ProcessedExpressionDataVector vector = ProcessedExpressionDataVector.Factory.newInstance();
                     vector.setData( bData );
