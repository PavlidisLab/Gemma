/*
 * The Gemma project
 *
 * Copyright (c) 2007 University of British Columbia
 *
 * Licensed under the Apache License, Version 2.0 (the "License");
 * you may not use this file except in compliance with the License.
 * You may obtain a copy of the License at
 *
 *       http://www.apache.org/licenses/LICENSE-2.0
 *
 * Unless required by applicable law or agreed to in writing, software
 * distributed under the License is distributed on an "AS IS" BASIS,
 * WITHOUT WARRANTIES OR CONDITIONS OF ANY KIND, either express or implied.
 * See the License for the specific language governing permissions and
 * limitations under the License.
 *
 */

package ubic.gemma.core.apps;

import cern.colt.Arrays;
import org.apache.commons.cli.CommandLine;
import org.apache.commons.cli.Option;
import org.apache.commons.cli.Options;
import org.apache.commons.cli.ParseException;
import org.springframework.beans.factory.annotation.Autowired;
import org.springframework.beans.factory.annotation.Value;
import ubic.gemma.core.loader.entrez.pubmed.ExpressionExperimentBibRefFinder;
import ubic.gemma.core.loader.entrez.pubmed.PubMedXMLFetcher;
import ubic.gemma.model.common.description.BibliographicReference;
import ubic.gemma.model.expression.experiment.BioAssaySet;
import ubic.gemma.model.expression.experiment.ExpressionExperiment;
import ubic.gemma.persistence.persister.PersisterHelper;
import ubic.gemma.persistence.service.expression.experiment.ExpressionExperimentService;

import java.io.BufferedReader;
import java.io.FileReader;
import java.io.IOException;
import java.util.ArrayList;
import java.util.Collection;
import java.util.HashMap;
import java.util.Map;

/**
 * Update the primary publication for experiments.
 *
 * @author paul
 */
public class ExpressionExperimentPrimaryPubCli extends ExpressionExperimentManipulatingCLI {

    @Autowired
    private ExpressionExperimentService ees;
    @Autowired
    private PersisterHelper persisterHelper;

    @Value("${entrez.efetch.apikey}")
    private String ncbiApiKey;

    private String pubmedIdFilename;
    private Map<String, Integer> pubmedIds = new HashMap<>();

    @Override
    public String getCommandName() {
        return "pubmedAssociateToExperiments";
    }

    @Override
    public String getShortDesc() {
        return "Set or update the primary publication for experiments by fetching from GEO";
    }

    @Override
    protected void buildOptions( Options options ) {
        super.buildOptions( options );
        Option pubmedOption = Option.builder( "pubmedIDFile" ).hasArg().argName( "pubmedIDFile" ).desc(
                        "A text file which contains the list of pubmed IDs associated with each experiment ID. "
                                + "If the pubmed ID is not found, it will try to use the existing pubmed ID associated "
                                + "with the experiment. Each row has two columns: pubmedId and experiment shortName, "
                                + "e.g. 22438826<TAB>GSE27715" )
                .build();

        options.addOption( pubmedOption );
        this.addForceOption( options );
    }

    @Override
    protected void processOptions( CommandLine commandLine ) throws ParseException {
        super.processOptions( commandLine );
        if ( commandLine.hasOption( "pmidFile" ) ) {
            this.pubmedIdFilename = commandLine.getOptionValue( "pmidFile" );
            try {
                this.pubmedIds = parsePubmedIdFile( this.pubmedIdFilename );
            } catch ( IOException e ) {
                log.error( "Failed to parse PubMed ID file: " + this.pubmedIdFilename + ".", e );
            }
        }
    }

<<<<<<< HEAD
    @Override
    protected void processBioAssaySets( Collection<BioAssaySet> expressionExperiments ) {
        PubMedXMLFetcher fetcher = new PubMedXMLFetcher();
=======
        PubMedXMLFetcher fetcher = new PubMedXMLFetcher( ncbiApiKey );
>>>>>>> 8f0a81b6

        // collect some statistics
        Collection<String> nullPubCount = new ArrayList<>();
        Collection<String> samePubCount = new ArrayList<>();
        Collection<String> diffPubCount = new ArrayList<>();
        Collection<String> failedEe = new ArrayList<>();

        ExpressionExperimentBibRefFinder finder = new ExpressionExperimentBibRefFinder( ncbiApiKey );
        for ( BioAssaySet bioassay : expressionExperiments ) {
            if ( !( bioassay instanceof ExpressionExperiment ) ) {
                log.info( bioassay.getName() + " is not an ExpressionExperiment" );
                continue;
            }
            ExpressionExperiment experiment = ( ExpressionExperiment ) bioassay;
            try {
                // if ( experiment.getPrimaryPublication() != null ) continue;
                if ( experiment.getPrimaryPublication() == null ) {
                    log.warn( experiment + " has no existing primary publication, will attempt to find" );
                } else {
                    log.info( experiment.getPrimaryPublication() + " has a primary publication, updating" );
                }
                experiment = ees.thawLite( experiment );

                // get from GEO or get from a file
                BibliographicReference ref = fetcher.retrieveByHTTP( pubmedIds.get( experiment.getShortName() ) );

                if ( ref == null ) {
                    if ( this.pubmedIdFilename != null ) {
                        log.warn( "Pubmed ID for " + experiment.getShortName() + " was not found in "
                                + this.pubmedIdFilename );
                    }
                    try {
                        ref = finder.locatePrimaryReference( experiment );
                    } catch ( IOException e ) {
                        log.error( e );
                        continue;
                    }

                    if ( ref == null ) {
                        log.error( "No ref for " + experiment );
                        failedEe.add( experiment.getShortName() );
                        continue;
                    }
                }

                // collect some statistics
                if ( experiment.getPrimaryPublication() == null ) {
                    nullPubCount.add( experiment.getShortName() );
                } else if ( experiment.getPrimaryPublication().getPubAccession().getAccession()
                        .equals( pubmedIds.get( experiment.getShortName() ).toString() ) ) {
                    samePubCount.add( experiment.getShortName() );
                } else {
                    diffPubCount.add( experiment.getShortName() );
                }

                log.info( "Found pubAccession " + ref.getPubAccession().getAccession() + " for " + experiment );
                ref = ( BibliographicReference ) persisterHelper.persist( ref );
                experiment.setPrimaryPublication( ref );
                ees.update( experiment );
            } catch ( Exception e ) {
                log.error( experiment.getShortName() + " (id=" + experiment.getId() + ") update failed.", e );
            }
        }

        // print statistics
        log.info( "\n\n========== Summary ==========" );
        log.info( "Total number of experiments: " + expressionExperiments.size() );
        log.info( "Same publication: " + samePubCount.size() );
        log.info( "Diff publication: " + diffPubCount.size() );
        log.info( "No initial publication: " + nullPubCount.size() );
        log.info( "No publications found: " + failedEe.size() );

        log.info( "\n\n========== Details ==========" );
        log.info( "Diff publication: " + Arrays.toString( diffPubCount.toArray() ) );
        log.info( "No initial publication: " + Arrays.toString( nullPubCount.toArray() ) );
        log.info( "No publications found: " + Arrays.toString( failedEe.toArray() ) );
    }

    /**
     * Reads pubmedID and experiment short name from the file and stores it in a HashMap<eeShortName, pubmedId>. E.g.
     * 22438826 GSE27715 22340501 GSE35802
     */
    private Map<String, Integer> parsePubmedIdFile( String filename ) throws IOException {
        Map<String, Integer> ids = new HashMap<>();
        final int COL_COUNT = 2;
        try ( BufferedReader br = new BufferedReader( new FileReader( filename ) ) ) {
            String row;
            while ( ( row = br.readLine() ) != null ) {
                String[] col = row.split( "\t" );
                if ( col.length < COL_COUNT ) {
                    log.error( "Line must contain " + COL_COUNT + " columns. Invalid line " + row );
                    continue;
                }
                ids.put( col[1].trim(), Integer.parseInt( col[0].trim() ) );
            }
        }
        log.info( "Read " + ids.size() + " entries from " + filename );

        return ids;
    }
}<|MERGE_RESOLUTION|>--- conflicted
+++ resolved
@@ -97,13 +97,9 @@
         }
     }
 
-<<<<<<< HEAD
     @Override
     protected void processBioAssaySets( Collection<BioAssaySet> expressionExperiments ) {
-        PubMedXMLFetcher fetcher = new PubMedXMLFetcher();
-=======
         PubMedXMLFetcher fetcher = new PubMedXMLFetcher( ncbiApiKey );
->>>>>>> 8f0a81b6
 
         // collect some statistics
         Collection<String> nullPubCount = new ArrayList<>();
