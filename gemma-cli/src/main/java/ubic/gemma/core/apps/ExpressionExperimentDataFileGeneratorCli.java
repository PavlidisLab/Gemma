/*
 * The Gemma project
 *
 * Copyright (c) 2007 University of British Columbia
 *
 * Licensed under the Apache License, Version 2.0 (the "License");
 * you may not use this file except in compliance with the License.
 * You may obtain a copy of the License at
 *
 *       http://www.apache.org/licenses/LICENSE-2.0
 *
 * Unless required by applicable law or agreed to in writing, software
 * distributed under the License is distributed on an "AS IS" BASIS,
 * WITHOUT WARRANTIES OR CONDITIONS OF ANY KIND, either express or implied.
 * See the License for the specific language governing permissions and
 * limitations under the License.
 *
 */

package ubic.gemma.core.apps;

import org.apache.commons.cli.CommandLine;
import org.apache.commons.cli.Option;
import org.apache.commons.cli.Options;
import org.apache.commons.cli.ParseException;
import org.springframework.security.core.context.SecurityContext;
import ubic.gemma.core.analysis.service.ExpressionDataFileService;
import ubic.gemma.core.util.AbstractCLI;
import ubic.gemma.model.common.auditAndSecurity.eventType.CommentedEvent;
import ubic.gemma.model.expression.experiment.BioAssaySet;
import ubic.gemma.model.expression.experiment.ExpressionExperiment;
import ubic.gemma.persistence.service.common.auditAndSecurity.AuditTrailService;

import java.util.concurrent.ArrayBlockingQueue;
import java.util.concurrent.BlockingQueue;

/**
 * @author paul
 */
public class ExpressionExperimentDataFileGeneratorCli extends ExpressionExperimentManipulatingCLI {

    private static final String DESCRIPTION = "Generate analysis text files (diff expression)";
    private ExpressionDataFileService expressionDataFileService;
    private boolean force_write = false;

    @Override
    public String getCommandName() {
        return "generateDataFile";
    }

    @Override
    protected void doWork() throws Exception {
        BlockingQueue<BioAssaySet> queue = new ArrayBlockingQueue<>( expressionExperiments.size() );

        // Add the Experiments to the queue for processing
        for ( BioAssaySet ee : expressionExperiments ) {
            if ( ee instanceof ExpressionExperiment ) {
                try {
                    queue.put( ee );
                } catch ( InterruptedException ie ) {
                    AbstractCLI.log.info( ie );
                }
            } else {
                throw new UnsupportedOperationException( "Can't handle non-EE BioAssaySets yet" );
            }

        }

<<<<<<< HEAD
        Collection<Runnable> tasks = new ArrayList<>( queue.size() );
=======
>>>>>>> 08c8123a
        for ( BioAssaySet ee : queue ) {
            getBatchTaskExecutor().submit( new ProcessBioAssaySet( ee ) );
        }
    }

    @Override
    public String getShortDesc() {
        return ExpressionExperimentDataFileGeneratorCli.DESCRIPTION;
    }

    @SuppressWarnings("static-access")
    @Override
    protected void buildOptions( Options options ) {
        super.buildOptions( options );

        Option forceWriteOption = Option.builder( "w" )
                .desc( "Overwrites exsiting files if this option is set" ).longOpt( "forceWrite" )
                .build();

        options.addOption( forceWriteOption );
    }

    @Override
    protected void processOptions( CommandLine commandLine ) throws ParseException {
        super.processOptions( commandLine );

        if ( commandLine.hasOption( 'w' ) ) {
            this.force_write = true;
        }

        expressionDataFileService = this.getBean( ExpressionDataFileService.class );
    }

    private void processExperiment( ExpressionExperiment ee ) {

        try {
            ee = this.eeService.thawLite( ee );

            AuditTrailService ats = this.getBean( AuditTrailService.class );

            //expressionDataFileService.writeOrLocateCoexpressionDataFile( ee, force_write );
            expressionDataFileService.writeOrLocateDiffExpressionDataFiles( ee, force_write );

            ats.addUpdateEvent( ee, CommentedEvent.class, "Generated Flat data files for downloading" );
            addSuccessObject( ee, "Success:  generated data file for " + ee.getShortName() + " ID=" + ee.getId() );

        } catch ( Exception e ) {
            addErrorObject( ee, e );
        }
    }

    // Inner class for processing the experiments
    private class ProcessBioAssaySet implements Runnable {
        private SecurityContext context;
        private BioAssaySet bioAssaySet;

        private ProcessBioAssaySet( BioAssaySet bioAssaySet ) {
            this.bioAssaySet = bioAssaySet;
        }

        @Override
        public void run() {
            BioAssaySet ee = bioAssaySet;
            if ( ee == null ) {
                return;
            }
            AbstractCLI.log.info( "Processing Experiment: " + ee.getName() );
            ExpressionExperimentDataFileGeneratorCli.this.processExperiment( ( ExpressionExperiment ) ee );
        }
    }
}<|MERGE_RESOLUTION|>--- conflicted
+++ resolved
@@ -66,10 +66,6 @@
 
         }
 
-<<<<<<< HEAD
-        Collection<Runnable> tasks = new ArrayList<>( queue.size() );
-=======
->>>>>>> 08c8123a
         for ( BioAssaySet ee : queue ) {
             getBatchTaskExecutor().submit( new ProcessBioAssaySet( ee ) );
         }
