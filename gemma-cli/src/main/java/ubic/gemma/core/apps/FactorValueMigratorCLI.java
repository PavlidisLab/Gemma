--- conflicted
+++ resolved
@@ -37,13 +37,8 @@
 
     private static final String
             MIGRATION_FILE_OPTION = "migrationFile",
-<<<<<<< HEAD
-            MIGRATE_REMAINING_CHARACTERISTICS = "migrateRemainingCharacteristics",
-            MIGRATE_REMAINING_FACTOR_VALUES = "migrateRemainingFactorValues",
-=======
             MIGRATE_REMAINING_CHARACTERISTICS_OPTION = "migrateRemainingCharacteristics",
             MIGRATE_REMAINING_FACTOR_VALUES_OPTION = "migrateRemainingFactorValues",
->>>>>>> 6f8631ad
             NOOP_OPTION = "noop";
 
     @Autowired
@@ -74,20 +69,9 @@
 
     @Override
     protected void buildOptions( Options options ) {
-<<<<<<< HEAD
-        options.addOption( Option.builder( MIGRATION_FILE_OPTION )
-                .type( File.class )
-                .desc( "File containing the factor value migrations" )
-                .hasArg()
-                .required()
-                .build() );
-        options.addOption( MIGRATE_REMAINING_CHARACTERISTICS, false, "Migrate remaining characteristics of factor values that were mentioned in the migration file." );
-        options.addOption( MIGRATE_REMAINING_FACTOR_VALUES, false, "Migrate remaining factor values that weren't mentioned in the migration file." );
-=======
         options.addOption( Option.builder( MIGRATION_FILE_OPTION ).hasArg().type( File.class ).desc( "File containing factor value migrations" ).build() );
         options.addOption( MIGRATE_REMAINING_CHARACTERISTICS_OPTION, false, "Migrate remaining characteristics of factor values that were mentioned in the migration file." );
         options.addOption( MIGRATE_REMAINING_FACTOR_VALUES_OPTION, false, "Migrate remaining factor values that weren't mentioned in the migration file." );
->>>>>>> 6f8631ad
         options.addOption( NOOP_OPTION, false, "Only validate migrations" );
     }
 
@@ -104,30 +88,6 @@
 
     @Override
     protected void processOptions( CommandLine commandLine ) throws Exception {
-<<<<<<< HEAD
-        File migrationFile = ( File ) commandLine.getParsedOptionValue( MIGRATION_FILE_OPTION );
-        migrations = new ArrayList<>();
-        try ( CSVParser parser = CSVParser.parse( migrationFile, StandardCharsets.UTF_8, CSVFormat.TDF.withFirstRecordAsHeader() ) ) {
-            for ( CSVRecord row : parser ) {
-                FactorValueMigratorService.Migration migration = FactorValueMigratorService.Migration.builder()
-                        .factorValueId( parseLongIfNonBlank( row.get( "FactorValueID" ) ) )
-                        .category( stripToNull( row.get( "Category" ) ) ).categoryUri( stripToNull( row.get( "CategoryURI" ) ) )
-                        .oldStyleCharacteristicIdUsedAsSubject( parseLongIfNonBlank( row.get( "SubjectID" ) ) )
-                        .subject( stripToNull( row.get( "Subject" ) ) ).subjectUri( stripToNull( row.get( "SubjectURI" ) ) )
-                        .predicate( stripToNull( row.get( "Predicate" ) ) ).predicateUri( stripToNull( row.get( "PredicateURI" ) ) )
-                        .oldStyleCharacteristicIdUsedAsObject( parseLongIfNonBlank( row.get( "ObjectID" ) ) )
-                        .object( stripToNull( row.get( "Object" ) ) ).objectUri( stripToNull( row.get( "ObjectURI" ) ) )
-                        .secondPredicate( stripToNull( row.get( "SecondPredicate" ) ) ).secondPredicateUri( stripToNull( row.get( "SecondPredicateURI" ) ) )
-                        .oldStyleCharacteristicIdUsedAsSecondObject( parseLongIfNonBlank( row.get( "SecondObjectID" ) ) )
-                        .secondObject( stripToNull( row.get( "SecondObject" ) ) ).secondObjectUri( stripToNull( row.get( "SecondObjectURI" ) ) )
-                        .build();
-                migrations.add( new MigrationWithLineNumber( row.getRecordNumber(), migration ) );
-            }
-        }
-        if ( migrations.isEmpty() ) {
-            log.warn( String.format( "The migration file %s is empty.", migrationFile.getAbsolutePath() ) );
-        }
-=======
         migrations = new ArrayList<>();
         if ( commandLine.hasOption( MIGRATION_FILE_OPTION ) ) {
             File migrationFile = ( File ) commandLine.getParsedOptionValue( MIGRATION_FILE_OPTION );
@@ -154,7 +114,6 @@
         }
         migrateRemainingCharacteristics = commandLine.hasOption( MIGRATE_REMAINING_CHARACTERISTICS_OPTION );
         migrateRemainingFactorValues = commandLine.hasOption( MIGRATE_REMAINING_FACTOR_VALUES_OPTION );
->>>>>>> 6f8631ad
         noop = commandLine.hasOption( NOOP_OPTION );
     }
 
