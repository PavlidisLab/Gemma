--- conflicted
+++ resolved
@@ -17,13 +17,6 @@
 import org.apache.commons.cli.CommandLine;
 import org.apache.commons.cli.Option;
 import org.apache.commons.cli.Options;
-<<<<<<< HEAD
-import org.apache.commons.lang3.StringUtils;
-import org.apache.commons.lang3.time.DateUtils;
-import ubic.gemma.core.loader.expression.geo.model.GeoRecord;
-import ubic.gemma.core.loader.expression.geo.service.GeoBrowser;
-import ubic.gemma.core.util.AbstractAuthenticatedCLI;
-=======
 import org.apache.commons.csv.CSVFormat;
 import org.apache.commons.csv.CSVPrinter;
 import org.apache.commons.lang3.StringUtils;
@@ -32,12 +25,10 @@
 import org.springframework.beans.factory.annotation.Autowired;
 import org.springframework.beans.factory.annotation.Value;
 import org.springframework.util.Assert;
-import ubic.gemma.core.apps.GemmaCLI.CommandGroup;
 import ubic.gemma.core.loader.expression.geo.model.GeoRecord;
 import ubic.gemma.core.loader.expression.geo.service.GeoBrowser;
 import ubic.gemma.core.util.AbstractAuthenticatedCLI;
 import ubic.gemma.core.util.SimpleRetry;
->>>>>>> 8f0a81b6
 import ubic.gemma.model.expression.arrayDesign.ArrayDesign;
 import ubic.gemma.model.genome.Taxon;
 import ubic.gemma.persistence.service.expression.arrayDesign.ArrayDesignService;
@@ -325,64 +316,7 @@
             for ( ; ; start += chunkSize ) {
                 log.debug( "Searching from " + start + ", seeking " + chunkSize + " records" );
 
-<<<<<<< HEAD
-            Collection<String> allowedTaxa = new HashSet<>();
-            for ( Taxon t : ts.loadAll() ) {
-                allowedTaxa.add( t.getScientificName() );
-            }
-            log.info( allowedTaxa.size() + " Taxa considered usable" );
-            int retries = 0;
-            int numSkippedChunks = 0;
-            boolean reachedRewindPoint = ( startDate == null && startFrom == null );
-            GeoRecord lastValidRecord = null;
-            while ( keepGoing ) {
-
-                log.debug( "Searching from " + start + ", seeking " + NCBI_CHUNK_SIZE + " records" );
-                List<GeoRecord> recs = null;
-
-                try {
-
-                    if ( !reachedRewindPoint ) {
-                        // skip details in queries to go faster
-                        if ( startDate != null ) {
-                            log.info( "Seeking rewind point " + startDate + " from record " + start + " ..." );
-                        } else if ( startFrom != null ) {
-                            log.info( "Seeking rewind point " + startFrom + " from record " + start + " ..." );
-                        }
-                        recs = gbs.getGeoRecordsBySearchTerm( null, start, NCBI_CHUNK_SIZE, false /* details */, allowedTaxa, limitPlatform );
-                    } else {
-                        recs = gbs.getGeoRecordsBySearchTerm( null, start, NCBI_CHUNK_SIZE, true /* details */, allowedTaxa, limitPlatform );
-                    }
-
-                    if ( recs == null || recs.isEmpty() ) {
-                        // When this happens, the issue is that we filtered out all the results. So we should just ignore and keep going.
-                        log.info( "No records received for start=" + start + ", advancing" );
-                        numSkippedChunks++;
-
-                        // repeated empty results can just mean we ran out of records.
-                        if ( numSkippedChunks > MAX_EMPTY_CHUNKS_IN_A_ROW ) {
-                            if ( lastValidRecord != null && lastValidRecord.getReleaseDate().before( new Date( 2007, 01, 01 ) ) ) {
-                                log.info( "Seem to have hit end of records, bailing" );
-                                break;
-                            } else {
-                                // no op fo rnow.
-                            }
-                        }
-                        start += NCBI_CHUNK_SIZE;
-                        continue;
-                    }
-                } catch ( IOException e ) {
-                    // this definitely can happen, occasional 500s from NCBI
-                    retries++;
-                    if ( retries <= MAX_RETRIES ) {
-                        log.warn( "Failure while fetching records, retrying " + e.getMessage() );
-                        Thread.sleep( 500 * retries );
-                        continue;
-                    }
-                    throw new IOException( "Too many failures: " + e.getMessage() );
-=======
                 List<GeoRecord> recs = getGeoRecords( start, chunkSize, allowedTaxa, true, limitPlatform, seriesTypes );
->>>>>>> 8f0a81b6
 
                 if ( recs.isEmpty() ) {
                     log.info( "Seem to have hit end of records, bailing" );
