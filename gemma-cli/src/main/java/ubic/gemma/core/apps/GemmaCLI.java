/*
 * The Gemma project
 *
 * Copyright (c) 2008 University of British Columbia
 *
 * Licensed under the Apache License, Version 2.0 (the "License");
 * you may not use this file except in compliance with the License.
 * You may obtain a copy of the License at
 *
 *       http://www.apache.org/licenses/LICENSE-2.0
 *
 * Unless required by applicable law or agreed to in writing, software
 * distributed under the License is distributed on an "AS IS" BASIS,
 * WITHOUT WARRANTIES OR CONDITIONS OF ANY KIND, either express or implied.
 * See the License for the specific language governing permissions and
 * limitations under the License.
 *
 */
package ubic.gemma.core.apps;

import lombok.Value;
import org.apache.commons.cli.*;
import org.apache.commons.lang3.StringUtils;
import org.apache.commons.lang3.exception.ExceptionUtils;
import org.apache.commons.lang3.time.StopWatch;
import org.springframework.context.ApplicationContext;
import org.springframework.context.ConfigurableApplicationContext;
import ubic.gemma.core.completion.BashCompletionGenerator;
import ubic.gemma.core.completion.CompletionGenerator;
import ubic.gemma.core.completion.FishCompletionGenerator;
import ubic.gemma.core.context.SpringContextUtils;
import ubic.gemma.core.logging.LoggingConfigurer;
import ubic.gemma.core.logging.log4j.Log4jConfigurer;
import ubic.gemma.core.util.BuildInfo;
import ubic.gemma.core.util.CLI;
import ubic.gemma.core.util.HelpUtils;
import ubic.gemma.core.util.ShellUtils;

import javax.annotation.Nullable;
import java.io.PrintWriter;
import java.nio.file.Paths;
import java.util.*;
import java.util.concurrent.TimeUnit;
import java.util.regex.Matcher;
import java.util.regex.Pattern;
import java.util.stream.Collectors;

/**
 * Generic command line for Gemma. Commands are referred by shorthand names; this class prints out available commands
 * when given no arguments.
 *
 * @author paul
 */
public class GemmaCLI {

    static {
        // set this as early as possible, otherwise logging might be broken
        if ( System.getProperty( "gemma.log.dir" ) == null ) {
            System.err.println( "The 'gemma.log.dir' system property is not set, will default to the current folder." );
            System.setProperty( "gemma.log.dir", "." );
        }
    }

    private static final String
            HELP_OPTION = "h",
            HELP_ALL_OPTION = "ha",
            COMPLETION_OPTION = "c",
            COMPLETION_EXECUTABLE_OPTION = "ce",
            COMPLETION_SHELL_OPTION = "cs",
            VERSION_OPTION = "version",
            LOGGER_OPTION = "logger",
            VERBOSITY_OPTION = "v",
            PROFILING_OPTION = "profiling",
            TESTDB_OPTION = "testdb";

    /**
     * Pattern used to match password in the CLI arguments.
     * <p>
     * Passwords are no longer allowed as of 1.29.0, but some users might still supply their passwords.
     */
    private static final Pattern PASSWORD_IN_CLI_MATCHER = Pattern.compile( "(-{1,2}p(?:assword)?)\\s+(.+?)\\b" );

    private static final LoggingConfigurer loggingConfigurer = new Log4jConfigurer();

    private static ApplicationContext ctx = null;

    public static void main( String[] args ) {
        Option logOpt = Option.builder( VERBOSITY_OPTION )
                .longOpt( "verbosity" ).hasArg()
                .desc( "Set verbosity level for all loggers (0=silent, 5=very verbose; default is custom, see log4j.properties). You can also use the following: " + String.join( ", ", LoggingConfigurer.NAMED_LEVELS ) + "." )
                .build();
        Option otherLogOpt = Option.builder( LOGGER_OPTION )
                .longOpt( "logger" ).hasArg()
                .desc( "Configure a specific logger verbosity (0=silent, 5=very verbose; default is custom, see log4j.properties). You can also use the following: " + String.join( ", ", LoggingConfigurer.NAMED_LEVELS ) + ".\nFor example, '--logger ubic.gemma=5', '--logger org.hibernate.SQL=5' or '--logger org.hibernate.SQL=debug'. " )
                .build();
        Options options = new Options()
                .addOption( HELP_OPTION, "help", false, "Show help" )
                .addOption( HELP_ALL_OPTION, "help-all", false, "Show complete help with all available CLI commands" )
                .addOption( COMPLETION_OPTION, "completion", false, "Generate a completion script" )
                .addOption( COMPLETION_EXECUTABLE_OPTION, "completion-executable", true, "Name of the executable to generate completion for (defaults to gemma-cli)" )
                .addOption( COMPLETION_SHELL_OPTION, "completion-shell", true, "Indicate which shell to generate completion for. Only fish and bash are supported" )
                .addOption( VERSION_OPTION, "version", false, "Show Gemma version" )
                .addOption( otherLogOpt )
                .addOption( logOpt )
                .addOption( TESTDB_OPTION, "testdb", false, "Use the test database as described by gemma.testdb.* configuration" )
                .addOption( PROFILING_OPTION, "profiling", false, "Enable profiling" );
        CommandLine commandLine;
        try {
            commandLine = new DefaultParser().parse( options, args, true );
        } catch ( ParseException e ) {
            System.exit( 1 );
            return; // that's silly...
        }

        // quick help without loading the context
        if ( commandLine.hasOption( HELP_OPTION ) ) {
            GemmaCLI.printHelp( options, null, new PrintWriter( System.out, true ) );
            System.exit( 0 );
            return;
        }

        if ( commandLine.hasOption( VERSION_OPTION ) ) {
            BuildInfo buildInfo = BuildInfo.fromClasspath();
            System.out.printf( "Gemma %s%n", buildInfo );
            System.exit( 0 );
            return;
        }

        if ( commandLine.hasOption( VERBOSITY_OPTION ) ) {
            try {
                try {
                    loggingConfigurer.configureAllLoggers( Integer.parseInt( commandLine.getOptionValue( VERBOSITY_OPTION ) ) );
                } catch ( NumberFormatException e ) {
                    loggingConfigurer.configureAllLoggers( commandLine.getOptionValue( VERBOSITY_OPTION ) );
                }
            } catch ( IllegalArgumentException e ) {
                System.err.printf( "Failed to parse the %s option: %s.%n", VERBOSITY_OPTION, ExceptionUtils.getRootCauseMessage( e ) );
                GemmaCLI.printHelp( options, null, new PrintWriter( System.err, true ) );
                System.exit( 1 );
                return;
            }
        }

        if ( commandLine.hasOption( LOGGER_OPTION ) ) {
            for ( String value : commandLine.getOptionValues( LOGGER_OPTION ) ) {
                String[] vals = value.split( "=" );
                if ( vals.length != 2 ) {
                    System.err.println( "Logging value must in format [loggerName]=[value]." );
                    System.exit( 1 );
                }
                String loggerName = vals[0];
                try {
                    try {
                        loggingConfigurer.configureLogger( loggerName, Integer.parseInt( vals[1] ) );
                    } catch ( NumberFormatException e ) {
                        loggingConfigurer.configureLogger( loggerName, vals[1] );
                    }
                } catch ( IllegalArgumentException e ) {
                    System.err.printf( "Failed to parse the %s option for %s: %s.%n", LOGGER_OPTION, loggerName, ExceptionUtils.getRootCauseMessage( e ) );
                    GemmaCLI.printHelp( options, null, new PrintWriter( System.err, true ) );
                    System.exit( 1 );
                    return;
                }
            }
        }

        loggingConfigurer.apply();

        List<String> profiles = new ArrayList<>();
        profiles.add( "cli" );

        // enable the test database
        if ( commandLine.hasOption( TESTDB_OPTION ) ) {
            profiles.add( "testdb" );
        }

        if ( commandLine.hasOption( PROFILING_OPTION ) ) {
            profiles.add( "profiling" );
        }

        ctx = SpringContextUtils.getApplicationContext( profiles.toArray( new String[0] ) );

<<<<<<< HEAD
        Map<String, Command> commandsByClassName = new HashMap<>();
=======
        // register a shutdown hook to perform a graceful shutdown on SIGTERM or System.exit()
        Runtime.getRuntime().addShutdownHook( new Thread( () -> {
            if ( ctx instanceof ConfigurableApplicationContext ) {
                ( ( ConfigurableApplicationContext ) ctx ).close();
            }
        } ) );

>>>>>>> 83f45945
        Map<String, Command> commandsByName = new HashMap<>();
        SortedMap<CLI.CommandGroup, SortedMap<String, Command>> commandGroups = new TreeMap<>( Comparator.comparingInt( CLI.CommandGroup::ordinal ) );
        for ( String beanName : ctx.getBeanNamesForType( CLI.class ) ) {
            CLI cliInstance;
            Class<?> beanClass = ctx.getType( beanName );
            try {
                cliInstance = ( CLI ) beanClass.newInstance();
            } catch ( InstantiationException | IllegalAccessException e2 ) {
                System.err.printf( "Failed to create %s using reflection, will have to create a complete bean to extract its metadata.%n", beanClass.getName() );
                e2.printStackTrace( System.err );
                cliInstance = ctx.getBean( beanName, CLI.class );
            }
            Command cmd = new Command( beanClass, beanName, cliInstance.getCommandName(), cliInstance.getShortDesc(), cliInstance.getOptions(), cliInstance.allowPositionalArguments() );
            commandsByClassName.put( beanClass.getName(), cmd );
            String commandName = cliInstance.getCommandName();
            if ( commandName == null || StringUtils.isBlank( commandName ) ) {
                // keep null to avoid printing some commands...
                continue;
            }
            commandsByName.put( commandName, cmd );
            CLI.CommandGroup g = cliInstance.getCommandGroup();
            if ( !commandGroups.containsKey( g ) ) {
                commandGroups.put( g, new TreeMap<>() );
            }
            commandGroups.get( g ).put( commandName, cmd );
        }

        // full help with all the commands
        if ( commandLine.hasOption( HELP_ALL_OPTION ) ) {
            GemmaCLI.printHelp( options, commandGroups, new PrintWriter( System.out, true ) );
            System.exit( 0 );
            return;
        }

        if ( commandLine.hasOption( COMPLETION_OPTION ) ) {
            CompletionGenerator completionGenerator;
            String shellName;
            if ( commandLine.hasOption( COMPLETION_SHELL_OPTION ) ) {
                shellName = commandLine.getOptionValue( COMPLETION_SHELL_OPTION );
            } else {
                // attempt to guess the intended shell from $SHELL
                String shell = System.getenv( "SHELL" );
                if ( StringUtils.isNotBlank( shell ) ) {
                    shellName = Paths.get( System.getenv( "SHELL" ) ).getFileName().toString();
                } else {
                    System.err.println( "The $SHELL environment variable is not set, could not determine the shell to generate completion for." );
                    System.exit( 1 );
                    return;
                }
            }
            String executableName = commandLine.getOptionValue( COMPLETION_EXECUTABLE_OPTION, "gemma-cli" );
            Set<String> subcommands = new HashSet<>( commandsByName.keySet() );
            subcommands.addAll( commandsByClassName.keySet() );
            if ( shellName.equals( "bash" ) ) {
                completionGenerator = new BashCompletionGenerator( executableName, subcommands );
            } else if ( shellName.equals( "fish" ) ) {
                completionGenerator = new FishCompletionGenerator( executableName, subcommands );
            } else {
                System.err.printf( "Completion is not support for %s.%n", shellName );
                System.exit( 1 );
                return;
            }
            PrintWriter completionWriter = new PrintWriter( System.out );
            completionGenerator.beforeCompletion( completionWriter );
            completionGenerator.generateCompletion( options, completionWriter );
            for ( SortedMap<String, Command> group : commandGroups.values() ) {
                for ( Command cli : group.values() ) {
                    completionGenerator.generateSubcommandCompletion( cli.getBeanClass().getName(), cli.getOptions(), cli.getShortDesc(), cli.isAllowsPositionalArguments(), completionWriter );
                    if ( cli.getCommandName() != null ) {
                        completionGenerator.generateSubcommandCompletion( cli.getCommandName(), cli.getOptions(), cli.getShortDesc(), cli.isAllowsPositionalArguments(), completionWriter );
                    }
                }
            }
            completionGenerator.afterCompletion( completionWriter );
            completionWriter.flush();
            System.exit( 0 );
            return;
        }

        // no command is passed
        if ( commandLine.getArgList().isEmpty() ) {
            System.err.println( "No command was supplied." );
            GemmaCLI.printHelp( options, commandGroups, new PrintWriter( System.err, true ) );
            System.exit( 1 );
            return;
        }

        // the first element of the remaining args is the command and the rest are the arguments
        LinkedList<String> commandArgs = new LinkedList<>( commandLine.getArgList() );
        String commandRequested = commandArgs.remove( 0 );
        String[] argsToPass = commandArgs.toArray( new String[] {} );

        Command command;
        if ( commandsByClassName.containsKey( commandRequested ) ) {
            command = commandsByClassName.get( commandRequested );
        } else if ( commandsByName.containsKey( commandRequested ) ) {
            command = commandsByName.get( commandRequested );
        } else {
            System.err.println( "Unrecognized command: " + commandRequested );
            GemmaCLI.printHelp( options, commandGroups, new PrintWriter( System.err, true ) );
            exit( 1 );
            return;
        }

        int statusCode;
        StopWatch timer = StopWatch.createStarted();
        try {
            System.err.println( "========= Gemma CLI invocation of " + command.getCommandName() + " ============" );
            System.err.println( "Options: " + GemmaCLI.getOptStringForLogging( argsToPass ) );
            CLI cli = ctx.getBean( command.getBeanName(), CLI.class );
            statusCode = cli.executeCommand( argsToPass );
        } catch ( Exception e ) {
            System.err.println( "Gemma CLI error: " + e.getClass().getName() + " - " + e.getMessage() );
            System.err.println( ExceptionUtils.getStackTrace( e ) );
            statusCode = 1;
        } finally {
            System.err.println( "========= Gemma CLI run of " + command + " complete in " + timer.getTime( TimeUnit.SECONDS ) + " seconds ============" );
        }

        System.exit( statusCode );
    }

    /**
     * Mask password for logging
     */
    static String getOptStringForLogging( String[] argsToPass ) {
        Matcher matcher = PASSWORD_IN_CLI_MATCHER.matcher( StringUtils.join( argsToPass, " " ) );
        if ( matcher.find() ) {
            System.err.println( "It seems that you still supply the -p/--password argument through the CLI. This feature has been removed for security purposes in Gemma 1.29." );
            return matcher.replaceAll( "$1 XXXXXX" );
        }
        return Arrays.stream( argsToPass )
                .map( ShellUtils::quoteIfNecessary )
                .collect( Collectors.joining( " " ) );
    }

    private static void printHelp( Options options, @Nullable SortedMap<CLI.CommandGroup, SortedMap<String, Command>> commands, PrintWriter writer ) {
        writer.println( "============ Gemma CLI tools ============" );

        StringBuilder footer = new StringBuilder();
        if ( commands != null ) {
            footer.append( '\n' );
            footer.append( "Here is a list of available commands, grouped by category:" ).append( '\n' );
            footer.append( '\n' );
            for ( Map.Entry<CLI.CommandGroup, SortedMap<String, Command>> entry : commands.entrySet() ) {
                if ( entry.getKey().equals( CLI.CommandGroup.DEPRECATED ) ) continue;
                Map<String, Command> commandsInGroup = entry.getValue();
                footer.append( "---- " ).append( entry.getKey() ).append( " ----" ).append( '\n' );
                int longestCommandInGroup = commandsInGroup.keySet().stream().map( String::length ).max( Integer::compareTo ).orElse( 0 );
                for ( Map.Entry<String, Command> e : commandsInGroup.entrySet() ) {
                    footer.append( e.getKey() ).append( StringUtils.repeat( ' ', longestCommandInGroup - e.getKey().length() ) )
                            // FIXME: use a tabulation, but it creates newlines in IntelliJ's console
                            .append( "    " ).append( StringUtils.defaultIfBlank( e.getValue().getShortDesc(), "No description provided" ) ).append( '\n' );
                }
                footer.append( '\n' );
            }
        } else {
            footer.append( '\n' );
        }

        footer.append( "To get help for a specific tool, use: 'gemma-cli <commandName> --help'." );

        HelpUtils.printHelp( writer, "<commandName>", options, false, null, footer.toString() );
    }

<<<<<<< HEAD
    /**
     * Exit the application with the given status code.
     */
    private static void exit( int statusCode ) {
        if ( ctx instanceof ConfigurableApplicationContext ) {
            ( ( ConfigurableApplicationContext ) ctx ).close();
        }
        System.exit( statusCode );
=======
    // order here is significant.
    public enum CommandGroup {
        EXPERIMENT, PLATFORM, ANALYSIS, METADATA, PHENOTYPES, SYSTEM, MISC, DEPRECATED
>>>>>>> 83f45945
    }

    @Value
    private static class Command {
        Class<?> beanClass;
        String beanName;
        @Nullable
        String commandName;
        String shortDesc;
        Options options;
        boolean allowsPositionalArguments;

        @Override
        public String toString() {
            return commandName != null ? commandName : beanClass.getName();
        }
    }
}<|MERGE_RESOLUTION|>--- conflicted
+++ resolved
@@ -180,9 +180,6 @@
 
         ctx = SpringContextUtils.getApplicationContext( profiles.toArray( new String[0] ) );
 
-<<<<<<< HEAD
-        Map<String, Command> commandsByClassName = new HashMap<>();
-=======
         // register a shutdown hook to perform a graceful shutdown on SIGTERM or System.exit()
         Runtime.getRuntime().addShutdownHook( new Thread( () -> {
             if ( ctx instanceof ConfigurableApplicationContext ) {
@@ -190,8 +187,8 @@
             }
         } ) );
 
->>>>>>> 83f45945
         Map<String, Command> commandsByName = new HashMap<>();
+        Map<String, Command> commandsByClassName = new HashMap<>();
         SortedMap<CLI.CommandGroup, SortedMap<String, Command>> commandGroups = new TreeMap<>( Comparator.comparingInt( CLI.CommandGroup::ordinal ) );
         for ( String beanName : ctx.getBeanNamesForType( CLI.class ) ) {
             CLI cliInstance;
@@ -291,7 +288,7 @@
         } else {
             System.err.println( "Unrecognized command: " + commandRequested );
             GemmaCLI.printHelp( options, commandGroups, new PrintWriter( System.err, true ) );
-            exit( 1 );
+            System.exit( 1 );
             return;
         }
 
@@ -356,22 +353,6 @@
         HelpUtils.printHelp( writer, "<commandName>", options, false, null, footer.toString() );
     }
 
-<<<<<<< HEAD
-    /**
-     * Exit the application with the given status code.
-     */
-    private static void exit( int statusCode ) {
-        if ( ctx instanceof ConfigurableApplicationContext ) {
-            ( ( ConfigurableApplicationContext ) ctx ).close();
-        }
-        System.exit( statusCode );
-=======
-    // order here is significant.
-    public enum CommandGroup {
-        EXPERIMENT, PLATFORM, ANALYSIS, METADATA, PHENOTYPES, SYSTEM, MISC, DEPRECATED
->>>>>>> 83f45945
-    }
-
     @Value
     private static class Command {
         Class<?> beanClass;
