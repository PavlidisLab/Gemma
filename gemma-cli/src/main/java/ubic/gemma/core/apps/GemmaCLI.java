--- conflicted
+++ resolved
@@ -22,14 +22,6 @@
 import org.apache.commons.cli.*;
 import org.apache.commons.lang3.StringUtils;
 import org.apache.commons.lang3.exception.ExceptionUtils;
-<<<<<<< HEAD
-import org.springframework.beans.factory.config.BeanDefinition;
-import org.springframework.context.ApplicationContext;
-import org.springframework.context.ConfigurableApplicationContext;
-import org.springframework.context.annotation.ClassPathScanningCandidateComponentProvider;
-import org.springframework.core.type.filter.AnnotationTypeFilter;
-import org.springframework.security.core.context.SecurityContextHolder;
-=======
 import org.apache.commons.lang3.time.StopWatch;
 import org.springframework.context.ApplicationContext;
 import org.springframework.context.ConfigurableApplicationContext;
@@ -37,19 +29,12 @@
 import ubic.gemma.core.completion.CompletionGenerator;
 import ubic.gemma.core.completion.FishCompletionGenerator;
 import ubic.gemma.core.context.SpringContextUtils;
->>>>>>> 08c8123a
 import ubic.gemma.core.logging.LoggingConfigurer;
 import ubic.gemma.core.logging.log4j.Log4jConfigurer;
 import ubic.gemma.core.util.BuildInfo;
 import ubic.gemma.core.util.CLI;
-<<<<<<< HEAD
-import ubic.gemma.persistence.util.Nano;
-import ubic.gemma.persistence.util.SpringContextUtil;
-import ubic.gemma.persistence.util.TestComponent;
-=======
 import ubic.gemma.core.util.HelpUtils;
 import ubic.gemma.core.util.ShellUtils;
->>>>>>> 08c8123a
 
 import javax.annotation.Nullable;
 import java.io.PrintWriter;
@@ -85,10 +70,7 @@
             VERSION_OPTION = "version",
             LOGGER_OPTION = "logger",
             VERBOSITY_OPTION = "v",
-<<<<<<< HEAD
-=======
             PROFILING_OPTION = "profiling",
->>>>>>> 08c8123a
             TESTDB_OPTION = "testdb";
 
     /**
@@ -105,11 +87,7 @@
     public static void main( String[] args ) {
         Option logOpt = Option.builder( VERBOSITY_OPTION )
                 .longOpt( "verbosity" ).hasArg()
-<<<<<<< HEAD
-                .desc( "Set verbosity level for all loggers (0=silent, 5=very verbose; default is custom, see log4j.properties)" )
-=======
                 .desc( "Set verbosity level for all loggers (0=silent, 5=very verbose; default is custom, see log4j.properties). You can also use the following: " + String.join( ", ", LoggingConfigurer.NAMED_LEVELS ) + "." )
->>>>>>> 08c8123a
                 .build();
         Option otherLogOpt = Option.builder( LOGGER_OPTION )
                 .longOpt( "logger" ).hasArg()
@@ -124,12 +102,8 @@
                 .addOption( VERSION_OPTION, "version", false, "Show Gemma version" )
                 .addOption( otherLogOpt )
                 .addOption( logOpt )
-<<<<<<< HEAD
-                .addOption( TESTDB_OPTION, "testdb", false, "Use the test database as described by gemma.testdb.* configuration" );
-=======
                 .addOption( TESTDB_OPTION, "testdb", false, "Use the test database as described by gemma.testdb.* configuration" )
                 .addOption( PROFILING_OPTION, "profiling", false, "Enable profiling" );
->>>>>>> 08c8123a
         CommandLine commandLine;
         try {
             commandLine = new DefaultParser().parse( options, args, true );
@@ -147,23 +121,13 @@
 
         if ( commandLine.hasOption( VERSION_OPTION ) ) {
             BuildInfo buildInfo = BuildInfo.fromClasspath();
-<<<<<<< HEAD
-            System.out.printf( "Gemma version %s%n", buildInfo );
-=======
             System.out.printf( "Gemma %s%n", buildInfo );
->>>>>>> 08c8123a
             exit( 0 );
             return;
         }
 
         if ( commandLine.hasOption( VERBOSITY_OPTION ) ) {
             try {
-<<<<<<< HEAD
-                loggingConfigurer.configureAllLoggers( parseVerbosityLevel( commandLine.getOptionValue( VERBOSITY_OPTION ) ) );
-            } catch ( IllegalArgumentException e ) {
-                System.err.printf( "Failed to parse the %s option: %s.%n", VERBOSITY_OPTION,
-                        ExceptionUtils.getRootCauseMessage( e ) );
-=======
                 try {
                     loggingConfigurer.configureAllLoggers( Integer.parseInt( commandLine.getOptionValue( VERBOSITY_OPTION ) ) );
                 } catch ( NumberFormatException e ) {
@@ -171,7 +135,6 @@
                 }
             } catch ( IllegalArgumentException e ) {
                 System.err.printf( "Failed to parse the %s option: %s.%n", VERBOSITY_OPTION, ExceptionUtils.getRootCauseMessage( e ) );
->>>>>>> 08c8123a
                 GemmaCLI.printHelp( options, null, new PrintWriter( System.err, true ) );
                 exit( 1 );
                 return;
@@ -187,15 +150,11 @@
                 }
                 String loggerName = vals[0];
                 try {
-<<<<<<< HEAD
-                    loggingConfigurer.configureLogger( loggerName, parseVerbosityLevel( vals[1] ) );
-=======
                     try {
                         loggingConfigurer.configureLogger( loggerName, Integer.parseInt( vals[1] ) );
                     } catch ( NumberFormatException e ) {
                         loggingConfigurer.configureLogger( loggerName, vals[1] );
                     }
->>>>>>> 08c8123a
                 } catch ( IllegalArgumentException e ) {
                     System.err.printf( "Failed to parse the %s option for %s: %s.%n", LOGGER_OPTION, loggerName, ExceptionUtils.getRootCauseMessage( e ) );
                     GemmaCLI.printHelp( options, null, new PrintWriter( System.err, true ) );
@@ -213,15 +172,6 @@
         // enable the test database
         if ( commandLine.hasOption( TESTDB_OPTION ) ) {
             profiles.add( "testdb" );
-<<<<<<< HEAD
-        }
-
-        if ( !commandLine.getArgList().isEmpty() && isEligibleForNanoContext( commandLine.getArgList().get( 0 ) ) ) {
-            ctx = SpringContextUtil.getNanoContext( profiles.toArray( new String[0] ) );
-        } else {
-            ctx = SpringContextUtil.getApplicationContext( profiles.toArray( new String[0] ) );
-        }
-=======
         }
 
         if ( commandLine.hasOption( PROFILING_OPTION ) ) {
@@ -229,7 +179,6 @@
         }
 
         ctx = SpringContextUtils.getApplicationContext( profiles.toArray( new String[0] ) );
->>>>>>> 08c8123a
 
         Map<String, Command> commandsByClassName = new HashMap<>();
         Map<String, Command> commandsByName = new HashMap<>();
@@ -316,10 +265,7 @@
             System.err.println( "No command was supplied." );
             GemmaCLI.printHelp( options, commandGroups, new PrintWriter( System.err, true ) );
             exit( 1 );
-<<<<<<< HEAD
-=======
-            return;
->>>>>>> 08c8123a
+            return;
         }
 
         // the first element of the remaining args is the command and the rest are the arguments
@@ -355,62 +301,6 @@
         }
 
         exit( statusCode );
-<<<<<<< HEAD
-    }
-
-    private static int parseVerbosityLevel( String s ) {
-        try {
-            return Integer.parseInt( s );
-        } catch ( NumberFormatException e ) {
-            if ( s.equalsIgnoreCase( "off" ) ) {
-                return 0;
-            } else if ( s.equalsIgnoreCase( "fatal" ) ) {
-                return 1;
-            } else if ( s.equalsIgnoreCase( "error" ) ) {
-                return 2;
-            } else if ( s.equalsIgnoreCase( "warn" ) ) {
-                return 3;
-            } else if ( s.equalsIgnoreCase( "info" ) ) {
-                return 4;
-            } else if ( s.equalsIgnoreCase( "debug" ) ) {
-                return 5;
-            }
-        }
-        throw new IllegalArgumentException( "Invalid verbosity level " + s );
-    }
-
-    /**
-     * Determine if a command is eligible for the nano context.
-     * @see SpringContextUtil#getNanoContext(String[])
-     */
-    private static boolean isEligibleForNanoContext( String commandName ) {
-        ClassPathScanningCandidateComponentProvider scanner = new ClassPathScanningCandidateComponentProvider( false );
-        scanner.addIncludeFilter( new AnnotationTypeFilter( Nano.class ) );
-        scanner.addExcludeFilter( new AnnotationTypeFilter( TestComponent.class ) );
-        return checkCandidates( scanner.findCandidateComponents( "ubic.gemma.core.apps" ), commandName )
-                || checkCandidates( scanner.findCandidateComponents( "ubic.gemma.core.loader" ), commandName )
-                || checkCandidates( scanner.findCandidateComponents( "ubic.gemma.contrib.apps" ), commandName );
-    }
-
-    private static boolean checkCandidates( Set<BeanDefinition> candidates, String commandName ) {
-        for ( BeanDefinition c : candidates ) {
-            try {
-                Class<?> clazz = Class.forName( c.getBeanClassName() );
-                if ( CLI.class.isAssignableFrom( clazz ) ) {
-                    CLI cli = ( CLI ) clazz.newInstance();
-                    if ( commandName.equals( cli.getCommandName() ) ) {
-                        return true;
-                    }
-                }
-            } catch ( ClassNotFoundException e ) {
-                throw new RuntimeException( e );
-            } catch ( IllegalAccessException | InstantiationException e ) {
-                // the default constructor is either private or require arguments, we cannot make a determination
-            }
-        }
-        return false;
-=======
->>>>>>> 08c8123a
     }
 
     /**
@@ -439,25 +329,11 @@
                 if ( entry.getKey().equals( CLI.CommandGroup.DEPRECATED ) ) continue;
                 Map<String, Command> commandsInGroup = entry.getValue();
                 footer.append( "---- " ).append( entry.getKey() ).append( " ----" ).append( '\n' );
-<<<<<<< HEAD
-                int longestCommandInGroup = commandsInGroup.keySet().stream()
-                        .map( String::length )
-                        .max( Integer::compareTo )
-                        .orElse( 0 );
-                for ( Map.Entry<String, CLI> e : commandsInGroup.entrySet() ) {
-                    footer.append( e.getKey() )
-                            .append( StringUtils.repeat( ' ', longestCommandInGroup - e.getKey().length() ) )
-                            // FIXME: use a tabulation, but it creates newlines in IntelliJ's console
-                            .append( "    " )
-                            .append( StringUtils.defaultIfBlank( e.getValue().getShortDesc(), "No description provided" ) )
-                            .append( '\n' );
-=======
                 int longestCommandInGroup = commandsInGroup.keySet().stream().map( String::length ).max( Integer::compareTo ).orElse( 0 );
                 for ( Map.Entry<String, Command> e : commandsInGroup.entrySet() ) {
                     footer.append( e.getKey() ).append( StringUtils.repeat( ' ', longestCommandInGroup - e.getKey().length() ) )
                             // FIXME: use a tabulation, but it creates newlines in IntelliJ's console
                             .append( "    " ).append( StringUtils.defaultIfBlank( e.getValue().getShortDesc(), "No description provided" ) ).append( '\n' );
->>>>>>> 08c8123a
                 }
                 footer.append( '\n' );
             }
@@ -467,12 +343,7 @@
 
         footer.append( "To get help for a specific tool, use: 'gemma-cli <commandName> --help'." );
 
-<<<<<<< HEAD
-        new HelpFormatter().printHelp( writer, 150, "gemma-cli [options] <commandName> [commandOptions]",
-                AbstractCLI.HEADER, options, HelpFormatter.DEFAULT_LEFT_PAD, HelpFormatter.DEFAULT_DESC_PAD, footer.toString() );
-=======
         HelpUtils.printHelp( writer, "<commandName>", options, false, null, footer.toString() );
->>>>>>> 08c8123a
     }
 
     /**
@@ -485,11 +356,6 @@
         System.exit( statusCode );
     }
 
-<<<<<<< HEAD
-    // order here is significant.
-    public enum CommandGroup {
-        EXPERIMENT, PLATFORM, ANALYSIS, METADATA, SYSTEM, MISC, DEPRECATED
-=======
     @Value
     private static class Command {
         Class<?> beanClass;
@@ -504,6 +370,5 @@
         public String toString() {
             return commandName != null ? commandName : beanClass.getName();
         }
->>>>>>> 08c8123a
     }
 }