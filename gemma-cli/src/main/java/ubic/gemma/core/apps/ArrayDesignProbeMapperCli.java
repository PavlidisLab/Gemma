--- conflicted
+++ resolved
@@ -25,14 +25,10 @@
 
 import java.io.File;
 import java.io.IOException;
-<<<<<<< HEAD
-import java.util.*;
-=======
 import java.util.Collection;
 import java.util.Date;
 import java.util.List;
 import java.util.Map;
->>>>>>> 08c8123a
 
 /**
  * Process the blat results for an array design to map them onto genes. Typical workflow would be to run:
@@ -520,11 +516,6 @@
         }
 
         // TODO: process array designs in order of how many experiments they use (most first)
-<<<<<<< HEAD
-
-        Collection<Runnable> arrayDesigns = new ArrayList<>( allArrayDesigns.size() );
-=======
->>>>>>> 08c8123a
         for ( ArrayDesign ad : allArrayDesigns ) {
             getBatchTaskExecutor().submit( new ProcessADProbeMapper( ad, skipIfLastRunLaterThan ) );
         }
