--- conflicted
+++ resolved
@@ -31,8 +31,14 @@
 import javax.annotation.Nullable;
 import java.io.*;
 import java.nio.file.Files;
-import java.util.*;
-import java.util.concurrent.*;
+import java.util.Collection;
+import java.util.Date;
+import java.util.List;
+import java.util.TimeZone;
+import java.util.concurrent.ExecutorService;
+import java.util.concurrent.Executors;
+import java.util.concurrent.ThreadFactory;
+import java.util.concurrent.TimeUnit;
 
 import static java.util.Objects.requireNonNull;
 
@@ -370,15 +376,9 @@
      * Somewhat annoying: This causes subclasses to be unable to safely use 'h', 'p', 'u' and 'P' etc. for their own
      * purposes.
      */
-<<<<<<< HEAD
     private void processStandardOptions( CommandLine commandLine ) throws ParseException {
-        if ( commandLine.hasOption( LIMITING_DATE_OPTION ) ^ commandLine.hasOption( AbstractCLI.AUTO_OPTION_NAME ) ) {
+        if ( commandLine.hasOption( LIMITING_DATE_OPTION ) && commandLine.hasOption( AbstractCLI.AUTO_OPTION_NAME ) ) {
             throw new IllegalArgumentException( String.format( "Please only select one of -%s or -%s", LIMITING_DATE_OPTION, AUTO_OPTION_NAME ) );
-=======
-    protected void processStandardOptions( CommandLine commandLine ) throws ParseException {
-        if ( commandLine.hasOption( DATE_OPTION ) && commandLine.hasOption( AbstractCLI.AUTO_OPTION_NAME ) ) {
-            throw new IllegalArgumentException( String.format( "Please only select one of -%s or -%s", DATE_OPTION, AUTO_OPTION_NAME ) );
->>>>>>> 00d77255
         }
 
         if ( commandLine.hasOption( LIMITING_DATE_OPTION ) ) {
