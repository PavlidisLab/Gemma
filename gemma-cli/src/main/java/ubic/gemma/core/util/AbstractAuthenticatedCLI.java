/*
 * The Gemma project
 *
 * Copyright (c) 2006 University of British Columbia
 *
 * Licensed under the Apache License, Version 2.0 (the "License");
 * you may not use this file except in compliance with the License.
 * You may obtain a copy of the License at
 *
 *       http://www.apache.org/licenses/LICENSE-2.0
 *
 * Unless required by applicable law or agreed to in writing, software
 * distributed under the License is distributed on an "AS IS" BASIS,
 * WITHOUT WARRANTIES OR CONDITIONS OF ANY KIND, either express or implied.
 * See the License for the specific language governing permissions and
 * limitations under the License.
 *
 */
package ubic.gemma.core.util;

import gemma.gsec.authentication.ManualAuthenticationService;
import org.apache.commons.io.IOUtils;
import org.apache.commons.lang3.StringUtils;
import org.springframework.beans.factory.InitializingBean;
import org.springframework.beans.factory.annotation.Autowired;
<<<<<<< HEAD
import org.springframework.security.concurrent.DelegatingSecurityContextCallable;
import org.springframework.security.concurrent.DelegatingSecurityContextRunnable;
=======
import org.springframework.core.env.Environment;
import org.springframework.security.concurrent.DelegatingSecurityContextExecutorService;
>>>>>>> 08c8123a
import org.springframework.security.core.Authentication;
import org.springframework.security.core.context.SecurityContextHolder;

import javax.annotation.Nullable;
import java.io.BufferedReader;
import java.io.IOException;
import java.io.InputStreamReader;
import java.nio.charset.StandardCharsets;
<<<<<<< HEAD
import java.util.Collection;
import java.util.stream.Collectors;
=======
import java.util.concurrent.ExecutorService;
>>>>>>> 08c8123a

/**
 * Subclass this to create command line interface (CLI) tools that need authentication.
 * <p>
 * Credentials may be supplied via the environment using the {@code $GEMMA_USERNAME} and {@code $GEMMA_PASSWORD}
 * variables. A more secure {@code $GEMMA_PASSWORD_CMD} variable can be used to specify a command that produces the
 * password. If no environment variables are supplied, they will be prompted if the standard input is attached to a
 * console (i.e tty).
 * <p>
 * If the {@code test} or {@code testdb} profile is active, environment variables with the {@code $GEMMA_TEST_DB_} prefix
 * will be looked up instead.
 * @author pavlidis
 */
public abstract class AbstractAuthenticatedCLI extends AbstractCLI implements InitializingBean {

    /**
     * Environment variable used to store the username (if not passed directly to the CLI).
     */
    private static final String USERNAME_ENV = "GEMMA_USERNAME";

    /**
     * Environment variable used to store the user password.
     */
    private static final String PASSWORD_ENV = "GEMMA_PASSWORD";

    /**
     * Environment variable used to store the command that produces the password.
     */
    private static final String PASSWORD_CMD_ENV = "GEMMA_PASSWORD_CMD";

    @Autowired
    private ManualAuthenticationService manAuthentication;

<<<<<<< HEAD
    /**
     * Indicate if the command requires authentication.
     * <p>
     * Override this to return true to make authentication required.
     *
     * @return true if login is required, otherwise false
     */
    protected boolean requireLogin() {
        return false;
=======
    @Autowired
    private GemmaRestApiClient gemmaRestApiClient;

    @Autowired
    private Environment env;

    private String
            usernameEnv = USERNAME_ENV,
            passwordEnv = PASSWORD_ENV,
            passwordCmdEnv = PASSWORD_CMD_ENV;

    private boolean requireLogin = false;

    @Override
    public void afterPropertiesSet() throws Exception {
        if ( env.acceptsProfiles( "test", "testdb" ) ) {
            log.info( "The test or testdb profile is active, using test credentials from environment variables starting with 'GEMMA_TESTDB_'." );
            usernameEnv = "GEMMA_TESTDB_USERNAME";
            passwordEnv = "GEMMA_TESTDB_PASSWORD";
            passwordCmdEnv = "GEMMA_TESTDB_PASSWORD_CMD";
        }
    }

    @Override
    protected final void beforeWork() {
        authenticate();
    }

    @Override
    protected final void afterWork( @Nullable Exception e ) {
        SecurityContextHolder.clearContext();
>>>>>>> 08c8123a
    }

    /**
     * Indicate if the command requires authentication.
     */
    public void setRequireLogin( boolean requireLogin ) {
        this.requireLogin = requireLogin;
    }

    /**
     * check username and password.
     */
    private void authenticate() {
        Authentication authentication = SecurityContextHolder.getContext().getAuthentication();
        if ( authentication != null && authentication.isAuthenticated() ) {
            AbstractCLI.log.info( String.format( "Logged in as %s", authentication.getPrincipal() ) );
        } else if ( requireLogin || System.getenv().containsKey( usernameEnv ) ) {
            String username = getUsername();
            String password = getPassword();

            if ( StringUtils.isBlank( username ) ) {
                throw new IllegalArgumentException( "Not authenticated. Username was blank" );
            }

            if ( StringUtils.isBlank( password ) ) {
                throw new IllegalArgumentException( "Not authenticated. You didn't enter a password" );
            }

            boolean success = manAuthentication.validateRequest( username, password );
            if ( success ) {
                gemmaRestApiClient.setAuthentication( username, password );
                AbstractCLI.log.info( "Logged in as " + username );
            } else {
                throw new IllegalStateException( "Not authenticated. Make sure you entered a valid username (got '" + username
                        + "') and/or password" );
            }
        } else {
            AbstractCLI.log.info( "Logging in as anonymous guest with limited privileges" );
            manAuthentication.authenticateAnonymously();
        }
    }

    private String getUsername() {
        if ( System.getenv().containsKey( usernameEnv ) ) {
            return System.getenv().get( usernameEnv );
        } else if ( System.console() != null ) {
            return System.console().readLine( "Username: " );
        } else {
            throw new RuntimeException( String.format( "Could not read the username from the console. Please run Gemma CLI from an interactive shell or provide the %s environment variable.", usernameEnv ) );
        }
    }

    private String getPassword() {
        if ( System.getenv().containsKey( passwordEnv ) ) {
            return System.getenv().get( passwordEnv );
        }

        if ( System.getenv().containsKey( passwordCmdEnv ) ) {
            String passwordCommand = System.getenv().get( passwordCmdEnv );
            try {
                Process proc = Runtime.getRuntime().exec( passwordCommand );
                if ( proc.waitFor() == 0 ) {
                    try ( BufferedReader reader = new BufferedReader( new InputStreamReader( proc.getInputStream() ) ) ) {
                        return reader.readLine();
                    }
                } else {
                    throw new IllegalArgumentException( "Could not read the password from '" + passwordCommand + "':\n"
                            + String.join( "\n", IOUtils.readLines( proc.getErrorStream(), StandardCharsets.UTF_8 ) ) );
                }
            } catch ( IOException | InterruptedException e ) {
                throw new IllegalArgumentException( "Could not read the password from '" + passwordCommand + "'.", e );
            }
        }

        // prompt the user for his password
        if ( System.console() != null ) {
            return String.valueOf( System.console().readPassword( "Password: " ) );
        } else {
            throw new IllegalArgumentException( String.format( "Could not read the password from the console. Please run Gemma CLI from an interactive shell or provide either the %s or %s environment variables.",
                    passwordEnv, passwordCmdEnv ) );
        }
    }

    @Override
    protected ExecutorService createBatchTaskExecutorService() {
        return new DelegatingSecurityContextExecutorService( super.createBatchTaskExecutorService() );
    }

    /**
     * Obtain a REST API client for Gemma.
     * <p>
     * This client is authenticated with the same credentials that the CLI is using.
     */
<<<<<<< HEAD
    @Override
    protected void executeBatchTasks( Collection<? extends Runnable> tasks ) throws InterruptedException {
        super.executeBatchTasks( tasks.stream()
                .map( DelegatingSecurityContextRunnable::new )
                .collect( Collectors.toList() ) );
=======
    protected GemmaRestApiClient getGemmaRestApiClient() {
        return gemmaRestApiClient;
>>>>>>> 08c8123a
    }
}<|MERGE_RESOLUTION|>--- conflicted
+++ resolved
@@ -23,13 +23,8 @@
 import org.apache.commons.lang3.StringUtils;
 import org.springframework.beans.factory.InitializingBean;
 import org.springframework.beans.factory.annotation.Autowired;
-<<<<<<< HEAD
-import org.springframework.security.concurrent.DelegatingSecurityContextCallable;
-import org.springframework.security.concurrent.DelegatingSecurityContextRunnable;
-=======
 import org.springframework.core.env.Environment;
 import org.springframework.security.concurrent.DelegatingSecurityContextExecutorService;
->>>>>>> 08c8123a
 import org.springframework.security.core.Authentication;
 import org.springframework.security.core.context.SecurityContextHolder;
 
@@ -38,12 +33,7 @@
 import java.io.IOException;
 import java.io.InputStreamReader;
 import java.nio.charset.StandardCharsets;
-<<<<<<< HEAD
-import java.util.Collection;
-import java.util.stream.Collectors;
-=======
 import java.util.concurrent.ExecutorService;
->>>>>>> 08c8123a
 
 /**
  * Subclass this to create command line interface (CLI) tools that need authentication.
@@ -77,17 +67,6 @@
     @Autowired
     private ManualAuthenticationService manAuthentication;
 
-<<<<<<< HEAD
-    /**
-     * Indicate if the command requires authentication.
-     * <p>
-     * Override this to return true to make authentication required.
-     *
-     * @return true if login is required, otherwise false
-     */
-    protected boolean requireLogin() {
-        return false;
-=======
     @Autowired
     private GemmaRestApiClient gemmaRestApiClient;
 
@@ -119,7 +98,6 @@
     @Override
     protected final void afterWork( @Nullable Exception e ) {
         SecurityContextHolder.clearContext();
->>>>>>> 08c8123a
     }
 
     /**
@@ -213,15 +191,7 @@
      * <p>
      * This client is authenticated with the same credentials that the CLI is using.
      */
-<<<<<<< HEAD
-    @Override
-    protected void executeBatchTasks( Collection<? extends Runnable> tasks ) throws InterruptedException {
-        super.executeBatchTasks( tasks.stream()
-                .map( DelegatingSecurityContextRunnable::new )
-                .collect( Collectors.toList() ) );
-=======
     protected GemmaRestApiClient getGemmaRestApiClient() {
         return gemmaRestApiClient;
->>>>>>> 08c8123a
     }
 }