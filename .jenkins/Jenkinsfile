--- conflicted
+++ resolved
@@ -30,11 +30,8 @@
         string(name: 'DEV_DATA_DIR', defaultValue: '/space/sandboxgemmaData', description: 'Directory where development data is stored.')
         string(name: 'MAVEN_SITES_DIR', defaultValue: '/space/web/maven-sites', description: 'Directory where Maven sites are deployed.')
         string(name: 'CLI_DIR_PREFIX', defaultValue: '/space/opt/gemma-cli', description: 'Prefix for Gemma CLI deployment directory.')
-<<<<<<< HEAD
         string(name: 'DEPLOY_DIR_PREFIX', defaultValue: '/var/local/tomcat', description: 'Prefix for Gemma Web deployment directories.')
-=======
-        string(name: 'DEPLOY_DIR_PREFIX', defaultValue: '/var/local/tomcat/gemma', description: 'Prefix for Gemma Web deployment directories.')
->>>>>>> 82829145
+
         // either hotfix or release, we only have one staging server & CLI symlink
         choice(name: 'STAGING_BRANCH', choices: ['hotfix', 'release'], description: 'Branch deployed to the staging server and CLI symlink.')
         // whether or not to force integration tests
@@ -77,23 +74,13 @@
                         }
                     }
                     if (env.BRANCH_NAME == 'master') {
-<<<<<<< HEAD
                         cliRef = 'production'
                     } else {
                         if (env.BRANCH_NAME =~ '^' + params.STAGING_BRANCH + '-.*') {
                             cliRef = 'staging'
                         } else {
                             cliRef = gemmaVersion
-=======
-                        cliDir = params.CLI_DIR_PREFIX + '/builds/' + buildHash
-                        cliDirSymlink = params.CLI_DIR_PREFIX + '/refs/production'
-                    } else {
-                        cliDir = params.CLI_DIR_PREFIX + '/builds/' + buildHash
-                        if (env.BRANCH_NAME =~ '^' + params.STAGING_BRANCH + '-.*') {
-                            cliDirSymlink = params.CLI_DIR_PREFIX + '/refs/staging'
-                        } else {
-                            cliDirSymlink = params.CLI_DIR_PREFIX + "/refs/${gemmaVersion}"
->>>>>>> 82829145
+
                         }
                     }
                 }
@@ -301,12 +288,8 @@
                         }
                     }
                     steps {
-<<<<<<< HEAD
                         sh "env GEMMA_CLI_PREFIX=${params.CLI_DIR_PREFIX} ./gemma-cli/deploy.sh ${cliRef}"
-=======
-                        sh "rsync -av --delete gemma-cli/target/appassembler/ ${cliDir}/"
-                        sh "ln -Tsf ${cliDir} ${cliDirSymlink}"
->>>>>>> 82829145
+
                     }
                 }
             }
